/**
 * @file examples/megaclient.cpp
 * @brief Sample application, interactive GNU Readline CLI
 *
 * (c) 2013-2014 by Mega Limited, Auckland, New Zealand
 *
 * This file is part of the MEGA SDK - Client Access Engine.
 *
 * Applications using the MEGA API must present a valid application key
 * and comply with the the rules set forth in the Terms of Service.
 *
 * The MEGA SDK is distributed in the hope that it will be useful,
 * but WITHOUT ANY WARRANTY; without even the implied warranty of
 * MERCHANTABILITY or FITNESS FOR A PARTICULAR PURPOSE.
 *
 * @copyright Simplified (2-clause) BSD License.
 *
 * You should have received a copy of the license along with this
 * program.
 */

#include "mega.h"
#include "megacli.h"

#define USE_VARARGS
#define PREFER_STDARG
#include <readline/readline.h>
#include <readline/history.h>
#include <iomanip>

using namespace mega;

MegaClient* client;

// login e-mail address
static string login;

// new account signup e-mail address and name
static string signupemail, signupname;

// signup code being confirmed
static string signupcode;

// signup password challenge and encrypted master key
static byte signuppwchallenge[SymmCipher::KEYLENGTH], signupencryptedmasterkey[SymmCipher::KEYLENGTH];

// local console
Console* console;

// loading progress of lengthy API responses
int responseprogress = -1;

static const char* accesslevels[] =
{ "read-only", "read/write", "full access" };

const char* errorstring(error e)
{
    switch (e)
    {
        case API_OK:
            return "No error";
        case API_EINTERNAL:
            return "Internal error";
        case API_EARGS:
            return "Invalid argument";
        case API_EAGAIN:
            return "Request failed, retrying";
        case API_ERATELIMIT:
            return "Rate limit exceeded";
        case API_EFAILED:
            return "Transfer failed";
        case API_ETOOMANY:
            return "Too many concurrent connections or transfers";
        case API_ERANGE:
            return "Out of range";
        case API_EEXPIRED:
            return "Expired";
        case API_ENOENT:
            return "Not found";
        case API_ECIRCULAR:
            return "Circular linkage detected";
        case API_EACCESS:
            return "Access denied";
        case API_EEXIST:
            return "Already exists";
        case API_EINCOMPLETE:
            return "Incomplete";
        case API_EKEY:
            return "Invalid key/integrity check failed";
        case API_ESID:
            return "Bad session ID";
        case API_EBLOCKED:
            return "Blocked";
        case API_EOVERQUOTA:
            return "Over quota";
        case API_ETEMPUNAVAIL:
            return "Temporarily not available";
        case API_ETOOMANYCONNECTIONS:
            return "Connection overflow";
        case API_EWRITE:
            return "Write error";
        case API_EREAD:
            return "Read error";
        case API_EAPPKEY:
            return "Invalid application key";
        default:
            return "Unknown error";
    }
}

AppFile::AppFile()
{
    static int nextseqno;

    seqno = ++nextseqno;
}

// transfer start
void AppFilePut::start()
{
}

void AppFileGet::start()
{
}

// returns true to effect a retry, false to effect a failure
bool AppFile::failed(error e)
{
    return e != API_EKEY && e != API_EBLOCKED && e != API_EOVERQUOTA && transfer->failcount < 10;
}

// transfer completion
void AppFileGet::completed(Transfer*, LocalNode*)
{
    // (at this time, the file has already been placed in the final location)
    delete this;
}

void AppFilePut::completed(Transfer* t, LocalNode*)
{
    // perform standard completion (place node in user filesystem etc.)
    File::completed(t, NULL);

    delete this;
}

AppFileGet::~AppFileGet()
{
    appxferq[GET].erase(appxfer_it);
}

AppFilePut::~AppFilePut()
{
    appxferq[PUT].erase(appxfer_it);
}

void AppFilePut::displayname(string* dname)
{
    *dname = localname;
    transfer->client->fsaccess->local2name(dname);
}

// transfer progress callback
void AppFile::progress()
{
}

static void displaytransferdetails(Transfer* t, const char* action)
{
    string name;

    for (file_list::iterator it = t->files.begin(); it != t->files.end(); it++)
    {
        if (it != t->files.begin())
        {
            cout << "/";
        }

        (*it)->displayname(&name);
        cout << name;
    }

    cout << ": " << (t->type == GET ? "Incoming" : "Outgoing") << " file transfer " << action;
}

// a new transfer was added
void DemoApp::transfer_added(Transfer* t)
{
}

// a queued transfer was removed
void DemoApp::transfer_removed(Transfer* t)
{
    displaytransferdetails(t, "removed\n");
}

void DemoApp::transfer_update(Transfer* t)
{
    // (this is handled in the prompt logic)
}

void DemoApp::transfer_failed(Transfer* t, error e)
{
    displaytransferdetails(t, "failed (");
    cout << errorstring(e) << ")" << endl;
}

void DemoApp::transfer_limit(Transfer *t)
{
    displaytransferdetails(t, "bandwidth limit reached\n");
}

void DemoApp::transfer_complete(Transfer* t)
{
    displaytransferdetails(t, "completed, ");

    if (t->slot)
    {
        cout << t->slot->progressreported * 10 / (1024 * (Waiter::ds - t->slot->starttime + 1)) << " KB/s" << endl;
    }
    else
    {
        cout << "delayed" << endl;
    }
}

// transfer about to start - make final preparations (determine localfilename, create thumbnail for image upload)
void DemoApp::transfer_prepare(Transfer* t)
{
    displaytransferdetails(t, "starting\n");

    if (t->type == GET)
    {
        // only set localfilename if the engine has not already done so
        if (!t->localfilename.size())
        {
            client->fsaccess->tmpnamelocal(&t->localfilename);
        }
    }
}

#ifdef ENABLE_SYNC
static void syncstat(Sync* sync)
{
    cout << ", local data in this sync: " << sync->localbytes << " byte(s) in " << sync->localnodes[FILENODE]
         << " file(s) and " << sync->localnodes[FOLDERNODE] << " folder(s)" << endl;
}

void DemoApp::syncupdate_state(Sync*, syncstate_t newstate)
{
    switch (newstate)
    {
        case SYNC_ACTIVE:
            cout << "Sync is now active" << endl;
            break;

        case SYNC_FAILED:
            cout << "Sync failed." << endl;

        default:
            ;
    }
}

void DemoApp::syncupdate_scanning(bool active)
{
    if (active)
    {
        cout << "Sync - scanning files and folders" << endl;
    }
    else
    {
        cout << "Sync - scan completed" << endl;
    }
}

// sync update callbacks are for informational purposes only and must not change or delete the sync itself
void DemoApp::syncupdate_local_folder_addition(Sync* sync, LocalNode *, const char* path)
{
    cout << "Sync - local folder addition detected: " << path;
    syncstat(sync);
}

void DemoApp::syncupdate_local_folder_deletion(Sync* sync, LocalNode *localNode)
{
    cout << "Sync - local folder deletion detected: " << localNode->name;
    syncstat(sync);
}

void DemoApp::syncupdate_local_file_addition(Sync* sync, LocalNode *, const char* path)
{
    cout << "Sync - local file addition detected: " << path;
    syncstat(sync);
}

void DemoApp::syncupdate_local_file_deletion(Sync* sync, LocalNode *localNode)
{
    cout << "Sync - local file deletion detected: " << localNode->name;
    syncstat(sync);
}

void DemoApp::syncupdate_local_file_change(Sync* sync, LocalNode *, const char* path)
{
    cout << "Sync - local file change detected: " << path;
    syncstat(sync);
}

void DemoApp::syncupdate_local_move(Sync*, LocalNode *localNode, const char* path)
{
    cout << "Sync - local rename/move " << localNode->name << " -> " << path << endl;
}

void DemoApp::syncupdate_local_lockretry(bool locked)
{
    if (locked)
    {
        cout << "Sync - waiting for local filesystem lock" << endl;
    }
    else
    {
        cout << "Sync - local filesystem lock issue resolved, continuing..." << endl;
    }
}

void DemoApp::syncupdate_remote_move(Sync *, pnode_t n, pnode_t prevparent)
{
    pnode_t parent = client->nodebyhandle(n->parenthandle);
	
    cout << "Sync - remote move " << n->displayname() << ": " << (prevparent ? prevparent->displayname() : "?") <<
            " -> " << (parent ? parent->displayname() : "?") << endl;
}

void DemoApp::syncupdate_remote_rename(Sync *, pnode_t n, const char *prevname)
{
    cout << "Sync - remote rename " << prevname << " -> " <<  n->displayname() << endl;
}

void DemoApp::syncupdate_remote_folder_addition(Sync *, pnode_t n)
{
    cout << "Sync - remote folder addition detected " << n->displayname() << endl;
}

void DemoApp::syncupdate_remote_file_addition(Sync *, pnode_t n)
{
    cout << "Sync - remote file addition detected " << n->displayname() << endl;
}

void DemoApp::syncupdate_remote_folder_deletion(Sync *, pnode_t n)
{
    cout << "Sync - remote folder deletion detected " << n->displayname() << endl;
}

void DemoApp::syncupdate_remote_file_deletion(Sync *, pnode_t n)
{
    cout << "Sync - remote file deletion detected " << n->displayname() << endl;
}

void DemoApp::syncupdate_get(Sync*, pnode_t, const char* path)
{
    cout << "Sync - requesting file " << path << endl;
}

void DemoApp::syncupdate_put(Sync*, LocalNode *, const char* path)
{
    cout << "Sync - sending file " << path << endl;
}

void DemoApp::syncupdate_remote_copy(Sync*, const char* name)
{
    cout << "Sync - creating remote file " << name << " by copying existing remote file" << endl;
}

static const char* treestatename(treestate_t ts)
{
    switch (ts)
    {
        case TREESTATE_NONE:
            return "None/Undefined";
        case TREESTATE_SYNCED:
            return "Synced";
        case TREESTATE_PENDING:
            return "Pending";
        case TREESTATE_SYNCING:
            return "Syncing";
    }

    return "UNKNOWN";
}

void DemoApp::syncupdate_treestate(LocalNode* l)
{
    cout << "Sync - state change of node " << l->name << " to " << treestatename(l->ts) << endl;
}

// generic name filter
// FIXME: configurable regexps
static bool is_syncable(const char* name)
{
    return *name != '.' && *name != '~' && strcmp(name, "Thumbs.db") && strcmp(name, "desktop.ini");
}

// determines whether remote node should be synced
bool DemoApp::sync_syncable(pnode_t n)
{
    return is_syncable(n->displayname());
}

// determines whether local file should be synced
bool DemoApp::sync_syncable(const char* name, string* localpath, string* localname)
{
    return is_syncable(name);
}
#endif

AppFileGet::AppFileGet(pnode_t n, handle ch, byte* cfilekey, m_off_t csize, m_time_t cmtime, string* cfilename,
                       string* cfingerprint)
{
    if (n)
    {
        h = n->nodehandle;
        hprivate = true;

        *(FileFingerprint*) this = *n;
        name = n->displayname();
    }
    else
    {
        h = ch;
        memcpy(filekey, cfilekey, sizeof filekey);
        hprivate = false;

        size = csize;
        mtime = cmtime;

        if (!cfingerprint->size() || !unserializefingerprint(cfingerprint))
        {
            memcpy(crc, filekey, sizeof crc);
        }

        name = *cfilename;
    }

    localname = name;
    client->fsaccess->name2local(&localname);
}

AppFilePut::AppFilePut(string* clocalname, handle ch, const char* ctargetuser)
{
    // this assumes that the local OS uses an ASCII path separator, which should be true for most
    string separator = client->fsaccess->localseparator;

    // full local path
    localname = *clocalname;

    // target parent node
    h = ch;

    // target user
    targetuser = ctargetuser;

    // erase path component
    name = *clocalname;
    client->fsaccess->local2name(&name);
    client->fsaccess->local2name(&separator);

    name.erase(0, name.find_last_of(*separator.c_str()) + 1);
}

// user addition/update (users never get deleted)
void DemoApp::users_updated(User** u, int count)
{
    if (count == 1)
    {
        cout << "1 user received or updated" << endl;
    }
    else
    {
        cout << count << " users received or updated" << endl;
    }
}

void DemoApp::pcrs_updated(PendingContactRequest** list, int count)
{
    int deletecount = 0;
    int updatecount = 0;
    if (list != NULL)
    {
        for (int i = 0; i < count; i++)
        {
            if (list[i]->changed.deleted)
            {
                deletecount++; 
            } 
            else
            {
                updatecount++;
            }
        }
    } 
    else
    {
        // All pcrs are updated
        for (handlepcr_map::iterator it = client->pcrindex.begin(); it != client->pcrindex.end(); it++)
        {
            if (it->second->changed.deleted)
            {
                deletecount++; 
            } 
            else
            {
                updatecount++;
            }
        }
    }

    if (deletecount != 0)
    {
        cout << deletecount << " pending contact request" << (deletecount != 1 ? "s" : "") << " deleted" << endl;
    }
    if (updatecount != 0)
    {
        cout << updatecount << " pending contact request" << (updatecount != 1 ? "s" : "") << " received or updated" << endl;
    }
}

void DemoApp::setattr_result(handle, error e)
{
    if (e)
    {
        cout << "Node attribute update failed (" << errorstring(e) << ")" << endl;
    }
}

void DemoApp::rename_result(handle, error e)
{
    if (e)
    {
        cout << "Node move failed (" << errorstring(e) << ")" << endl;
    }
}

void DemoApp::unlink_result(handle, error e)
{
    if (e)
    {
        cout << "Node deletion failed (" << errorstring(e) << ")" << endl;
    }
}

void DemoApp::fetchnodes_result(error e)
{
    if (e)
    {
        cout << "File/folder retrieval failed (" << errorstring(e) << ")" << endl;
    }
}

void DemoApp::putnodes_result(error e, targettype_t t, NewNode* nn)
{
    if (t == USER_HANDLE)
    {
        delete[] nn;

        if (!e)
        {
            cout << "Success." << endl;
        }
    }

    if (e)
    {
        cout << "Node addition failed (" << errorstring(e) << ")" << endl;
    }
}

void DemoApp::share_result(error e)
{
    if (e)
    {
        cout << "Share creation/modification request failed (" << errorstring(e) << ")" << endl;
    }
}

void DemoApp::share_result(int, error e)
{
    if (e)
    {
        cout << "Share creation/modification failed (" << errorstring(e) << ")" << endl;
    }
    else
    {
        cout << "Share creation/modification succeeded" << endl;
    }
}

<<<<<<< HEAD
void DemoApp::fa_complete(pnode_t n, fatype type, const char* data, uint32_t len)
=======
void DemoApp::setpcr_result(handle h, error e, opcactions_t action)
{
    if (e)
    {
        cout << "Outgoing pending contact request failed (" << errorstring(e) << ")" << endl;
    }
    else
    {
        if (h == UNDEF)
        {
            // must have been deleted
            cout << "Outgoing pending contact request " << (action == OPCA_DELETE ? "deleted" : "reminded") << " successfully" << endl;
        } 
        else
        {
            char buffer[12];
            Base64::btoa((byte*)&h, sizeof(h), buffer);
            cout << "Outgoing pending contact request succeeded, id: " << buffer << endl;
        }
    }
}

void DemoApp::updatepcr_result(error e, ipcactions_t action)
{
    if (e)
    {
        cout << "Incoming pending contact request update failed (" << errorstring(e) << ")" << endl;
    }
    else
    {
        string labels[3] = {"accepted", "denied", "ignored"};
        cout << "Incoming pending contact request successfully " << labels[(int)action] << endl;
    }
}

void DemoApp::fa_complete(Node* n, fatype type, const char* data, uint32_t len)
>>>>>>> 891150f2
{
    cout << "Got attribute of type " << type << " (" << len << " byte(s)) for " << n->displayname() << endl;
}

int DemoApp::fa_failed(handle, fatype type, int retries, error e)
{
    cout << "File attribute retrieval of type " << type << " failed (retries: " << retries << ") error: " << e << endl;

    return retries > 2;
}

void DemoApp::putfa_result(handle, fatype, error e)
{
    if (e)
    {
        cout << "File attribute attachment failed (" << errorstring(e) << ")" << endl;
    }
}

void DemoApp::invite_result(error e)
{
    if (e)
    {
        cout << "Invitation failed (" << errorstring(e) << ")" << endl;
    }
    else
    {
        cout << "Success." << endl;
    }
}

void DemoApp::putua_result(error e)
{
    if (e)
    {
        cout << "User attribute update failed (" << errorstring(e) << ")" << endl;
    }
    else
    {
        cout << "Success." << endl;
    }
}

void DemoApp::getua_result(error e)
{
    cout << "User attribute retrieval failed (" << errorstring(e) << ")" << endl;
}

void DemoApp::getua_result(byte* data, unsigned l)
{
    cout << "Received " << l << " byte(s) of user attribute: ";
    fwrite(data, 1, l, stdout);
    cout << endl;
}

void DemoApp::notify_retry(dstime dsdelta)
{
    if (dsdelta)
    {
        cout << "API request failed, retrying in " << dsdelta * 100 << " ms - Use 'retry' to retry immediately..."
             << endl;
    }
    else
    {
        cout << "Retried API request completed" << endl;
    }
}

static void store_line(char*);
static void process_line(char *);
static char* line;

static AccountDetails account;

static handle cwd = UNDEF;

static const char* rootnodenames[] =
{ "ROOT", "INBOX", "RUBBISH" };
static const char* rootnodepaths[] =
{ "/", "//in", "//bin" };

static void nodestats(int* c, const char* action)
{
    if (c[FILENODE])
    {
        cout << c[FILENODE] << ((c[FILENODE] == 1) ? " file" : " files");
    }
    if (c[FILENODE] && c[FOLDERNODE])
    {
        cout << " and ";
    }
    if (c[FOLDERNODE])
    {
        cout << c[FOLDERNODE] << ((c[FOLDERNODE] == 1) ? " folder" : " folders");
    }

    if (c[FILENODE] || c[FOLDERNODE])
    {
        cout << " " << action << endl;
    }
}

// list available top-level nodes and contacts/incoming shares
static void listtrees()
{
    for (int i = 0; i < (int) (sizeof client->rootnodes / sizeof *client->rootnodes); i++)
    {
        if (client->rootnodes[i] != UNDEF)
        {
            cout << rootnodenames[i] << " on " << rootnodepaths[i] << endl;
        }
    }

    for (user_map::iterator uit = client->users.begin(); uit != client->users.end(); uit++)
    {
        User* u = &uit->second;
        pnode_t n;

        if (u->show == VISIBLE || u->sharing.size())
        {
            for (handle_set::iterator sit = u->sharing.begin(); sit != u->sharing.end(); sit++)
            {
                if ((n = client->nodebyhandle(*sit)) && n->inshare)
                {
                    cout << "INSHARE on " << u->email << ":" << n->displayname() << " ("
                         << accesslevels[n->inshare->access] << ")" << endl;
                }
            }
        }
    }
}

// returns node pointer determined by path relative to cwd
// path naming conventions:
// * path is relative to cwd
// * /path is relative to ROOT
// * //in is in INBOX
// * //bin is in RUBBISH
// * X: is user X's INBOX
// * X:SHARE is share SHARE from user X
// * : and / filename components, as well as the \, must be escaped by \.
// (correct UTF-8 encoding is assumed)
// returns NULL if path malformed or not found
static pnode_t nodebypath(const char* ptr, string* user = NULL, string* namepart = NULL)
{
    vector<string> c;
    string s;
    int l = 0;
    const char* bptr = ptr;
    int remote = 0;
    pnode_t n;
    pnode_t nn;

    // split path by / or :
    do {
        if (!l)
        {
            if (*ptr >= 0)
            {
                if (*ptr == '\\')
                {
                    if (ptr > bptr)
                    {
                        s.append(bptr, ptr - bptr);
                    }

                    bptr = ++ptr;

                    if (*bptr == 0)
                    {
                        c.push_back(s);
                        break;
                    }

                    ptr++;
                    continue;
                }

                if (*ptr == '/' || *ptr == ':' || !*ptr)
                {
                    if (*ptr == ':')
                    {
                        if (c.size())
                        {
                            return NULL;
                        }

                        remote = 1;
                    }

                    if (ptr > bptr)
                    {
                        s.append(bptr, ptr - bptr);
                    }

                    bptr = ptr + 1;

                    c.push_back(s);

                    s.erase();
                }
            }
            else if ((*ptr & 0xf0) == 0xe0)
            {
                l = 1;
            }
            else if ((*ptr & 0xf8) == 0xf0)
            {
                l = 2;
            }
            else if ((*ptr & 0xfc) == 0xf8)
            {
                l = 3;
            }
            else if ((*ptr & 0xfe) == 0xfc)
            {
                l = 4;
            }
        }
        else
        {
            l--;
        }
    } while (*ptr++);

    if (l)
    {
        return NULL;
    }

    if (remote)
    {
        // target: user inbox - record username/email and return NULL
        if (c.size() == 2 && !c[1].size())
        {
            if (user)
            {
                *user = c[0];
            }

            return NULL;
        }

        User* u;

        if ((u = client->finduser(c[0].c_str())))
        {
            // locate matching share from this user
            handle_set::iterator sit;
            string name;
            for (sit = u->sharing.begin(); sit != u->sharing.end(); sit++)
            {
                if ((n = client->nodebyhandle(*sit)))
                {
                    if(!name.size())
                    {
                        name =  c[1];
                        n->client->fsaccess->normalize(&name);
                    }

                    if (!strcmp(name.c_str(), n->displayname()))
                    {
                        l = 2;
                        break;
                    }
                }
            }
        }

        if (!l)
        {
            return NULL;
        }
    }
    else
    {
        // path starting with /
        if (c.size() > 1 && !c[0].size())
        {
            // path starting with //
            if (c.size() > 2 && !c[1].size())
            {
                if (c[2] == "in")
                {
                    n = client->nodebyhandle(client->rootnodes[1]);
                }
                else if (c[2] == "bin")
                {
                    n = client->nodebyhandle(client->rootnodes[2]);
                }
                else
                {
                    return NULL;
                }

                l = 3;
            }
            else
            {
                n = client->nodebyhandle(client->rootnodes[0]);

                l = 1;
            }
        }
        else
        {
            n = client->nodebyhandle(cwd);
        }
    }

    // parse relative path
    while (n && l < (int)c.size())
    {
        if (c[l] != ".")
        {
            if (c[l] == "..")
            {
				if (client->nodebyhandle(n->parenthandle))
                {
                    n = client->nodebyhandle(n->parenthandle);
                }
            }
            else
            {
                // locate child node (explicit ambiguity resolution: not implemented)
                if (c[l].size())
                {
                    nn = client->childnodebyname(n, c[l].c_str());

                    if (!nn)
                    {
                        // mv command target? return name part of not found
                        if (namepart && l == (int) c.size() - 1)
                        {
                            *namepart = c[l];
                            return n;
                        }

                        return NULL;
                    }

                    n = nn;
                }
            }
        }

        l++;
    }

    return n;
}

static void listnodeshares(pnode_t n)
{
    if(n->outshares)
    {
        for (share_map::iterator it = n->outshares->begin(); it != n->outshares->end(); it++)
        {
            cout << "\t" << n->displayname();

            if (it->first)
            {
                cout << ", shared with " << it->second->user->email << " (" << accesslevels[it->second->access] << ")"
                     << endl;
            }
            else
            {
                cout << ", shared as exported folder link" << endl;
            }
        }
    }
}

void TreeProcListOutShares::proc(MegaClient*, pnode_t n)
{
    listnodeshares(n);
}

static void dumptree(pnode_t n, int recurse, int depth = 0, const char* title = NULL)
{
    if (depth)
    {
        if (!title && !(title = n->displayname()))
        {
            title = "CRYPTO_ERROR";
        }

        for (int i = depth; i--; )
        {
            cout << "\t";
        }

        cout << title << " (";

        switch (n->type)
        {
            case FILENODE:
                cout << n->size;

                const char* p;
                if ((p = strchr(n->fileattrstring.c_str(), ':')))
                {
                    cout << ", has attributes " << p + 1;
                }
                break;

            case FOLDERNODE:
                cout << "folder";

                if(n->outshares)
                {
                    for (share_map::iterator it = n->outshares->begin(); it != n->outshares->end(); it++)
                    {
                        if (it->first)
                        {
                            cout << ", shared with " << it->second->user->email << ", access "
                                 << accesslevels[it->second->access];
                        }
                        else
                        {
                            cout << ", shared as exported folder link";
                        }
                    }
                }

                if (n->pendingshares)
                {
                    for (share_map::iterator it = n->pendingshares->begin(); it != n->pendingshares->end(); it++)
                    {
                        if (it->first)
                        {
                            cout << ", shared (still pending) with " << it->second->pcr->targetemail << ", access "
                                 << accesslevels[it->second->access];
                        }                        
                    }
                }

                if (n->inshare)
                {
                    cout << ", inbound " << accesslevels[n->inshare->access] << " share";
                }
                break;

            default:
                cout << "unsupported type, please upgrade";
        }

        cout << ")" << (n->changed.removed ? " (DELETED)" : "") << endl;

        if (!recurse)
        {
            return;
        }
    }

    if (n->type != FILENODE)
    {
        shared_ptr<vector<pnode_t>> children = client->getchildren(n);
        for (vector<pnode_t>::iterator it = children->begin(); it != children->end(); it++)
        {
            dumptree(*it, recurse, depth + 1);
        }
    }
}

static void nodepath(handle h, string* path)
{
    path->clear();

    if (h == client->rootnodes[0])
    {
        *path = "/";
        return;
    }

    pnode_t n = client->nodebyhandle(h);

    while (n)
    {
        switch (n->type)
        {
            case FOLDERNODE:
                path->insert(0, n->displayname());

                if (n->inshare)
                {
                    path->insert(0, ":");
                    if (n->inshare->user)
                    {
                        path->insert(0, n->inshare->user->email);
                    }
                    else
                    {
                        path->insert(0, "UNKNOWN");
                    }
                    return;
                }
                break;

            case INCOMINGNODE:
                path->insert(0, "//in");
                return;

            case ROOTNODE:
                return;

            case RUBBISHNODE:
                path->insert(0, "//bin");
                return;

            case TYPE_UNKNOWN:
            case FILENODE:
                path->insert(0, n->displayname());
        }

        path->insert(0, "/");

        n = client->nodebyhandle(n->parenthandle);
    }
}

appfile_list appxferq[2];

static char dynamicprompt[128];

static const char* prompts[] =
{
    "MEGA> ", "Password:", "Old Password:", "New Password:", "Retype New Password:"
};

enum prompttype
{
    COMMAND, LOGINPASSWORD, OLDPASSWORD, NEWPASSWORD, PASSWORDCONFIRM
};

static prompttype prompt = COMMAND;

static char pw_buf[256];
static int pw_buf_pos;

static void setprompt(prompttype p)
{
    prompt = p;

    if (p == COMMAND)
    {
        console->setecho(true);
    }
    else
    {
        pw_buf_pos = 0;
        cout << prompts[p] << flush;
        console->setecho(false);
    }
}

TreeProcCopy::TreeProcCopy()
{
    nn = NULL;
    nc = 0;
}

void TreeProcCopy::allocnodes()
{
    nn = new NewNode[nc];
}

TreeProcCopy::~TreeProcCopy()
{
    delete[] nn;
}

// determine node tree size (nn = NULL) or write node tree to new nodes array
void TreeProcCopy::proc(MegaClient* client, pnode_t n)
{
    if (nn)
    {
        string attrstring;
        SymmCipher key;
        NewNode* t = nn + --nc;

        // copy node
        t->source = NEW_NODE;
        t->type = n->type;
        t->nodehandle = n->nodehandle;
        t->parenthandle = n->parenthandle;

        // copy key (if file) or generate new key (if folder)
        if (n->type == FILENODE)
        {
            t->nodekey = n->nodekey;
        }
        else
        {
            byte buf[FOLDERNODEKEYLENGTH];
            PrnGen::genblock(buf, sizeof buf);
            t->nodekey.assign((char*) buf, FOLDERNODEKEYLENGTH);
        }

        key.setkey((const byte*) t->nodekey.data(), n->type);

        n->attrs.getjson(&attrstring);
        t->attrstring = new string;
        client->makeattr(&key, t->attrstring, attrstring.c_str());
    }
    else
    {
        nc++;
    }
}

int loadfile(string* name, string* data)
{
    FileAccess* fa = client->fsaccess->newfileaccess();

    if (fa->fopen(name, 1, 0))
    {
        data->resize(fa->size);
        fa->fread(data, data->size(), 0, 0);
        delete fa;

        return 1;
    }

    delete fa;

    return 0;
}

void xferq(direction_t d, int cancel)
{
    string name;

    for (appfile_list::iterator it = appxferq[d].begin(); it != appxferq[d].end(); )
    {
        if (cancel < 0 || cancel == (*it)->seqno)
        {
            (*it)->displayname(&name);

            cout << (*it)->seqno << ": " << name;

            if (d == PUT)
            {
                AppFilePut* f = (AppFilePut*) *it;

                cout << " -> ";

                if (f->targetuser.size())
                {
                    cout << f->targetuser << ":";
                }
                else
                {
                    string path;
                    nodepath(f->h, &path);
                    cout << path;
                }
            }

            if ((*it)->transfer && (*it)->transfer->slot)
            {
                cout << " [ACTIVE]";
            }
            cout << endl;

            if (cancel >= 0)
            {
                cout << "Canceling..." << endl;

                if ((*it)->transfer)
                {
                    client->stopxfer(*it);
                }
                delete *it++;
            }
            else
            {
                it++;
            }
        }
        else
        {
            it++;
        }
    }
}

// password change-related state information
static byte pwkey[SymmCipher::KEYLENGTH];
static byte pwkeybuf[SymmCipher::KEYLENGTH];
static byte newpwkey[SymmCipher::KEYLENGTH];

// readline callback - exit if EOF, add to history unless password
static void store_line(char* l)
{
    if (!l)
    {
        delete console;
        exit(0);
    }

    if (*l && prompt == COMMAND)
    {
        add_history(l);
    }

    line = l;
}

// execute command
static void process_line(char* l)
{
    switch (prompt)
    {
        case LOGINPASSWORD:
            client->pw_key(l, pwkey);

            if (signupcode.size())
            {
                // verify correctness of supplied signup password
                SymmCipher pwcipher(pwkey);
                pwcipher.ecb_decrypt(signuppwchallenge);

                if (MemAccess::get<int64_t>((const char*)signuppwchallenge + 4))
                {
                    cout << endl << "Incorrect password, please try again." << endl;
                }
                else
                {
                    // decrypt and set master key, then proceed with the confirmation
                    pwcipher.ecb_decrypt(signupencryptedmasterkey);
                    client->key.setkey(signupencryptedmasterkey);

                    client->confirmsignuplink((const byte*) signupcode.data(), signupcode.size(),
                                              MegaClient::stringhash64(&signupemail, &pwcipher));
                }

                signupcode.clear();
            }
            else
            {
                client->login(login.c_str(), pwkey);
                cout << endl << "Logging in..." << endl;
            }

            setprompt(COMMAND);
            return;

        case OLDPASSWORD:
            client->pw_key(l, pwkeybuf);

            if (!memcmp(pwkeybuf, pwkey, sizeof pwkey))
            {
                cout << endl;
                setprompt(NEWPASSWORD);
            }
            else
            {
                cout << endl << "Bad password, please try again" << endl;
                setprompt(COMMAND);
            }
            return;

        case NEWPASSWORD:
            client->pw_key(l, newpwkey);

            cout << endl;
            setprompt(PASSWORDCONFIRM);
            return;

        case PASSWORDCONFIRM:
            client->pw_key(l, pwkeybuf);

            if (memcmp(pwkeybuf, newpwkey, sizeof pwkey))
            {
                cout << endl << "Mismatch, please try again" << endl;
            }
            else
            {
                error e;

                if (signupemail.size())
                {
                    client->sendsignuplink(signupemail.c_str(), signupname.c_str(), newpwkey);
                }
                else
                {
                    if ((e = client->changepw(pwkey, newpwkey)) == API_OK)
                    {
                        memcpy(pwkey, newpwkey, sizeof pwkey);
                        cout << endl << "Changing password..." << endl;
                    }
                    else
                    {
                        cout << "You must be logged in to change your password." << endl;
                    }
                }
            }

            setprompt(COMMAND);
            signupemail.clear();
            return;

        case COMMAND:
            if (!l || !strcmp(l, "q") || !strcmp(l, "quit") || !strcmp(l, "exit"))
            {
                store_line(NULL);
            }

            vector<string> words;

            char* ptr = l;
            char* wptr;

            // split line into words with quoting and escaping
            for (;;)
            {
                // skip leading blank space
                while (*ptr > 0 && *ptr <= ' ')
                {
                    ptr++;
                }

                if (!*ptr)
                {
                    break;
                }

                // quoted arg / regular arg
                if (*ptr == '"')
                {
                    ptr++;
                    wptr = ptr;
                    words.push_back(string());

                    for (;;)
                    {
                        if (*ptr == '"' || *ptr == '\\' || !*ptr)
                        {
                            words[words.size() - 1].append(wptr, ptr - wptr);

                            if (!*ptr || *ptr++ == '"')
                            {
                                break;
                            }

                            wptr = ptr - 1;
                        }
                        else
                        {
                            ptr++;
                        }
                    }
                }
                else
                {
                    wptr = ptr;

                    while ((unsigned char) *ptr > ' ')
                    {
                        ptr++;
                    }

                    words.push_back(string(wptr, ptr - wptr));
                }
            }

            if (!words.size())
            {
                return;
            }

            pnode_t n;

            if (words[0] == "?" || words[0] == "h" || words[0] == "help")
            {
                cout << "      login email [password]" << endl;
                cout << "      login exportedfolderurl#key" << endl;
                cout << "      login session" << endl;
                cout << "      begin [ephemeralhandle#ephemeralpw]" << endl;
                cout << "      signup [email name|confirmationlink]" << endl;
                cout << "      confirm" << endl;
                cout << "      session" << endl;
                cout << "      mount" << endl;
                cout << "      ls [-R] [remotepath]" << endl;
                cout << "      cd [remotepath]" << endl;
                cout << "      pwd" << endl;
                cout << "      lcd [localpath]" << endl;
                cout << "      import exportedfilelink#key" << endl;
                cout << "      put localpattern [dstremotepath|dstemail:]" << endl;
                cout << "      putq [cancelslot]" << endl;
                cout << "      get remotepath [offset [length]]" << endl;
                cout << "      get exportedfilelink#key [offset [length]]" << endl;
                cout << "      getq [cancelslot]" << endl;
                cout << "      pause [get|put] [hard] [status]" << endl;
                cout << "      getfa type [path] [cancel]" << endl;
                cout << "      mkdir remotepath" << endl;
                cout << "      rm remotepath" << endl;
                cout << "      mv srcremotepath dstremotepath" << endl;
                cout << "      cp srcremotepath dstremotepath|dstemail:" << endl;
#ifdef ENABLE_SYNC
                cout << "      sync [localpath dstremotepath|cancelslot]" << endl;
#endif
                cout << "      export remotepath [del]" << endl;
                cout << "      share [remotepath [dstemail [r|rw|full] [origemail]]]" << endl;
                cout << "      invite dstemail [origemail|del|rmd]" << endl;
                cout << "      ipc handle a|d|i" << endl;
                cout << "      showpcr" << endl;
                cout << "      users" << endl;
                cout << "      getua attrname [email|private]" << endl;
                cout << "      putua attrname [del|set string|load file] [private]" << endl;
                cout << "      putbps [limit|auto|none]" << endl;
                cout << "      killsession [all|sessionid]" << endl;
                cout << "      whoami" << endl;
                cout << "      passwd" << endl;
                cout << "      retry" << endl;
                cout << "      recon" << endl;
                cout << "      reload" << endl;
                cout << "      logout" << endl;
                cout << "      locallogout" << endl;
                cout << "      symlink" << endl;
                cout << "      version" << endl;
                cout << "      debug" << endl;
                cout << "      quit" << endl;

                return;
            }

            switch (words[0].size())
            {
                case 2:
                    if (words[0] == "ls")
                    {
                        int recursive = words.size() > 1 && words[1] == "-R";

                        if ((int) words.size() > recursive + 1)
                        {
                            n = nodebypath(words[recursive + 1].c_str());
                        }
                        else
                        {
                            n = client->nodebyhandle(cwd);
                        }

                        if (n)
                        {
                            dumptree(n, recursive);
                        }

                        return;
                    }
                    else if (words[0] == "cd")
                    {
                        if (words.size() > 1)
                        {
                            if ((n = nodebypath(words[1].c_str())))
                            {
                                if (n->type == FILENODE)
                                {
                                    cout << words[1] << ": Not a directory" << endl;
                                }
                                else
                                {
                                    cwd = n->nodehandle;
                                }
                            }
                            else
                            {
                                cout << words[1] << ": No such file or directory" << endl;
                            }
                        }
                        else
                        {
                            cwd = client->rootnodes[0];
                        }

                        return;
                    }
                    else if (words[0] == "rm")
                    {
                        if (words.size() > 1)
                        {
                            if ((n = nodebypath(words[1].c_str())))
                            {
                                if (client->checkaccess(n, FULL))
                                {
                                    error e = client->unlink(n);

                                    if (e)
                                    {
                                        cout << words[1] << ": Deletion failed (" << errorstring(e) << ")" << endl;
                                    }
                                }
                                else
                                {
                                    cout << words[1] << ": Access denied" << endl;
                                }
                            }
                            else
                            {
                                cout << words[1] << ": No such file or directory" << endl;
                            }
                        }
                        else
                        {
                            cout << "      rm remotepath" << endl;
                        }

                        return;
                    }
                    else if (words[0] == "mv")
                    {
                        pnode_t tn;
                        string newname;

                        if (words.size() > 2)
                        {
                            // source node must exist
                            if ((n = nodebypath(words[1].c_str())))
                            {
                                // we have four situations:
                                // 1. target path does not exist - fail
                                // 2. target node exists and is folder - move
                                // 3. target node exists and is file - delete and rename (unless same)
                                // 4. target path exists, but filename does not - rename
                                if ((tn = nodebypath(words[2].c_str(), NULL, &newname)))
                                {
                                    error e;

                                    if (newname.size())
                                    {
                                        if (tn->type == FILENODE)
                                        {
                                            cout << words[2] << ": Not a directory" << endl;

                                            return;
                                        }
                                        else
                                        {
                                            if ((e = client->checkmove(n, tn)) == API_OK)
                                            {
                                                if (!client->checkaccess(n, RDWR))
                                                {
                                                    cout << "Write access denied" << endl;

                                                    return;
                                                }

                                                // rename
                                                client->fsaccess->normalize(&newname);
                                                n->attrs.map['n'] = newname;

                                                if ((e = client->setattr(n)))
                                                {
                                                    cout << "Cannot rename file (" << errorstring(e) << ")" << endl;
                                                }
                                            }
                                        }
                                    }
                                    else
                                    {
                                        if (tn->type == FILENODE)
                                        {
                                            // (there should never be any orphaned filenodes)
                                            if (tn->parenthandle == UNDEF)
                                            {
                                                return;
                                            }

                                            if ((e = client->checkmove(n, client->nodebyhandle(tn->parenthandle))) == API_OK)
                                            {
                                                if (!client->checkaccess(n, RDWR))
                                                {
                                                    cout << "Write access denied" << endl;

                                                    return;
                                                }

                                                // overwrite existing target file: rename source...
                                                n->attrs.map['n'] = tn->attrs.map['n'];
                                                e = client->setattr(n);

                                                if (e)
                                                {
                                                    cout << "Rename failed (" << errorstring(e) << ")" << endl;
                                                }

                                                if (n != tn)
                                                {
                                                    // ...delete target...
                                                    e = client->unlink(tn);

                                                    if (e)
                                                    {
                                                        cout << "Remove failed (" << errorstring(e) << ")" << endl;
                                                    }
                                                }
                                            }

                                            // ...and set target to original target's parent
                                            tn = client->nodebyhandle(tn->parenthandle);
                                        }
                                        else
                                        {
                                            e = client->checkmove(n, tn);
                                        }
                                    }

                                    if (n->parenthandle != tn->nodehandle)
                                    {
                                        if (e == API_OK)
                                        {
                                            e = client->rename(n, tn);

                                            if (e)
                                            {
                                                cout << "Move failed (" << errorstring(e) << ")" << endl;
                                            }
                                        }
                                        else
                                        {
                                            cout << "Move not permitted - try copy" << endl;
                                        }
                                    }
                                }
                                else
                                {
                                    cout << words[2] << ": No such directory" << endl;
                                }
                            }
                            else
                            {
                                cout << words[1] << ": No such file or directory" << endl;
                            }
                        }
                        else
                        {
                            cout << "      mv srcremotepath dstremotepath" << endl;
                        }

                        return;
                    }
                    else if (words[0] == "cp")
                    {
                        pnode_t tn;
                        string targetuser;
                        string newname;
                        error e;

                        if (words.size() > 2)
                        {
                            if ((n = nodebypath(words[1].c_str())))
                            {
                                if ((tn = nodebypath(words[2].c_str(), &targetuser, &newname)))
                                {
                                    if (!client->checkaccess(tn, RDWR))
                                    {
                                        cout << "Write access denied" << endl;

                                        return;
                                    }

                                    if (tn->type == FILENODE)
                                    {
                                        if (n->type == FILENODE)
                                        {
                                            // overwrite target if source and taret are files

                                            // (there should never be any orphaned filenodes)
                                            if (tn->parenthandle == UNDEF)
                                            {
                                                return;
                                            }

                                            // ...delete target...
                                            e = client->unlink(tn);

                                            if (e)
                                            {
                                                cout << "Cannot delete existing file (" << errorstring(e) << ")"
                                                     << endl;
                                            }

                                            // ...and set target to original target's parent
                                            tn = client->nodebyhandle(tn->parenthandle);
                                        }
                                        else
                                        {
                                            cout << "Cannot overwrite file with folder" << endl;
                                            return;
                                        }
                                    }
                                }

                                TreeProcCopy tc;
                                unsigned nc;

                                // determine number of nodes to be copied
                                client->proctree(n, &tc);

                                tc.allocnodes();
                                nc = tc.nc;

                                // build new nodes array
                                client->proctree(n, &tc);

                                // if specified target is a filename, use it
                                if (newname.size())
                                {
                                    SymmCipher key;
                                    string attrstring;

                                    // copy source attributes and rename
                                    AttrMap attrs;

                                    attrs.map = n->attrs.map;

                                    client->fsaccess->normalize(&newname);
                                    attrs.map['n'] = newname;

                                    key.setkey((const byte*) tc.nn->nodekey.data(), tc.nn->type);

                                    // JSON-encode object and encrypt attribute string
                                    attrs.getjson(&attrstring);
                                    tc.nn->attrstring = new string;
                                    client->makeattr(&key, tc.nn->attrstring, attrstring.c_str());
                                }

                                // tree root: no parent
                                tc.nn->parenthandle = UNDEF;

                                if (tn)
                                {
                                    // add the new nodes
                                    client->putnodes(tn->nodehandle, tc.nn, nc);

                                    // free in putnodes_result()
                                    tc.nn = NULL;
                                }
                                else
                                {
                                    if (targetuser.size())
                                    {
                                        cout << "Attempting to drop into user " << targetuser << "'s inbox..." << endl;

                                        client->putnodes(targetuser.c_str(), tc.nn, nc);

                                        // free in putnodes_result()
                                        tc.nn = NULL;
                                    }
                                    else
                                    {
                                        cout << words[2] << ": No such file or directory" << endl;
                                    }
                                }
                            }
                            else
                            {
                                cout << words[1] << ": No such file or directory" << endl;
                            }
                        }
                        else
                        {
                            cout << "      cp srcremotepath dstremotepath|dstemail:" << endl;
                        }

                        return;
                    }
                    else if (words[0] == "du")
                    {
                        TreeProcDU du;

                        if (words.size() > 1)
                        {
                            if (!(n = nodebypath(words[1].c_str())))
                            {
                                cout << words[1] << ": No such file or directory" << endl;

                                return;
                            }
                        }
                        else
                        {
                            n = client->nodebyhandle(cwd);
                        }

                        if (n)
                        {
                            client->proctree(n, &du);

                            cout << "Total storage used: " << (du.numbytes / 1048576) << " MB" << endl;
                            cout << "Total # of files: " << du.numfiles << endl;
                            cout << "Total # of folders: " << du.numfolders << endl;
                        }

                        return;
                    }
                    break;

                case 3:
                    if (words[0] == "get")
                    {
                        if (words.size() > 1)
                        {
                            if (client->openfilelink(words[1].c_str(), 0) == API_OK)
                            {
                                cout << "Checking link..." << endl;
                                return;
                            }

                            n = nodebypath(words[1].c_str());

                            if (n)
                            {
                                if (words.size() > 2)
                                {
                                    // read file slice
                                    client->pread(n, atol(words[2].c_str()), (words.size() > 3) ? atol(words[3].c_str()) : 0, NULL);
                                }
                                else
                                {
                                    AppFile* f;

                                    // queue specified file...
                                    if (n->type == FILENODE)
                                    {
                                        f = new AppFileGet(n);
                                        f->appxfer_it = appxferq[GET].insert(appxferq[GET].end(), f);
                                        client->startxfer(GET, f);
                                    }
                                    else
                                    {
                                        // ...or all files in the specified folder (non-recursive)
                                        shared_ptr<vector<pnode_t>> children = client->getchildren(n);
                                        for (vector<pnode_t>::iterator it = children->begin(); it != children->end(); it++)
                                        {
                                            if ((*it)->type == FILENODE)
                                            {
                                                f = new AppFileGet(*it);
                                                f->appxfer_it = appxferq[GET].insert(appxferq[GET].end(), f);
                                                client->startxfer(GET, f);
                                            }
                                        }
                                    }
                                }
                            }
                            else
                            {
                                cout << words[1] << ": No such file or folder" << endl;
                            }
                        }
                        else
                        {
                            cout << "      get remotepath [offset [length]]" << endl << "      get exportedfilelink#key [offset [length]]" << endl;
                        }

                        return;
                    }
                    else if (words[0] == "put")
                    {
                        if (words.size() > 1)
                        {
                            AppFile* f;
                            handle target = cwd;
                            string targetuser;
                            string newname;
                            int total = 0;
                            string localname;
                            string name;
                            nodetype_t type;

                            if (words.size() > 2)
                            {
                                pnode_t n;

                                if ((n = nodebypath(words[2].c_str(), &targetuser, &newname)))
                                {
                                    target = n->nodehandle;
                                }
                            }

                            if (client->loggedin() == NOTLOGGEDIN && !targetuser.size())
                            {
                                cout << "Not logged in." << endl;

                                return;
                            }

                            client->fsaccess->path2local(&words[1], &localname);

                            DirAccess* da = client->fsaccess->newdiraccess();

                            if (da->dopen(&localname, NULL, true))
                            {
                                while (da->dnext(NULL, &localname, true, &type))
                                {
                                    client->fsaccess->local2path(&localname, &name);
                                    cout << "Queueing " << name << "..." << endl;

                                    if (type == FILENODE)
                                    {
                                        f = new AppFilePut(&localname, target, targetuser.c_str());
                                        f->appxfer_it = appxferq[PUT].insert(appxferq[PUT].end(), f);
                                        client->startxfer(PUT, f);
                                        total++;
                                    }
                                }
                            }

                            delete da;

                            cout << "Queued " << total << " file(s) for upload, " << appxferq[PUT].size()
                                 << " file(s) in queue" << endl;
                        }
                        else
                        {
                            cout << "      put localpattern [dstremotepath|dstemail:]" << endl;
                        }

                        return;
                    }
                    else if (words[0] == "pwd")
                    {
                        string path;

                        nodepath(cwd, &path);

                        cout << path << endl;

                        return;
                    }
                    else if (words[0] == "lcd")
                    {
                        if (words.size() > 1)
                        {
                            string localpath;

                            client->fsaccess->path2local(&words[1], &localpath);

                            if (!client->fsaccess->chdirlocal(&localpath))
                            {
                                cout << words[1] << ": Failed" << endl;
                            }
                        }
                        else
                        {
                            cout << "      lcd [localpath]" << endl;
                        }

                        return;
                    }
                    else if (words[0] == "ipc")
                    {
                        // incoming pending contact action
                        handle phandle;
                        if (words.size() == 3 && Base64::atob(words[1].c_str(), (byte*) &phandle, sizeof phandle) == sizeof phandle)
                        {
                            ipcactions_t action;
                            if (words[2] == "a")
                            {
                                action = IPCA_ACCEPT;
                            }
                            else if (words[2] == "d")
                            {
                                action = IPCA_DENY;
                            }
                            else if (words[2] == "i")
                            {
                                action = IPCA_IGNORE;
                            }
                            else
                            {
                                cout << "      ipc handle a|d|i" << endl;
                                return;
                            }

                            client->updatepcr(phandle, action);
                        }
                        else
                        {
                            cout << "      ipc handle a|d|i" << endl;
                        }
                        return;
                    }
                    break;

                case 4:
                    if (words[0] == "putq")
                    {
                        xferq(PUT, words.size() > 1 ? atoi(words[1].c_str()) : -1);
                        return;
                    }
                    else if (words[0] == "getq")
                    {
                        xferq(GET, words.size() > 1 ? atoi(words[1].c_str()) : -1);
                        return;
                    }
#ifdef ENABLE_SYNC
                    else if (words[0] == "sync")
                    {
                        if (words.size() == 3)
                        {
                            pnode_t n = nodebypath(words[2].c_str());

                            if (client->checkaccess(n, FULL))
                            {
                                string localname;

                                client->fsaccess->path2local(&words[1], &localname);

                                if (!n)
                                {
                                    cout << words[2] << ": Not found." << endl;
                                }
                                else if (n->type == FILENODE)
                                {
                                    cout << words[2] << ": Remote sync root must be folder." << endl;
                                }
                                else
                                {
                                    error e = client->addsync(&localname, DEBRISFOLDER, NULL, n);

                                    if (e)
                                    {
                                        cout << "Sync could not be added: " << errorstring(e) << endl;
                                    }
                                }
                            }
                            else
                            {
                                cout << words[2] << ": Syncing requires full access to path." << endl;
                            }
                        }
                        else if (words.size() == 2)
                        {
                            int i = 0, cancel = atoi(words[1].c_str());

                            for (sync_list::iterator it = client->syncs.begin(); it != client->syncs.end(); it++)
                            {
                                if ((*it)->state > SYNC_CANCELED && i++ == cancel)
                                {
                                    client->delsync(*it);

                                    cout << "Sync " << cancel << " deactivated and removed." << endl;
                                    break;
                                }
                            }
                        }
                        else if (words.size() == 1)
                        {
                            if (client->syncs.size())
                            {
                                int i = 0;
                                string remotepath, localpath;

                                for (sync_list::iterator it = client->syncs.begin(); it != client->syncs.end(); it++)
                                {
                                    if ((*it)->state > SYNC_CANCELED)
                                    {
                                        static const char* syncstatenames[] =
                                        { "Initial scan, please wait", "Active", "Failed" };

                                        if ((*it)->localroot.node)
                                        {
                                            nodepath((*it)->localroot.node->nodehandle, &remotepath);
                                            client->fsaccess->local2path(&(*it)->localroot.localname, &localpath);

                                            cout << i++ << ": " << localpath << " to " << remotepath << " - "
                                                 << syncstatenames[(*it)->state] << ", " << (*it)->localbytes
                                                 << " byte(s) in " << (*it)->localnodes[FILENODE] << " file(s) and "
                                                 << (*it)->localnodes[FOLDERNODE] << " folder(s)" << endl;
                                        }
                                    }
                                }
                            }
                            else
                            {
                                cout << "No syncs active at this time." << endl;
                            }
                        }
                        else
                        {
                            cout << "      sync [localpath dstremotepath|cancelslot]" << endl;
                        }

                        return;
                    }
#endif
                    break;

                case 5:
                    if (words[0] == "login")
                    {
                        if (client->loggedin() == NOTLOGGEDIN)
                        {
                            if (words.size() > 1)
                            {
                                if (strchr(words[1].c_str(), '@'))
                                {
                                    // full account login
                                    if (words.size() > 2)
                                    {
                                        client->pw_key(words[2].c_str(), pwkey);
                                        client->login(words[1].c_str(), pwkey);
                                        cout << "Initiated login attempt..." << endl;
                                    }
                                    else
                                    {
                                        login = words[1];
                                        setprompt(LOGINPASSWORD);
                                    }
                                }
                                else
                                {
                                    const char* ptr;

                                    if ((ptr = strchr(words[1].c_str(), '#')))
                                    {
                                        if (ptr[1] == 'F' && ptr[2] == '!' && ptr[11] == '!')
                                        {
                                            // folder link login
                                            return client->app->login_result(client->folderaccess(ptr + 3, ptr + 12));
                                        }
                                    }
                                    else
                                    {
                                        byte session[64];
                                        int size;

                                        if (words[1].size() < sizeof session * 4 / 3)
                                        {
                                            size = Base64::atob(words[1].c_str(), session, sizeof session);

                                            cout << "Resuming session..." << endl;

                                            return client->login(session, size);
                                        }
                                    }

                                    cout << "Invalid argument. Please specify a valid e-mail address, "
                                         << "a folder link containing the folder key "
                                         << "or a valid session." << endl;
                                }
                            }
                            else
                            {
                                cout << "      login email [password]" << endl
                                     << "      login exportedfolderurl#key" << endl
                                     << "      login session" << endl;
                            }
                        }
                        else
                        {
                            cout << "Already logged in. Please log out first." << endl;
                        }

                        return;
                    }
                    else if (words[0] == "begin")
                    {
                        if (words.size() == 1)
                        {
                            cout << "Creating ephemeral session..." << endl;
                            client->createephemeral();
                        }
                        else if (words.size() == 2)
                        {
                            handle uh;
                            byte pw[SymmCipher::KEYLENGTH];

                            if (Base64::atob(words[1].c_str(), (byte*) &uh, sizeof uh) == sizeof uh && Base64::atob(
                                    words[1].c_str() + 12, pw, sizeof pw) == sizeof pw)
                            {
                                client->resumeephemeral(uh, pw);
                            }
                            else
                            {
                                cout << "Malformed ephemeral session identifier." << endl;
                            }
                        }
                        else
                        {
                            cout << "      begin [ephemeralhandle#ephemeralpw]" << endl;
                        }

                        return;
                    }
                    else if (words[0] == "mount")
                    {
                        listtrees();
                        return;
                    }
                    else if (words[0] == "share")
                    {
                        switch (words.size())
                        {
                            case 1:		// list all shares (incoming and outgoing)
                                {
                                    TreeProcListOutShares listoutshares;
                                    pnode_t n;

                                    cout << "Shared folders:" << endl;

                                    for (unsigned i = 0; i < sizeof client->rootnodes / sizeof *client->rootnodes; i++)
                                    {
                                        if ((n = client->nodebyhandle(client->rootnodes[i])))
                                        {
                                            client->proctree(n, &listoutshares);
                                        }
                                    }

                                    for (user_map::iterator uit = client->users.begin();
                                         uit != client->users.end(); uit++)
                                    {
                                        User* u = &uit->second;
                                        pnode_t n;

                                        if (u->show == VISIBLE && u->sharing.size())
                                        {
                                            cout << "From " << u->email << ":" << endl;

                                            for (handle_set::iterator sit = u->sharing.begin();
                                                 sit != u->sharing.end(); sit++)
                                            {
                                                if ((n = client->nodebyhandle(*sit)))
                                                {
                                                    cout << "\t" << n->displayname() << " ("
                                                         << accesslevels[n->inshare->access] << ")" << endl;
                                                }
                                            }
                                        }
                                    }
                                }
                                break;

                            case 2:	    // list all outgoing shares on this path
                            case 3:	    // remove outgoing share to specified e-mail address
                            case 4:	    // add outgoing share to specified e-mail address
                            case 5:     // user specified a personal representation to appear as for the invitation
                                if ((n = nodebypath(words[1].c_str())))
                                {
                                    if (words.size() == 2)
                                    {
                                        listnodeshares(n);
                                    }
                                    else
                                    {
                                        accesslevel_t a = ACCESS_UNKNOWN;
                                        const char* personal_representation = NULL;
                                        if (words.size() > 3)
                                        {
                                            if (words[3] == "r" || words[3] == "ro")
                                            {
                                                a = RDONLY;
                                            }
                                            else if (words[3] == "rw")
                                            {
                                                a = RDWR;
                                            }
                                            else if (words[3] == "full")
                                            {
                                                a = FULL;
                                            }
                                            else
                                            {
                                                cout << "Access level must be one of r, rw or full" << endl;

                                                return;
                                            }

                                            if (words.size() > 4)
                                            {
                                                personal_representation = words[4].c_str();
                                            }
                                        }

                                        client->setshare(n, words[2].c_str(), a, personal_representation);
                                    }
                                }
                                else
                                {
                                    cout << words[1] << ": No such directory" << endl;
                                }

                                break;

                            default:
                                cout << "      share [remotepath [dstemail [r|rw|full] [origemail]]]" << endl;
                        }

                        return;
                    }
                    else if (words[0] == "users")
                    {
                        for (user_map::iterator it = client->users.begin(); it != client->users.end(); it++)
                        {
                            if (it->second.email.size())
                            {
                                cout << "\t" << it->second.email;

                                if (it->second.show == VISIBLE)
                                {
                                    cout << ", visible";
                                }
                                else if (it->second.show == HIDDEN)
                                {
                                    cout << ", hidden";
                                }
                                else if (it->second.show == ME)
                                {
                                    cout << ", session user";
                                }
                                else
                                {
                                    cout << ", unknown visibility (" << it->second.show << ")";
                                }

                                if (it->second.sharing.size())
                                {
                                    cout << ", sharing " << it->second.sharing.size() << " folder(s)";
                                }

                                if (it->second.pubk.isvalid())
                                {
                                    cout << ", public key cached";
                                }

                                cout << endl;
                            }
                        }

                        return;
                    }
                    else if (words[0] == "mkdir")
                    {
                        if (words.size() > 1)
                        {
                            string newname;

                            if ((n = nodebypath(words[1].c_str(), NULL, &newname)))
                            {
                                if (!client->checkaccess(n, RDWR))
                                {
                                    cout << "Write access denied" << endl;

                                    return;
                                }

                                if (newname.size())
                                {
                                    SymmCipher key;
                                    string attrstring;
                                    byte buf[FOLDERNODEKEYLENGTH];
                                    NewNode* newnode = new NewNode[1];

                                    // set up new node as folder node
                                    newnode->source = NEW_NODE;
                                    newnode->type = FOLDERNODE;
                                    newnode->nodehandle = 0;
                                    newnode->parenthandle = UNDEF;

                                    // generate fresh random key for this folder node
                                    PrnGen::genblock(buf, FOLDERNODEKEYLENGTH);
                                    newnode->nodekey.assign((char*) buf, FOLDERNODEKEYLENGTH);
                                    key.setkey(buf);

                                    // generate fresh attribute object with the folder name
                                    AttrMap attrs;

                                    client->fsaccess->normalize(&newname);
                                    attrs.map['n'] = newname;

                                    // JSON-encode object and encrypt attribute string
                                    attrs.getjson(&attrstring);
                                    newnode->attrstring = new string;
                                    client->makeattr(&key, newnode->attrstring, attrstring.c_str());

                                    // add the newly generated folder node
                                    client->putnodes(n->nodehandle, newnode, 1);
                                }
                                else
                                {
                                    cout << words[1] << ": Path already exists" << endl;
                                }
                            }
                            else
                            {
                                cout << words[1] << ": Target path not found" << endl;
                            }
                        }
                        else
                        {
                            cout << "      mkdir remotepath" << endl;
                        }

                        return;
                    }
                    else if (words[0] == "getfa")
                    {
                        if (words.size() > 1)
                        {
                            pnode_t n;
                            int cancel = words.size() > 2 && words[words.size() - 1] == "cancel";

                            if (words.size() < 3)
                            {
                                n = client->nodebyhandle(cwd);
                            }
                            else if (!(n = nodebypath(words[2].c_str())))
                            {
                                cout << words[2] << ": Path not found" << endl;
                            }

                            if (n)
                            {
                                int c = 0;
                                fatype type;

                                type = atoi(words[1].c_str());

                                if (n->type == FILENODE)
                                {
                                    if (n->hasfileattribute(type))
                                    {
                                        client->getfa(n, type, cancel);
                                        c++;
                                    }
                                }
                                else
                                {
                                    shared_ptr<vector<pnode_t>> children = client->getchildren(n);
                                    for (vector<pnode_t>::iterator it = children->begin(); it != children->end(); it++)
                                    {
                                        if ((*it)->type == FILENODE && (*it)->hasfileattribute(type))
                                        {
                                            client->getfa(*it, type, cancel);
                                            c++;
                                        }
                                    }
                                }

                                cout << (cancel ? "Canceling " : "Fetching ") << c << " file attribute(s) of type " << type << "..." << endl;
                            }
                        }
                        else
                        {
                            cout << "      getfa type [path] [cancel]" << endl;
                        }

                        return;
                    }
                    else if (words[0] == "getua")
                    {
                        User* u = NULL;
                        int priv = 0;

                        if (words.size() == 3)
                        {
                            if (words[2] == "private")
                            {
                                priv = 1;
                            }
                            else
                            {
                                // get other user's attribute
                                if (!(u = client->finduser(words[2].c_str())))
                                {
                                    cout << words[2] << ": Unknown user." << endl;
                                    return;
                                }
                            }
                        }
                        else if (words.size() != 2)
                        {
                            cout << "      getua attrname [email|private]" << endl;

                            return;
                        }

                        if (!u)
                        {
                            // get logged in user's attribute
                            if (!(u = client->finduser(client->me)))
                            {
                                cout << "Must be logged in to query own attributes." << endl;

                                return;
                            }
                        }

                        client->getua(u, words[1].c_str(), priv);

                        return;
                    }
                    else if (words[0] == "putua")
                    {
                        if (words.size() == 2)
                        {
                            // delete attribute
                            client->putua(words[1].c_str());

                            return;
                        }
                        else if (words.size() > 3)
                        {
                            int priv = words.size() == 5 && words[4] == "private";

                            if (words[2] == "del")
                            {
                                client->putua(words[1].c_str());

                                return;
                            }
                            else if (words[2] == "set" && (words.size() == 4 || priv))
                            {
                                client->putua(words[1].c_str(), (const byte*) words[3].c_str(), words[3].size(), priv);

                                return;
                            }
                            else if (words[2] == "load" && (words.size() == 4 || priv))
                            {
                                string data, localpath;

                                client->fsaccess->path2local(&words[3], &localpath);

                                if (loadfile(&localpath, &data))
                                {
                                    client->putua(words[1].c_str(), (const byte*) data.data(), data.size(), priv);
                                }
                                else
                                {
                                    cout << "Cannot read " << words[3] << endl;
                                }

                                return;
                            }
                        }

                        cout << "      putua attrname [del|set string|load file] [private]" << endl;

                        return;
                    }
                    else if (words[0] == "pause")
                    {
                        bool getarg = false, putarg = false, hardarg = false, statusarg = false;

                        for (int i = words.size(); --i; )
                        {
                            if (words[i] == "get")
                            {
                                getarg = true;
                            }
                            if (words[i] == "put")
                            {
                                putarg = true;
                            }
                            if (words[i] == "hard")
                            {
                                hardarg = true;
                            }
                            if (words[i] == "status")
                            {
                                statusarg = true;
                            }
                        }

                        if (statusarg)
                        {
                            if (!hardarg && !getarg && !putarg)
                            {
                                if (!client->xferpaused[GET] && !client->xferpaused[PUT])
                                {
                                    cout << "Transfers not paused at the moment.";
                                }
                                else
                                {
                                    if (client->xferpaused[GET])
                                    {
                                        cout << "GETs currently paused." << endl;
                                    }
                                    if (client->xferpaused[PUT])
                                    {
                                        cout << "PUTs currently paused." << endl;
                                    }
                                }
                            }
                            else
                            {
                                cout << "      pause [get|put] [hard] [status]" << endl;
                            }

                            return;
                        }

                        if (!getarg && !putarg)
                        {
                            getarg = true;
                            putarg = true;
                        }

                        if (getarg)
                        {
                            client->pausexfers(GET, client->xferpaused[GET] ^= true, hardarg);
                            if (client->xferpaused[GET])
                            {
                                cout << "GET transfers paused. Resume using the same command." << endl;
                            }
                            else
                            {
                                cout << "GET transfers unpaused." << endl;
                            }
                        }

                        if (putarg)
                        {
                            client->pausexfers(PUT, client->xferpaused[PUT] ^= true, hardarg);
                            if (client->xferpaused[PUT])
                            {
                                cout << "PUT transfers paused. Resume using the same command." << endl;
                            }
                            else
                            {
                                cout << "PUT transfers unpaused." << endl;
                            }
                        }

                        return;
                    }
                    else if (words[0] == "debug")
                    {
                        cout << "Debug mode " << (client->toggledebug() ? "on" : "off") << endl;

                        return;
                    }
                    else if (words[0] == "retry")
                    {
                        if (client->abortbackoff())
                        {
                            cout << "Retrying..." << endl;
                        }
                        else
                        {
                            cout << "No failed request pending." << endl;
                        }

                        return;
                    }
                    else if (words[0] == "recon")
                    {
                        cout << "Closing all open network connections..." << endl;

                        client->disconnect();

                        return;
                    }
                    break;

                case 6:
                    if (words[0] == "passwd")
                    {
                        if (client->loggedin() != NOTLOGGEDIN)
                        {
                            setprompt(OLDPASSWORD);
                        }
                        else
                        {
                            cout << "Not logged in." << endl;
                        }

                        return;
                    }
                    else if (words[0] == "putbps")
                    {
                        if (words.size() > 1)
                        {
                            if (words[1] == "auto")
                            {
                                client->putmbpscap = -1;
                            }
                            else if (words[1] == "none")
                            {
                                client->putmbpscap = 0;
                            }
                            else
                            {
                                int t = atoi(words[1].c_str());

                                if (t > 0)
                                {
                                    client->putmbpscap = t;
                                }
                                else
                                {
                                    cout << "      putbps [limit|auto|none]" << endl;
                                    return;
                                }
                            }
                        }

                        cout << "Upload speed limit set to ";

                        if (client->putmbpscap < 0)
                        {
                            cout << "AUTO (approx. 90% of your available bandwidth)" << endl;
                        }
                        else if (!client->putmbpscap)
                        {
                            cout << "NONE" << endl;
                        }
                        else
                        {
                            cout << client->putmbpscap << " byte(s)/second" << endl;
                        }

                        return;
                    }
                    else if (words[0] == "invite")
                    {
                        int del = words.size() == 3 && words[2] == "del";
                        int rmd = words.size() == 3 && words[2] == "rmd";
                        if (words.size() == 2 || words.size() == 3)
                        {
                            if (del || rmd)
                            {
                                client->setpcr(words[1].c_str(), del ? OPCA_DELETE : OPCA_REMIND);
                            } 
                            else 
                            {
                                // Original email is not required, but can be used if this account has multiple email addresses associated,
                                // to have the invite come from a specific email
                                client->setpcr(words[1].c_str(), OPCA_ADD, "Invite from MEGAcli", words.size() == 3 ? words[2].c_str() : NULL);
                            }
                        }
                        else
                        {
                            cout << "      invite dstemail [origemail|del|rmd]" << endl;
                        }

                        return;
                    }
                    else if (words[0] == "signup")
                    {
                        if (words.size() == 2)
                        {
                            const char* ptr = words[1].c_str();
                            const char* tptr;

                            if ((tptr = strstr(ptr, "#confirm")))
                            {
                                ptr = tptr + 8;
                            }

                            unsigned len = (words[1].size() - (ptr - words[1].c_str())) * 3 / 4 + 4;

                            byte* c = new byte[len];
                            len = Base64::atob(ptr, c, len);
                            // we first just query the supplied signup link,
                            // then collect and verify the password,
                            // then confirm the account
                            client->querysignuplink(c, len);
                            delete[] c;
                        }
                        else if (words.size() == 3)
                        {
                            switch (client->loggedin())
                            {
                                case FULLACCOUNT:
                                    cout << "Already logged in." << endl;
                                    break;

                                case CONFIRMEDACCOUNT:
                                    cout << "Current account already confirmed." << endl;
                                    break;

                                case EPHEMERALACCOUNT:
                                    if (words[1].find('@') + 1 && words[1].find('.') + 1)
                                    {
                                        signupemail = words[1];
                                        signupname = words[2];

                                        cout << endl;
                                        setprompt(NEWPASSWORD);
                                    }
                                    else
                                    {
                                        cout << "Please enter a valid e-mail address." << endl;
                                    }
                                    break;

                                case NOTLOGGEDIN:
                                    cout << "Please use the begin command to commence or resume the ephemeral session to be upgraded." << endl;
                            }
                        }

                        return;
                    }
                    else if (words[0] == "whoami")
                    {
                        if (client->loggedin() == NOTLOGGEDIN)
                        {
                            cout << "Not logged in." << endl;
                        }
                        else
                        {
                            User* u;

                            if ((u = client->finduser(client->me)))
                            {
                                cout << "Account e-mail: " << u->email << endl;
                            }

                            cout << "Retrieving account status..." << endl;

                            client->getaccountdetails(&account, true, true, true, true, true, true);
                        }

                        return;
                    }
                    else if (words[0] == "export")
                    {
                        if (words.size() > 1)
                        {
                            pnode_t n;

                            if ((n = nodebypath(words[1].c_str())))
                            {
                                error e;

                                if ((e = client->exportnode(n, words.size() > 2 && words[2] == "del")))
                                {
                                    cout << words[1] << ": Export rejected (" << errorstring(e) << ")" << endl;
                                }
                                else
                                {
                                    cout << "Exporting..." << endl;
                                }
                            }
                            else
                            {
                                cout << words[1] << ": Not found" << endl;
                            }
                        }
                        else
                        {
                            cout << "      export remotepath [del]" << endl;
                        }

                        return;
                    }
                    else if (words[0] == "import")
                    {
                        if (words.size() > 1)
                        {
                            if (client->openfilelink(words[1].c_str(), 1) == API_OK)
                            {
                                cout << "Opening link..." << endl;
                            }
                            else
                            {
                                cout << "Malformed link. Format: Exported URL or fileid#filekey" << endl;
                            }
                        }
                        else
                        {
                            cout << "      import exportedfilelink#key" << endl;
                        }

                        return;
                    }
                    else if (words[0] == "reload")
                    {
                        cout << "Reloading account..." << endl;

                        cwd = UNDEF;
                        client->cachedscsn = UNDEF;
                        client->fetchnodes();

                        return;
                    }
                    else if (words[0] == "logout")
                    {
                        cout << "Logging off..." << endl;

                        cwd = UNDEF;
                        client->logout();

                        return;
                    }
                    break;

                case 7:
                    if (words[0] == "confirm")
                    {
                        if (signupemail.size() && signupcode.size())
                        {
                            cout << "Please type " << signupemail << "'s password to confirm the signup." << endl;
                            setprompt(LOGINPASSWORD);
                        }
                        else
                        {
                            cout << "No signup confirmation pending." << endl;
                        }

                        return;
                    }
                    else if (words[0] == "session")
                    {
                        byte session[64];
                        int size;

                        size = client->dumpsession(session, sizeof session);

                        if (size > 0)
                        {
                            char buf[sizeof session * 4 / 3 + 3];

                            Base64::btoa(session, size, buf);

                            cout << "Your (secret) session is: " << buf << endl;
                        }
                        else if (!size)
                        {
                            cout << "Not logged in." << endl;
                        }
                        else
                        {
                            cout << "Internal error." << endl;
                        }

                        return;
                    }
                    else if (words[0] == "symlink")
                    {
                        if (client->followsymlinks ^= true)
                        {
                            cout << "Now following symlinks. Please ensure that sync does not see any filesystem item twice!" << endl;
                        }
                        else
                        {
                            cout << "No longer following symlinks." << endl;
                        }

                        return;
                    }
                    else if (words[0] == "version")
                    {
                        cout << "MEGA SDK version: " << MEGA_MAJOR_VERSION << "." << MEGA_MINOR_VERSION << "." << MEGA_MICRO_VERSION << endl;

                        cout << "Features enabled:" << endl;

#ifdef USE_CRYPTOPP
                        cout << "* CryptoPP" << endl;
#endif

#ifdef USE_SQLITE
                        cout << "* SQLite" << endl;
#endif

#ifdef USE_BDB
                        cout << "* Berkeley DB" << endl;
#endif

#ifdef USE_INOTIFY
                        cout << "* inotify" << endl;
#endif

#ifdef HAVE_FDOPENDIR
                        cout << "* fdopendir" << endl;
#endif

#ifdef HAVE_SENDFILE
                        cout << "* sendfile" << endl;
#endif

#ifdef _LARGE_FILES
                        cout << "* _LARGE_FILES" << endl;
#endif

#ifdef USE_FREEIMAGE
                        cout << "* FreeImage" << endl;
#endif

#ifdef ENABLE_SYNC
                        cout << "* sync subsystem" << endl;
#endif


                        cwd = UNDEF;

                        return;
                    } 
                    else if (words[0] == "showpcr")
                    {
                        string outgoing = "";
                        string incoming = "";
                        for (handlepcr_map::iterator it = client->pcrindex.begin(); it != client->pcrindex.end(); it++)
                        {
                            if (it->second->isoutgoing)
                            {
                                ostringstream os;
                                os << setw(34) << it->second->targetemail;

                                char buffer[12];
                                int size = Base64::btoa((byte*)&(it->second->id), sizeof(it->second->id), buffer);
                                os << "\t(id: ";
                                os << buffer;
                                
                                os << ", ts: ";
                                
                                os << it->second->ts;                                

                                outgoing.append(os.str());
                                outgoing.append(")\n");
                            }
                            else
                            {
                                ostringstream os;
                                os << setw(34) << it->second->originatoremail;

                                char buffer[12];
                                int size = Base64::btoa((byte*)&(it->second->id), sizeof(it->second->id), buffer);
                                os << "\t(id: ";
                                os << buffer;
                                
                                os << ", ts: ";
                                
                                os << it->second->ts;                                

                                incoming.append(os.str());
                                incoming.append(")\n");
                            }
                        }
                        cout << "Incoming PCRs:" << endl << incoming << endl;
                        cout << "Outgoing PCRs:" << endl << outgoing << endl;
                        return;
                    }
                    break;

                case 11:                    
                    if (words[0] == "killsession")
                    {
                        if (words.size() == 2)
                        {
                            if (words[1] == "all")
                            {
                                // Kill all sessions (except current)
                                client->killallsessions();
                            }
                            else
                            {
                                handle sessionid;
                                if (Base64::atob(words[1].c_str(), (byte*) &sessionid, sizeof sessionid) == sizeof sessionid)
                                {                                    
                                    client->killsession(sessionid);
                                }
                                else
                                {
                                    cout << "invalid session id provided" << endl;
                                }                         
                            }
                        }
                        else
                        {
                            cout << "      killsession [all|sessionid] " << endl;
                        }
                        return;
                    }
                    else if (words[0] == "locallogout")
                    {
                        cout << "Logging off locally..." << endl;

                        cwd = UNDEF;
                        client->locallogout();

                        return;
                    }
                    break;
            }

            cout << "?Invalid command" << endl;
    }
}

// callback for non-EAGAIN request-level errors
// in most cases, retrying is futile, so the application exits
// this can occur e.g. with syntactically malformed requests (due to a bug), an invalid application key
void DemoApp::request_error(error e)
{
    if (e == API_ESID)
    {
        cout << "Invalid or expired session, logging out..." << endl;
        client->logout();
        return;
    }

    cout << "FATAL: Request failed (" << errorstring(e) << "), exiting" << endl;

    delete console;
    exit(0);
}

void DemoApp::request_response_progress(m_off_t current, m_off_t total)
{
    if (total > 0)
    {
        responseprogress = current * 100 / total;
    }
    else
    {
        responseprogress = -1;
    }
}

// login result
void DemoApp::login_result(error e)
{
    if (e)
    {
        cout << "Login failed: " << errorstring(e) << endl;
    }
    else
    {
        cout << "Login successful, retrieving account..." << endl;
        client->fetchnodes();
    }
}

// ephemeral session result
void DemoApp::ephemeral_result(error e)
{
    if (e)
    {
        cout << "Ephemeral session error (" << errorstring(e) << ")" << endl;
    }
}

// signup link send request result
void DemoApp::sendsignuplink_result(error e)
{
    if (e)
    {
        cout << "Unable to send signup link (" << errorstring(e) << ")" << endl;
    }
    else
    {
        cout << "Thank you. Please check your e-mail and enter the command signup followed by the confirmation link." << endl;
    }
}

// signup link query result
void DemoApp::querysignuplink_result(handle uh, const char* email, const char* name, const byte* pwc, const byte* kc,
                                     const byte* c, size_t len)
{
    cout << "Ready to confirm user account " << email << " (" << name << ") - enter confirm to execute." << endl;

    signupemail = email;
    signupcode.assign((char*) c, len);
    memcpy(signuppwchallenge, pwc, sizeof signuppwchallenge);
    memcpy(signupencryptedmasterkey, pwc, sizeof signupencryptedmasterkey);
}

// signup link query failed
void DemoApp::querysignuplink_result(error e)
{
    cout << "Signuplink confirmation failed (" << errorstring(e) << ")" << endl;
}

// signup link (account e-mail) confirmation result
void DemoApp::confirmsignuplink_result(error e)
{
    if (e)
    {
        cout << "Signuplink confirmation failed (" << errorstring(e) << ")" << endl;
    }
    else
    {
        cout << "Signup confirmed, logging in..." << endl;
        client->login(signupemail.c_str(), pwkey);
    }
}

// asymmetric keypair configuration result
void DemoApp::setkeypair_result(error e)
{
    if (e)
    {
        cout << "RSA keypair setup failed (" << errorstring(e) << ")" << endl;
    }
    else
    {
        cout << "RSA keypair added. Account setup complete." << endl;
    }
}

void DemoApp::ephemeral_result(handle uh, const byte* pw)
{
    char buf[SymmCipher::KEYLENGTH * 4 / 3 + 3];

    cout << "Ephemeral session established, session ID: ";
    Base64::btoa((byte*) &uh, sizeof uh, buf);
    cout << buf << "#";
    Base64::btoa(pw, SymmCipher::KEYLENGTH, buf);
    cout << buf << endl;

    client->fetchnodes();
}

// password change result
void DemoApp::changepw_result(error e)
{
    if (e)
    {
        cout << "Password update failed: " << errorstring(e) << endl;
    }
    else
    {
        cout << "Password updated." << endl;
    }
}

// node export failed
void DemoApp::exportnode_result(error e)
{
    if (e)
    {
        cout << "Export failed: " << errorstring(e) << endl;
    }
}

void DemoApp::exportnode_result(handle h, handle ph)
{
    pnode_t n;

    if ((n = client->nodebyhandle(h)))
    {
        string path;
        char node[9];
        char key[FILENODEKEYLENGTH * 4 / 3 + 3];

        nodepath(h, &path);

        cout << "Exported " << path << ": ";

        Base64::btoa((byte*) &ph, MegaClient::NODEHANDLE, node);

        // the key
        if (n->type == FILENODE)
        {
            Base64::btoa((const byte*) n->nodekey.data(), FILENODEKEYLENGTH, key);
        }
        else if (n->sharekey)
        {
            Base64::btoa(n->sharekey->key, FOLDERNODEKEYLENGTH, key);
        }
        else
        {
            cout << "No key available for exported folder" << endl;
            return;
        }

        cout << "https://mega.co.nz/#" << (n->type ? "F" : "") << "!" << node << "!" << key << endl;
    }
    else
    {
        cout << "Exported node no longer available" << endl;
    }
}

// the requested link could not be opened
void DemoApp::openfilelink_result(error e)
{
    if (e)
    {
        cout << "Failed to open link: " << errorstring(e) << endl;
    }
}

// the requested link was opened successfully - import to cwd
void DemoApp::openfilelink_result(handle ph, const byte* key, m_off_t size,
                                  string* a, string* fa, int)
{
    pnode_t n;

    if (client->loggedin() != NOTLOGGEDIN && (n = client->nodebyhandle(cwd)))
    {
        NewNode* newnode = new NewNode[1];

        // set up new node as folder node
        newnode->source = NEW_PUBLIC;
        newnode->type = FILENODE;
        newnode->nodehandle = ph;
        newnode->parenthandle = UNDEF;

        newnode->nodekey.assign((char*)key, FILENODEKEYLENGTH);

        newnode->attrstring = new string(*a);

        client->putnodes(n->nodehandle, newnode, 1);
    }
    else
    {
        cout << "Need to be logged in to import file links." << endl;
    }
}

void DemoApp::checkfile_result(handle h, error e)
{
    cout << "Link check failed: " << errorstring(e) << endl;
}

void DemoApp::checkfile_result(handle h, error e, byte* filekey, m_off_t size, m_time_t ts, m_time_t tm, string* filename,
                               string* fingerprint, string* fileattrstring)
{
    cout << "Name: " << *filename << ", size: " << size;

    if (fingerprint->size())
    {
        cout << ", fingerprint available";
    }

    if (fileattrstring->size())
    {
        cout << ", has attributes";
    }

    cout << endl;

    if (e)
    {
        cout << "Not available: " << errorstring(e) << endl;
    }
    else
    {
        cout << "Initiating download..." << endl;

        AppFileGet* f = new AppFileGet(NULL, h, filekey, size, tm, filename, fingerprint);
        f->appxfer_it = appxferq[GET].insert(appxferq[GET].end(), f);
        client->startxfer(GET, f);
    }
}

bool DemoApp::pread_data(byte* data, m_off_t len, m_off_t pos, void* appdata)
{
    cout << "Received " << len << " partial read byte(s) at position " << pos << ": ";
    fwrite(data, 1, len, stdout);
    cout << endl;

    return true;
}

dstime DemoApp::pread_failure(error e, int retry, void* appdata)
{
    if (retry < 5)
    {
        cout << "Retrying read (" << errorstring(e) << ", attempt #" << retry << ")" << endl;
        return (dstime)(retry*10);
    }
    else
    {
        cout << "Too many failures (" << errorstring(e) << "), giving up" << endl;
        return ~(dstime)0;
    }
}

// reload needed
void DemoApp::reload(const char* reason)
{
    cout << "Reload suggested (" << reason << ") - use 'reload' to trigger" << endl;
}

// reload initiated
void DemoApp::clearing()
{
    LOG_debug << "Clearing all nodes/users...";
}

// nodes have been modified
// (nodes with their removed flag set will be deleted immediately after returning from this call,
// at which point their pointers will become invalid at that point.)
void DemoApp::nodes_updated(pnode_t* n, int count)
{
    int c[2][6] = { { 0 } };

    if (n)
    {
        while (count--)
        {
            if ((*n)->type < 6)
            {
                c[!(*n)->changed.removed][(*n)->type]++;
                n++;
            }
        }

        nodestats(c[1], "added or updated");
        nodestats(c[0], "removed");
    }
    else    // from fetchnodes
    {
        cout << "A total of " << count << " nodes have been reloaded" << endl;
    }

    if (ISUNDEF(cwd))
    {
        cwd = client->rootnodes[0];
    }
}

// nodes now (almost) current, i.e. no server-client notifications pending
void DemoApp::nodes_current()
{
    LOG_debug << "Nodes current.";
}

void DemoApp::enumeratequotaitems_result(handle, unsigned, unsigned, unsigned, unsigned, unsigned, const char*)
{
    // FIXME: implement
}

void DemoApp::enumeratequotaitems_result(error)
{
    // FIXME: implement
}

void DemoApp::additem_result(error)
{
    // FIXME: implement
}

void DemoApp::checkout_result(error)
{
    // FIXME: implement
}

void DemoApp::checkout_result(const char*)
{
    // FIXME: implement
}

// display account details/history
void DemoApp::account_details(AccountDetails* ad, bool storage, bool transfer, bool pro, bool purchases,
                              bool transactions, bool sessions)
{
    char timebuf[32], timebuf2[32];

    if (storage)
    {
        cout << "\tAvailable storage: " << ad->storage_max << " byte(s)" << endl;

        for (unsigned i = 0; i < sizeof rootnodenames/sizeof *rootnodenames; i++)
        {
            NodeStorage* ns = &ad->storage[client->rootnodes[i]];

            cout << "\t\tIn " << rootnodenames[i] << ": " << ns->bytes << " byte(s) in " << ns->files << " file(s) and " << ns->folders << " folder(s)" << endl;
        }
    }

    if (transfer)
    {
        if (ad->transfer_max)
        {
            cout << "\tTransfer in progress: " << ad->transfer_own_reserved << "/" << ad->transfer_srv_reserved << endl;
            cout << "\tTransfer completed: " << ad->transfer_own_used << "/" << ad->transfer_srv_used << " of "
                 << ad->transfer_max << " ("
                 << (100 * (ad->transfer_own_used + ad->transfer_srv_used) / ad->transfer_max) << "%)" << endl;
            cout << "\tServing bandwidth ratio: " << ad->srv_ratio << "%" << endl;
        }

        if (ad->transfer_hist_starttime)
        {
            time_t t = time(NULL) - ad->transfer_hist_starttime;

            cout << "\tTransfer history:\n";

            for (unsigned i = 0; i < ad->transfer_hist.size(); i++)
            {
                t -= ad->transfer_hist_interval;
                cout << "\t\t" << t;
                if (t < ad->transfer_hist_interval)
                {
                    cout << " second(s) ago until now: ";
                }
                else
                {
                    cout << "-" << t - ad->transfer_hist_interval << " second(s) ago: ";
                }
                cout << ad->transfer_hist[i] << " byte(s)" << endl;
            }
        }

        if (ad->transfer_limit)
        {
            cout << "Per-IP transfer limit: " << ad->transfer_limit << endl;
        }
    }

    if (pro)
    {
        cout << "\tPro level: " << ad->pro_level << endl;
        cout << "\tSubscription type: " << ad->subscription_type << endl;
        cout << "\tAccount balance:" << endl;

        for (vector<AccountBalance>::iterator it = ad->balances.begin(); it != ad->balances.end(); it++)
        {
            printf("\tBalance: %.3s %.02f\n", it->currency, it->amount);
        }
    }

    if (purchases)
    {
        cout << "Purchase history:" << endl;

        for (vector<AccountPurchase>::iterator it = ad->purchases.begin(); it != ad->purchases.end(); it++)
        {
            time_t ts = it->timestamp;
            strftime(timebuf, sizeof timebuf, "%c", localtime(&ts));
            printf("\tID: %.11s Time: %s Amount: %.3s %.02f Payment method: %d\n", it->handle, timebuf, it->currency,
                   it->amount, it->method);
        }
    }

    if (transactions)
    {
        cout << "Transaction history:" << endl;

        for (vector<AccountTransaction>::iterator it = ad->transactions.begin(); it != ad->transactions.end(); it++)
        {
            time_t ts = it->timestamp;
            strftime(timebuf, sizeof timebuf, "%c", localtime(&ts));
            printf("\tID: %.11s Time: %s Delta: %.3s %.02f\n", it->handle, timebuf, it->currency, it->delta);
        }
    }

    if (sessions)
    {
        cout << "Currently Active Sessions:" << endl;
        for (vector<AccountSession>::iterator it = ad->sessions.begin(); it != ad->sessions.end(); it++)
        {
            if (it->alive)
            {
                time_t ts = it->timestamp;
                strftime(timebuf, sizeof timebuf, "%c", localtime(&ts));
                ts = it->mru;
                strftime(timebuf2, sizeof timebuf, "%c", localtime(&ts));

                char id[12];
                Base64::btoa((byte*)&(it->id), sizeof(it->id), id);

                if (it->current)
                {
                    printf("\t* Current Session\n");
                }
                printf("\tSession ID: %s\n\tSession start: %s\n\tMost recent activity: %s\n\tIP: %s\n\tCountry: %.2s\n\tUser-Agent: %s\n\t-----\n",
                        id, timebuf, timebuf2, it->ip.c_str(), it->country, it->useragent.c_str());
            }
        }

        if(client->debugstate())
        {
            cout << endl << "Full Session history:" << endl;

            for (vector<AccountSession>::iterator it = ad->sessions.begin(); it != ad->sessions.end(); it++)
            {
                time_t ts = it->timestamp;
                strftime(timebuf, sizeof timebuf, "%c", localtime(&ts));
                ts = it->mru;
                strftime(timebuf2, sizeof timebuf, "%c", localtime(&ts));
                printf("\tSession start: %s\n\tMost recent activity: %s\n\tIP: %s\n\tCountry: %.2s\n\tUser-Agent: %s\n\t-----\n",
                        timebuf, timebuf2, it->ip.c_str(), it->country, it->useragent.c_str());
            }
        }
    }
}

// account details could not be retrieved
void DemoApp::account_details(AccountDetails* ad, error e)
{
    if (e)
    {
        cout << "Account details retrieval failed (" << errorstring(e) << ")" << endl;
    }
}

// account details could not be retrieved
void DemoApp::sessions_killed(handle sessionid, error e)
{
    if (e)
    {
        cout << "Session killing failed (" << errorstring(e) << ")" << endl;
        return;
    }

    if (sessionid == UNDEF)
    {
        cout << "All sessions except current have been killed" << endl;
    }
    else
    {
        char id[12];
        int size = Base64::btoa((byte*)&(sessionid), sizeof(sessionid), id);
        cout << "Session with id " << id << " has been killed" << endl;
    }
}


// user attribute update notification
void DemoApp::userattr_update(User* u, int priv, const char* n)
{
    cout << "Notification: User " << u->email << " -" << (priv ? " private" : "") << " attribute "
          << n << " added or updated" << endl;
}

// main loop
void megacli()
{
    char *saved_line = NULL;
    int saved_point = 0;

    rl_save_prompt();

    for (;;)
    {
        if (prompt == COMMAND)
        {
            // display put/get transfer speed in the prompt
            if (client->tslots.size() || responseprogress >= 0)
            {
                unsigned xferrate[2] = { 0 };
                Waiter::bumpds();

                for (transferslot_list::iterator it = client->tslots.begin(); it != client->tslots.end(); it++)
                {
                    if ((*it)->fa)
                    {
                        xferrate[(*it)->transfer->type]
                            += (*it)->progressreported * 10 / (1024 * (Waiter::ds - (*it)->starttime + 1));
                    }
                }

                strcpy(dynamicprompt, "MEGA");

                if (xferrate[GET] || xferrate[PUT] || responseprogress >= 0)
                {
                    strcpy(dynamicprompt + 4, " (");

                    if (xferrate[GET])
                    {
                        sprintf(dynamicprompt + 6, "In: %u KB/s", xferrate[GET]);

                        if (xferrate[PUT])
                        {
                            strcat(dynamicprompt + 9, "/");
                        }
                    }

                    if (xferrate[PUT])
                    {
                        sprintf(strchr(dynamicprompt, 0), "Out: %u KB/s", xferrate[PUT]);
                    }

                    if (responseprogress >= 0)
                    {
                        sprintf(strchr(dynamicprompt, 0), "%d%%", responseprogress);
                    }

                    strcat(dynamicprompt + 6, ")");
                }

                strcat(dynamicprompt + 4, "> ");
            }
            else
            {
                *dynamicprompt = 0;
            }

            rl_callback_handler_install(*dynamicprompt ? dynamicprompt : prompts[COMMAND], store_line);

            // display prompt
            if (saved_line)
            {
                rl_replace_line(saved_line, 0);
                free(saved_line);
            }

            rl_point = saved_point;
            rl_redisplay();
        }

        // command editing loop - exits when a line is submitted or the engine requires the CPU
        for (;;)
        {
            int w = client->wait();

            if (w & Waiter::HAVESTDIN)
            {
                if (prompt == COMMAND)
                {
                    rl_callback_read_char();
                }
                else
                {
                    console->readpwchar(pw_buf, sizeof pw_buf, &pw_buf_pos, &line);
                }
            }

            if (w & Waiter::NEEDEXEC || line)
            {
                break;
            }
        }

        // save line
        saved_point = rl_point;
        saved_line = rl_copy_text(0, rl_end);

        // remove prompt
        rl_save_prompt();
        rl_replace_line("", 0);
        rl_redisplay();

        if (line)
        {
            // execute user command
            process_line(line);
            free(line);
            line = NULL;
        }

        // pass the CPU to the engine (nonblocking)
        client->exec();
    }
}

int main()
{
    SimpleLogger::setAllOutputs(&std::cout);

    // instantiate app components: the callback processor (DemoApp),
    // the HTTP I/O engine (WinHttpIO) and the MegaClient itself
    client = new MegaClient(new DemoApp, new CONSOLE_WAIT_CLASS,
                            new HTTPIO_CLASS, new FSACCESS_CLASS,
#ifdef DBACCESS_CLASS
                            new DBACCESS_CLASS,
#else
                            NULL,
#endif
#ifdef GFX_CLASS
                            new GFX_CLASS,
#else
                            NULL,
#endif
                            "SDKSAMPLE",
                            "megacli/" TOSTRING(MEGA_MAJOR_VERSION)
                            "." TOSTRING(MEGA_MINOR_VERSION)
                            "." TOSTRING(MEGA_MICRO_VERSION));

    console = new CONSOLE_CLASS;

    megacli();
}<|MERGE_RESOLUTION|>--- conflicted
+++ resolved
@@ -594,9 +594,6 @@
     }
 }
 
-<<<<<<< HEAD
-void DemoApp::fa_complete(pnode_t n, fatype type, const char* data, uint32_t len)
-=======
 void DemoApp::setpcr_result(handle h, error e, opcactions_t action)
 {
     if (e)
@@ -632,8 +629,7 @@
     }
 }
 
-void DemoApp::fa_complete(Node* n, fatype type, const char* data, uint32_t len)
->>>>>>> 891150f2
+void DemoApp::fa_complete(pnode_t n, fatype type, const char* data, uint32_t len)
 {
     cout << "Got attribute of type " << type << " (" << len << " byte(s)) for " << n->displayname() << endl;
 }

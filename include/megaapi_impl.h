/**
 * @file megaapi_impl.h
 * @brief Private header file of the intermediate layer for the MEGA C++ SDK.
 *
 * (c) 2013-2014 by Mega Limited, Auckland, New Zealand
 *
 * This file is part of the MEGA SDK - Client Access Engine.
 *
 * Applications using the MEGA API must present a valid application key
 * and comply with the the rules set forth in the Terms of Service.
 *
 * The MEGA SDK is distributed in the hope that it will be useful,
 * but WITHOUT ANY WARRANTY; without even the implied warranty of
 * MERCHANTABILITY or FITNESS FOR A PARTICULAR PURPOSE.
 *
 * @copyright Simplified (2-clause) BSD License.
 *
 * You should have received a copy of the license along with this
 * program.
 */

#ifndef MEGAAPI_IMPL_H
#define MEGAAPI_IMPL_H

#include "mega.h"
#include "mega/gfx/external.h"
#include "megaapi.h"

#ifdef HAVE_LIBUV
#include "uv.h"
#include "mega/mega_http_parser.h"
#endif

#ifndef _WIN32
    #if (!defined(USE_CURL_PUBLIC_KEY_PINNING)) || defined(WINDOWS_PHONE)
    #include <openssl/ssl.h>
    #include <openssl/rand.h>
    #endif
#include <curl/curl.h>
#include <fcntl.h>
#endif

////////////////////////////// SETTINGS //////////////////////////////
////////// Support for threads and mutexes
//Choose one of these options.
//Otherwise, C++11 threads and mutexes will be used
//#define USE_PTHREAD
//#define USE_QT

////////// Support for thumbnails and previews.
//If you selected QT for threads and mutexes, it will be also used for thumbnails and previews
//You can create a subclass of MegaGfxProcessor and pass it to the constructor of MegaApi
//#define USE_FREEIMAGE

//Define WINDOWS_PHONE if you want to build the MEGA SDK for Windows Phone
//#define WINDOWS_PHONE
/////////////////////////// END OF SETTINGS ///////////////////////////

namespace mega
{

#ifdef USE_QT
class MegaThread : public QtThread {};
class MegaMutex : public QtMutex
{
public:
    MegaMutex() : QtMutex() { }
    MegaMutex(bool recursive) : QtMutex(recursive) { }
};
class MegaSemaphore : public QtSemaphore {};
#elif USE_PTHREAD
class MegaThread : public PosixThread {};
class MegaMutex : public PosixMutex
{
public:
    MegaMutex() : PosixMutex() { }
    MegaMutex(bool recursive) : PosixMutex(recursive) { }
};
class MegaSemaphore : public PosixSemaphore {};
#elif defined(_WIN32) && !defined(WINDOWS_PHONE)
class MegaThread : public Win32Thread {};
class MegaMutex : public Win32Mutex
{
public:
    MegaMutex() : Win32Mutex() { }
    MegaMutex(bool recursive) : Win32Mutex(recursive) { }
};
class MegaSemaphore : public Win32Semaphore {};
#else
class MegaThread : public CppThread {};
class MegaMutex : public CppMutex
{
public:
    MegaMutex() : CppMutex() { }
    MegaMutex(bool recursive) : CppMutex(recursive) { }
};
class MegaSemaphore : public CppSemaphore {};
#endif

#ifdef USE_QT
class MegaGfxProc : public GfxProcQT {};
#elif USE_FREEIMAGE
class MegaGfxProc : public GfxProcFreeImage {};
#elif TARGET_OS_IPHONE
class MegaGfxProc : public GfxProcCG {};
#else
class MegaGfxProc : public GfxProcExternal {};
#endif

#ifdef WIN32
    #ifndef WINDOWS_PHONE
    #ifdef USE_CURL
    class MegaHttpIO : public CurlHttpIO {};
    #else
    class MegaHttpIO : public WinHttpIO {};
    #endif
    #else
    class MegaHttpIO : public CurlHttpIO {};
    #endif
	class MegaFileSystemAccess : public WinFileSystemAccess {};
	class MegaWaiter : public WinWaiter {};
#else
    #ifdef __APPLE__
    typedef CurlHttpIO MegaHttpIO;
    typedef PosixFileSystemAccess MegaFileSystemAccess;
    typedef PosixWaiter MegaWaiter;
    #else
    class MegaHttpIO : public CurlHttpIO {};
    class MegaFileSystemAccess : public PosixFileSystemAccess {};
    class MegaWaiter : public PosixWaiter {};
    #endif
#endif

#ifdef HAVE_LIBUV
class MegaHTTPServer;
#endif

class MegaDbAccess : public SqliteDbAccess
{
	public:
		MegaDbAccess(string *basePath = NULL) : SqliteDbAccess(basePath){}
};

class ExternalLogger : public Logger
{
public:
    ExternalLogger();
    void setMegaLogger(MegaLogger *logger);
    void setLogLevel(int logLevel);
    void postLog(int logLevel, const char *message, const char *filename, int line);
    virtual void log(const char *time, int loglevel, const char *source, const char *message);

private:
    MegaMutex mutex;
    MegaLogger *megaLogger;
};

class MegaTransferPrivate;
class MegaTreeProcCopy : public MegaTreeProcessor
{
public:
    NewNode* nn;
    unsigned nc;

    MegaTreeProcCopy(MegaClient *client);
    virtual bool processMegaNode(MegaNode* node);
    void allocnodes(void);

protected:
    MegaClient *client;
};


class MegaSizeProcessor : public MegaTreeProcessor
{
    protected:
        long long totalBytes;

    public:
        MegaSizeProcessor();
        virtual bool processMegaNode(MegaNode* node);
        long long getTotalBytes();
};

class MegaFolderUploadController : public MegaRequestListener, public MegaTransferListener
{
public:
    MegaFolderUploadController(MegaApiImpl *megaApi, MegaTransferPrivate *transfer);
    void start();

protected:
    void onFolderAvailable(MegaHandle handle);
    void checkCompletion();

    std::list<std::string> pendingFolders;
    std::list<MegaTransferPrivate *> pendingSkippedTransfers;

    MegaApiImpl *megaApi;
    MegaClient *client;
    MegaTransferPrivate *transfer;
    MegaTransferListener *listener;
    int recursive;
    int tag;
    int pendingTransfers;

public:
    virtual void onRequestFinish(MegaApi* api, MegaRequest *request, MegaError *e);
    virtual void onTransferStart(MegaApi *api, MegaTransfer *transfer);
    virtual void onTransferUpdate(MegaApi *api, MegaTransfer *transfer);
    virtual void onTransferFinish(MegaApi* api, MegaTransfer *transfer, MegaError *e);
};

class MegaFolderDownloadController : public MegaTransferListener
{
public:
    MegaFolderDownloadController(MegaApiImpl *megaApi, MegaTransferPrivate *transfer);
    void start(MegaNode *node);

protected:
    void downloadFolderNode(MegaNode *node, string *path);
    void checkCompletion();

    MegaApiImpl *megaApi;
    MegaClient *client;
    MegaTransferPrivate *transfer;
    MegaTransferListener *listener;
    int recursive;
    int tag;
    int pendingTransfers;
    error e;

public:
    virtual void onTransferStart(MegaApi *, MegaTransfer *t);
    virtual void onTransferUpdate(MegaApi *, MegaTransfer *t);
    virtual void onTransferFinish(MegaApi*, MegaTransfer *t, MegaError *e);
};

class MegaNodePrivate : public MegaNode, public Cachable
{
    public:
        MegaNodePrivate(const char *name, int type, int64_t size, int64_t ctime, int64_t mtime,
                        MegaHandle nodeMegaHandle, std::string *nodekey, std::string *attrstring,
                        const char *fingerprint, MegaHandle parentHandle = INVALID_HANDLE,
                        const char *privateauth = NULL, const char *publicauth = NULL, bool isPublic = true,
                        bool isForeign = false);

        MegaNodePrivate(MegaNode *node);
        virtual ~MegaNodePrivate();
        virtual int getType();
        virtual const char* getName();
        virtual const char* getFingerprint();
        virtual bool hasCustomAttrs();
        MegaStringList *getCustomAttrNames();
        virtual const char *getCustomAttr(const char* attrName);
        virtual int getDuration();
        virtual double getLatitude();
        virtual double getLongitude();
        virtual char *getBase64Handle();
        virtual int64_t getSize();
        virtual int64_t getCreationTime();
        virtual int64_t getModificationTime();
        virtual MegaHandle getHandle();
        virtual MegaHandle getParentHandle();
        virtual std::string* getNodeKey();
        virtual char *getBase64Key();
        virtual std::string* getAttrString();
        virtual int getTag();
        virtual int64_t getExpirationTime();
        virtual MegaHandle getPublicHandle();
        virtual MegaNode* getPublicNode();
        virtual char *getPublicLink();
        virtual bool isFile();
        virtual bool isFolder();
        virtual bool isRemoved();
        virtual bool hasChanged(int changeType);
        virtual int getChanges();
        virtual bool hasThumbnail();
        virtual bool hasPreview();
        virtual bool isPublic();
        virtual bool isExported();
        virtual bool isExpired();
        virtual bool isTakenDown();
        virtual bool isForeign();
        virtual std::string* getPrivateAuth();
        virtual MegaNodeList *getChildren();
        virtual void setPrivateAuth(const char *privateAuth);
        void setPublicAuth(const char *publicAuth);
        void setForeign(bool foreign);
        void setChildren(MegaNodeList *children);
        void setName(const char *newName);
        virtual std::string* getPublicAuth();
        virtual bool isShared();
        virtual bool isOutShare();
        virtual bool isInShare();
        std::string* getSharekey();


#ifdef ENABLE_SYNC
        virtual bool isSyncDeleted();
        virtual std::string getLocalPath();
#endif

        static MegaNode *fromNode(Node *node);
        virtual MegaNode *copy();

        virtual bool serialize(string*);
        static MegaNodePrivate* unserialize(string*);

    protected:
        MegaNodePrivate(Node *node);
        int type;
        const char *name;
        const char *fingerprint;
        attr_map *customAttrs;
        int64_t size;
        int64_t ctime;
        int64_t mtime;
        MegaHandle nodehandle;
        MegaHandle parenthandle;
        std::string nodekey;
        std::string attrstring;
        std::string privateAuth;
        std::string publicAuth;
        int tag;
        int changed;
        struct {
            bool thumbnailAvailable : 1;
            bool previewAvailable : 1;
            bool isPublicNode : 1;
            bool outShares : 1;
            bool inShare : 1;
            bool foreign : 1;
        };
        PublicLink *plink;
        std::string *sharekey;   // for plinks of folders
        int duration;
        double latitude;
        double longitude;
        MegaNodeList *children;

#ifdef ENABLE_SYNC
        bool syncdeleted;
        std::string localPath;
#endif
};


class MegaUserPrivate : public MegaUser
{
	public:
		MegaUserPrivate(User *user);
		MegaUserPrivate(MegaUser *user);
		static MegaUser *fromUser(User *user);
		virtual MegaUser *copy();

		~MegaUserPrivate();
		virtual const char* getEmail();
        virtual MegaHandle getHandle();
        virtual int getVisibility();
        virtual int64_t getTimestamp();
        virtual bool hasChanged(int changeType);
        virtual int getChanges();
        virtual int isOwnChange();

	protected:
		const char *email;
        MegaHandle handle;
        int visibility;
        int64_t ctime;
        int changed;
        int tag;
};

class MegaSharePrivate : public MegaShare
{
	public:
		static MegaShare *fromShare(MegaHandle nodeMegaHandle, Share *share);
		virtual MegaShare *copy();
		virtual ~MegaSharePrivate();
		virtual const char *getUser();
		virtual MegaHandle getNodeHandle();
		virtual int getAccess();
		virtual int64_t getTimestamp();

	protected:
		MegaSharePrivate(MegaHandle nodehandle, Share *share);
		MegaSharePrivate(MegaShare *share);

		MegaHandle nodehandle;
		const char *user;
		int access;
		int64_t ts;
};

class MegaTransferPrivate : public MegaTransfer, public Cachable
{
	public:
		MegaTransferPrivate(int type, MegaTransferListener *listener = NULL);
        MegaTransferPrivate(const MegaTransferPrivate *transfer);
        virtual ~MegaTransferPrivate();
        
        virtual MegaTransfer *copy();
	    Transfer *getTransfer() const;
        void setTransfer(Transfer *transfer); 
        void setStartTime(int64_t startTime);
		void setTransferredBytes(long long transferredBytes);
		void setTotalBytes(long long totalBytes);
		void setPath(const char* path);
		void setParentPath(const char* path);
        void setNodeHandle(MegaHandle nodeHandle);
        void setParentHandle(MegaHandle parentHandle);
		void setNumConnections(int connections);
		void setStartPos(long long startPos);
		void setEndPos(long long endPos);
		void setNumRetry(int retry);
		void setMaxRetries(int retry);
        void setTime(int64_t time);
		void setFileName(const char* fileName);
		void setSlot(int id);
		void setTag(int tag);
		void setSpeed(long long speed);
        void setMeanSpeed(long long meanSpeed);
		void setDeltaSize(long long deltaSize);
        void setUpdateTime(int64_t updateTime);
        void setPublicNode(MegaNode *publicNode, bool copyChildren = false);
        void setSyncTransfer(bool syncTransfer);
        void setSourceFileTemporary(bool temporary);
        void setStreamingTransfer(bool streamingTransfer);
        void setLastBytes(char *lastBytes);
        void setLastError(MegaError e);
        void setFolderTransferTag(int tag);
        void setNotificationNumber(long long notificationNumber);
        void setListener(MegaTransferListener *listener);

		virtual int getType() const;
		virtual const char * getTransferString() const;
		virtual const char* toString() const;
		virtual const char* __str__() const;
		virtual const char* __toString() const;
        virtual int64_t getStartTime() const;
		virtual long long getTransferredBytes() const;
		virtual long long getTotalBytes() const;
		virtual const char* getPath() const;
		virtual const char* getParentPath() const;
        virtual MegaHandle getNodeHandle() const;
        virtual MegaHandle getParentHandle() const;
		virtual long long getStartPos() const;
		virtual long long getEndPos() const;
		virtual const char* getFileName() const;
		virtual MegaTransferListener* getListener() const;
		virtual int getNumRetry() const;
		virtual int getMaxRetries() const;
        virtual int64_t getTime() const;
		virtual int getTag() const;
		virtual long long getSpeed() const;
        virtual long long getMeanSpeed() const;
		virtual long long getDeltaSize() const;
        virtual int64_t getUpdateTime() const;
        virtual MegaNode *getPublicNode() const;
        virtual MegaNode *getPublicMegaNode() const;
        virtual bool isSyncTransfer() const;
        virtual bool isStreamingTransfer() const;
        virtual bool isSourceFileTemporary() const;
        virtual char *getLastBytes() const;
        virtual MegaError getLastError() const;
        virtual bool isFolderTransfer() const;
        virtual int getFolderTransferTag() const;
        virtual void setAppData(const char *data);
        virtual const char* getAppData() const;
        virtual void setState(int state);
        virtual int getState() const;
        virtual void setPriority(unsigned long long p);
        virtual unsigned long long getPriority() const;
        virtual long long getNotificationNumber() const;

        virtual bool serialize(string*);
        static MegaTransferPrivate* unserialize(string*);

    protected:
        int type;
        int tag;
        int state;
        uint64_t priority;

        struct
        {
            bool syncTransfer : 1;
            bool streamingTransfer : 1;
            bool temporarySourceFile : 1;
        };

        int64_t startTime;
        int64_t updateTime;
        int64_t time;
        long long transferredBytes;
        long long totalBytes;
        long long speed;
        long long meanSpeed;
        long long deltaSize;
        long long notificationNumber;
        MegaHandle nodeHandle;
        MegaHandle parentHandle;
        const char* path;
        const char* parentPath;
        const char* fileName;
        char *lastBytes;
        MegaNode *publicNode;
        long long startPos;
        long long endPos;
        int retry;
        int maxRetries;

        MegaTransferListener *listener;
        Transfer *transfer;
        MegaError lastError;
        int folderTransferTag;
        const char* appData;
};

class MegaTransferDataPrivate : public MegaTransferData
{
public:
    MegaTransferDataPrivate(TransferList *transferList, long long notificationNumber);
    MegaTransferDataPrivate(const MegaTransferDataPrivate *transferData);

    virtual ~MegaTransferDataPrivate();
    virtual MegaTransferData *copy() const;
    virtual int getNumDownloads() const;
    virtual int getNumUploads() const;
    virtual int getDownloadTag(int i) const;
    virtual int getUploadTag(int i) const;
    virtual unsigned long long getDownloadPriority(int i) const;
    virtual unsigned long long getUploadPriority(int i) const;
    virtual long long getNotificationNumber() const;

protected:
    int numDownloads;
    int numUploads;
    long long notificationNumber;
    vector<int> downloadTags;
    vector<int> uploadTags;
    vector<uint64_t> downloadPriorities;
    vector<uint64_t> uploadPriorities;
};

class MegaContactRequestPrivate : public MegaContactRequest
{
public:
    MegaContactRequestPrivate(PendingContactRequest *request);
    MegaContactRequestPrivate(const MegaContactRequest *request);
    virtual ~MegaContactRequestPrivate();

    static MegaContactRequest *fromContactRequest(PendingContactRequest *request);
    virtual MegaContactRequest *copy() const;

    virtual MegaHandle getHandle() const;
    virtual char* getSourceEmail() const;
    virtual char* getSourceMessage() const;
    virtual char* getTargetEmail() const;
    virtual int64_t getCreationTime() const;
    virtual int64_t getModificationTime() const;
    virtual int getStatus() const;
    virtual bool isOutgoing() const;

protected:
    MegaHandle handle;
    char* sourceEmail;
    char* sourceMessage;
    char* targetEmail;
    int64_t creationTime;
    int64_t modificationTime;
    int status;
    bool outgoing;
};

#ifdef ENABLE_SYNC

class MegaSyncEventPrivate: public MegaSyncEvent
{
public:
    MegaSyncEventPrivate(int type);
    virtual ~MegaSyncEventPrivate();

    virtual MegaSyncEvent *copy();

    virtual int getType() const;
    virtual const char *getPath() const;
    virtual MegaHandle getNodeHandle() const;
    virtual const char *getNewPath() const;
    virtual const char* getPrevName() const;
    virtual MegaHandle getPrevParent() const;

    void setPath(const char* path);
    void setNodeHandle(MegaHandle nodeHandle);
    void setNewPath(const char* newPath);
    void setPrevName(const char* prevName);
    void setPrevParent(MegaHandle prevParent);

protected:
    int type;
    const char* path;
    const char* newPath;
    const char* prevName;
    MegaHandle nodeHandle;
    MegaHandle prevParent;
};

class MegaSyncPrivate : public MegaSync
{  
public:
    MegaSyncPrivate(Sync *sync);
    MegaSyncPrivate(MegaSyncPrivate *sync);

    virtual ~MegaSyncPrivate();

    virtual MegaSync *copy();

    virtual MegaHandle getMegaHandle() const;
    void setMegaHandle(MegaHandle handle);
    virtual const char* getLocalFolder() const;
    void setLocalFolder(const char*path);
    virtual long long getLocalFingerprint() const;
    void setLocalFingerprint(long long fingerprint);
    virtual int getTag() const;
    void setTag(int tag);
    void setListener(MegaSyncListener *listener);
    MegaSyncListener *getListener();
    virtual int getState() const;
    void setState(int state);

protected:
    MegaHandle megaHandle;
    string localFolder;
    int tag;
    long long fingerprint;
    MegaSyncListener *listener;
    int state;
};

#endif


class MegaPricingPrivate;
class MegaRequestPrivate : public MegaRequest
{
	public:
		MegaRequestPrivate(int type, MegaRequestListener *listener = NULL);
        MegaRequestPrivate(MegaRequestPrivate *request);
		virtual ~MegaRequestPrivate();
		MegaRequest *copy();
		void setNodeHandle(MegaHandle nodeHandle);
		void setLink(const char* link);
        void setParentHandle(MegaHandle parentHandle);
        void setSessionKey(const char* sessionKey);
		void setName(const char* name);
		void setEmail(const char* email);
    	void setPassword(const char* email);
    	void setNewPassword(const char* email);
		void setPrivateKey(const char* privateKey);
		void setAccess(int access);
		void setNumRetry(int ds);
		void setNextRetryDelay(int delay);
        void setPublicNode(MegaNode* publicNode, bool copyChildren = false);
		void setNumDetails(int numDetails);
		void setFile(const char* file);
        void setParamType(int type);
        void setText(const char* text);
        void setNumber(long long number);
        void setFlag(bool flag);
        void setTransferTag(int transfer);
        void setListener(MegaRequestListener *listener);
        void setTotalBytes(long long totalBytes);
        void setTransferredBytes(long long transferredBytes);
        void setTag(int tag);
        void addProduct(handle product, int proLevel, int gbStorage, int gbTransfer,
                        int months, int amount, const char *currency, const char *description, const char *iosid, const char *androidid);

        void setProxy(Proxy *proxy);
        Proxy *getProxy();

		virtual int getType() const;
		virtual const char *getRequestString() const;
		virtual const char* toString() const;
		virtual const char* __str__() const;
		virtual const char* __toString() const;
        virtual MegaHandle getNodeHandle() const;
		virtual const char* getLink() const;
        virtual MegaHandle getParentHandle() const;
        virtual const char* getSessionKey() const;
		virtual const char* getName() const;
		virtual const char* getEmail() const;
		virtual const char* getPassword() const;
		virtual const char* getNewPassword() const;
		virtual const char* getPrivateKey() const;
		virtual int getAccess() const;
		virtual const char* getFile() const;
		virtual int getNumRetry() const;
        virtual MegaNode *getPublicNode() const;
        virtual MegaNode *getPublicMegaNode() const;
        virtual int getParamType() const;
        virtual const char *getText() const;
        virtual long long getNumber() const;
        virtual bool getFlag() const;
        virtual long long getTransferredBytes() const;
        virtual long long getTotalBytes() const;
		virtual MegaRequestListener *getListener() const;
		virtual MegaAccountDetails *getMegaAccountDetails() const;
        virtual int getTransferTag() const;
        virtual int getNumDetails() const;
        virtual int getTag() const;
        virtual MegaPricing *getPricing() const;
	    AccountDetails * getAccountDetails() const;        
#ifdef ENABLE_CHAT
        virtual MegaTextChatPeerList *getMegaTextChatPeerList() const;
        void setMegaTextChatPeerList(MegaTextChatPeerList *chatPeers);
        virtual MegaTextChatList *getMegaTextChatList() const;
        void setMegaTextChatList(MegaTextChatList *chatList);
#endif
        virtual MegaStringMap *getMegaStringMap() const;
        void setMegaStringMap(const MegaStringMap *);

#ifdef ENABLE_SYNC
        void setSyncListener(MegaSyncListener *syncListener);
        MegaSyncListener *getSyncListener() const;
#endif

    protected:
        AccountDetails *accountDetails;
        MegaPricingPrivate *megaPricing;
		int type;
        MegaHandle nodeHandle;
		const char* link;
		const char* name;
        MegaHandle parentHandle;
        const char* sessionKey;
		const char* email;
		const char* password;
		const char* newPassword;
		const char* privateKey;
        const char* text;
        long long number;
		int access;
		const char* file;
		int attrType;
        bool flag;
        long long totalBytes;
        long long transferredBytes;
		MegaRequestListener *listener;
#ifdef ENABLE_SYNC
        MegaSyncListener *syncListener;
#endif
        int transfer;
		int numDetails;
        MegaNode* publicNode;
		int numRetry;
        int tag;
        Proxy *proxy;

#ifdef ENABLE_CHAT
        MegaTextChatPeerList *chatPeerList;
        MegaTextChatList *chatList;
#endif
        MegaStringMap *stringMap;
};

class MegaEventPrivate : public MegaEvent
{
public:
    MegaEventPrivate(int type);
    MegaEventPrivate(MegaEventPrivate *event);
    virtual ~MegaEventPrivate();
    MegaEvent *copy();

    virtual int getType() const;
    virtual const char *getText() const;

    void setText(const char* text);

protected:
    int type;
    const char* text;

};

class MegaAccountBalancePrivate : public MegaAccountBalance
{
public:
    static MegaAccountBalance *fromAccountBalance(const AccountBalance *balance);
    virtual ~MegaAccountBalancePrivate() ;
    virtual MegaAccountBalance* copy();

    virtual double getAmount() const;
    virtual char* getCurrency() const;

protected:
    MegaAccountBalancePrivate(const AccountBalance *balance);
    AccountBalance balance;
};

class MegaAccountSessionPrivate : public MegaAccountSession
{
public:
    static MegaAccountSession *fromAccountSession(const AccountSession *session);
    virtual ~MegaAccountSessionPrivate() ;
    virtual MegaAccountSession* copy();

    virtual int64_t getCreationTimestamp() const;
    virtual int64_t getMostRecentUsage() const;
    virtual char *getUserAgent() const;
    virtual char *getIP() const;
    virtual char *getCountry() const;
    virtual bool isCurrent() const;
    virtual bool isAlive() const;
    virtual MegaHandle getHandle() const;

private:
    MegaAccountSessionPrivate(const AccountSession *session);
    AccountSession session;
};

class MegaAccountPurchasePrivate : public MegaAccountPurchase
{
public:   
    static MegaAccountPurchase *fromAccountPurchase(const AccountPurchase *purchase);
    virtual ~MegaAccountPurchasePrivate() ;
    virtual MegaAccountPurchase* copy();

    virtual int64_t getTimestamp() const;
    virtual char *getHandle() const;
    virtual char *getCurrency() const;
    virtual double getAmount() const;
    virtual int getMethod() const;

private:
    MegaAccountPurchasePrivate(const AccountPurchase *purchase);
    AccountPurchase purchase;
};

class MegaAccountTransactionPrivate : public MegaAccountTransaction
{
public:
    static MegaAccountTransaction *fromAccountTransaction(const AccountTransaction *transaction);
    virtual ~MegaAccountTransactionPrivate() ;
    virtual MegaAccountTransaction* copy();

    virtual int64_t getTimestamp() const;
    virtual char *getHandle() const;
    virtual char *getCurrency() const;
    virtual double getAmount() const;

private:
    MegaAccountTransactionPrivate(const AccountTransaction *transaction);
    AccountTransaction transaction;
};

class MegaAccountDetailsPrivate : public MegaAccountDetails
{
    public:
        static MegaAccountDetails *fromAccountDetails(AccountDetails *details);
        virtual ~MegaAccountDetailsPrivate() ;

        virtual int getProLevel();
        virtual int64_t getProExpiration();
        virtual int getSubscriptionStatus();
        virtual int64_t getSubscriptionRenewTime();
        virtual char* getSubscriptionMethod();
        virtual char* getSubscriptionCycle();

        virtual long long getStorageMax();
        virtual long long getStorageUsed();
        virtual long long getTransferMax();
        virtual long long getTransferOwnUsed();

        virtual int getNumUsageItems();
        virtual long long getStorageUsed(MegaHandle handle);
        virtual long long getNumFiles(MegaHandle handle);
        virtual long long getNumFolders(MegaHandle handle);

        virtual MegaAccountDetails* copy();

        virtual int getNumBalances() const;
        virtual MegaAccountBalance* getBalance(int i) const;

        virtual int getNumSessions() const;
        virtual MegaAccountSession* getSession(int i) const;

        virtual int getNumPurchases() const;
        virtual MegaAccountPurchase* getPurchase(int i) const;

        virtual int getNumTransactions() const;
        virtual MegaAccountTransaction* getTransaction(int i) const;

        virtual int getTemporalBandwidthInterval();
        virtual long long getTemporalBandwidth();
        virtual bool isTemporalBandwidthValid();

    private:
        MegaAccountDetailsPrivate(AccountDetails *details);
        AccountDetails details;
};

class MegaPricingPrivate : public MegaPricing
{
public:
    virtual ~MegaPricingPrivate();
    virtual int getNumProducts();
    virtual MegaHandle getHandle(int productIndex);
    virtual int getProLevel(int productIndex);
    virtual int getGBStorage(int productIndex);
    virtual int getGBTransfer(int productIndex);
    virtual int getMonths(int productIndex);
    virtual int getAmount(int productIndex);
    virtual const char* getCurrency(int productIndex);
    virtual const char* getDescription(int productIndex);
    virtual const char* getIosID(int productIndex);
    virtual const char* getAndroidID(int productIndex);
    virtual MegaPricing *copy();

    void addProduct(handle product, int proLevel, int gbStorage, int gbTransfer,
                    int months, int amount, const char *currency, const char *description, const char *iosid, const char *androidid);
private:
    vector<handle> handles;
    vector<int> proLevel;
    vector<int> gbStorage;
    vector<int> gbTransfer;
    vector<int> months;
    vector<int> amount;
    vector<const char *> currency;
    vector<const char *> description;
    vector<const char *> iosId;
    vector<const char *> androidId;
};

#ifdef ENABLE_CHAT
class MegaTextChatPeerListPrivate : public MegaTextChatPeerList
{
public:
    MegaTextChatPeerListPrivate();
    MegaTextChatPeerListPrivate(userpriv_vector *);

    virtual ~MegaTextChatPeerListPrivate();
    virtual MegaTextChatPeerList *copy() const;
    virtual void addPeer(MegaHandle h, int priv);
    virtual MegaHandle getPeerHandle(int i) const;
    virtual int getPeerPrivilege(int i) const;
    virtual int size() const;

    // returns the list of user-privilege (this object keeps the ownership)
    const userpriv_vector * getList() const;

    void setPeerPrivilege(handle uh, privilege_t priv);

private:
    userpriv_vector list;
};

class MegaTextChatPrivate : public MegaTextChat
{
public:
    MegaTextChatPrivate(const MegaTextChat *);
<<<<<<< HEAD
    MegaTextChatPrivate(handle id, int priv, int shard, const MegaTextChatPeerList *peers, bool group, handle ou, string title, int tag);
=======
    MegaTextChatPrivate(const TextChat *);
>>>>>>> f1b6ae4e

    virtual ~MegaTextChatPrivate();
    virtual MegaTextChat *copy() const;

    virtual MegaHandle getHandle() const;
    virtual int getOwnPrivilege() const;
    virtual int getShard() const;
    virtual const MegaTextChatPeerList *getPeerList() const;
    virtual void setPeerList(const MegaTextChatPeerList *peers);
    virtual bool isGroup() const;
    virtual MegaHandle getOriginatingUser() const;
    virtual const char *getTitle() const;
    virtual int64_t getCreationTime() const;

    virtual int isOwnChange() const;

private:
    handle id;
    int priv;
    string url;
    int shard;
    MegaTextChatPeerList *peers;
    bool group;
    handle ou;
    string title;
<<<<<<< HEAD
    int tag;
=======
    int64_t ts;
>>>>>>> f1b6ae4e
};

class MegaTextChatListPrivate : public MegaTextChatList
{
public:
    MegaTextChatListPrivate();
    MegaTextChatListPrivate(textchat_map *list);

    virtual ~MegaTextChatListPrivate();
    virtual MegaTextChatList *copy() const;
    virtual const MegaTextChat *get(unsigned int i) const;
    virtual int size() const;

    void addChat(MegaTextChatPrivate*);

private:
    MegaTextChatListPrivate(const MegaTextChatListPrivate*);
    vector<MegaTextChat*> list;
};

#endif

class MegaStringMapPrivate : public MegaStringMap
{
public:
    MegaStringMapPrivate();
    MegaStringMapPrivate(const string_map *map, bool toBase64 = false);
    virtual ~MegaStringMapPrivate();
    virtual MegaStringMap *copy() const;
    virtual const char *get(const char* key) const;
    virtual MegaStringList *getKeys() const;
    virtual void set(const char *key, const char *value);
    virtual int size() const;

protected:
    MegaStringMapPrivate(const MegaStringMapPrivate *megaStringMap);
    string_map strMap;
};


class MegaStringListPrivate : public MegaStringList
{
public:
    MegaStringListPrivate();
    MegaStringListPrivate(char **newlist, int size);
    virtual ~MegaStringListPrivate();
    virtual MegaStringList *copy();
    virtual const char* get(int i);
    virtual int size();


protected:
    MegaStringListPrivate(MegaStringListPrivate *stringList);
    const char** list;
    int s;
};

class MegaNodeListPrivate : public MegaNodeList
{
	public:
        MegaNodeListPrivate();
        MegaNodeListPrivate(Node** newlist, int size);
        MegaNodeListPrivate(MegaNodeListPrivate *nodeList, bool copyChildren = false);
        virtual ~MegaNodeListPrivate();
		virtual MegaNodeList *copy();
		virtual MegaNode* get(int i);
		virtual int size();
	
	protected:
		MegaNode** list;
		int s;
};

class MegaUserListPrivate : public MegaUserList
{
	public:
        MegaUserListPrivate();
        MegaUserListPrivate(User** newlist, int size);
        virtual ~MegaUserListPrivate();
		virtual MegaUserList *copy();
		virtual MegaUser* get(int i);
		virtual int size();
	
	protected:
        MegaUserListPrivate(MegaUserListPrivate *userList);
		MegaUser** list;
		int s;
};

class MegaShareListPrivate : public MegaShareList
{
	public:
        MegaShareListPrivate();
        MegaShareListPrivate(Share** newlist, MegaHandle *MegaHandlelist, int size);
        virtual ~MegaShareListPrivate();
		virtual MegaShare* get(int i);
		virtual int size();
		
	protected:
		MegaShare** list;
		int s;
};

class MegaTransferListPrivate : public MegaTransferList
{
	public:
        MegaTransferListPrivate();
        MegaTransferListPrivate(MegaTransfer** newlist, int size);
        virtual ~MegaTransferListPrivate();
		virtual MegaTransfer* get(int i);
		virtual int size();
	
	protected:
		MegaTransfer** list;
		int s;
};

class MegaContactRequestListPrivate : public MegaContactRequestList
{
    public:
        MegaContactRequestListPrivate();
        MegaContactRequestListPrivate(PendingContactRequest ** newlist, int size);
        virtual ~MegaContactRequestListPrivate();
        virtual MegaContactRequestList *copy();
        virtual MegaContactRequest* get(int i);
        virtual int size();

    protected:
        MegaContactRequestListPrivate(MegaContactRequestListPrivate *requestList);
        MegaContactRequest** list;
        int s;
};

struct MegaFile : public File
{
    MegaFile();

    void setTransfer(MegaTransferPrivate *transfer);
    MegaTransferPrivate *getTransfer();
    virtual bool serialize(string*);

    static MegaFile* unserialize(string*);

protected:
    MegaTransferPrivate *megaTransfer;
};

struct MegaFileGet : public MegaFile
{
    void prepare();
    void updatelocalname();
    void progress();
    void completed(Transfer*, LocalNode*);
    void terminated();
	MegaFileGet(MegaClient *client, Node* n, string dstPath);
    MegaFileGet(MegaClient *client, MegaNode* n, string dstPath);
    ~MegaFileGet() {}

    virtual bool serialize(string*);
    static MegaFileGet* unserialize(string*);

private:
    MegaFileGet() {}
};

struct MegaFilePut : public MegaFile
{
    void completed(Transfer* t, LocalNode*);
    void terminated();
    MegaFilePut(MegaClient *client, string* clocalname, string *filename, handle ch, const char* ctargetuser, int64_t mtime = -1, bool isSourceTemporary = false);
    ~MegaFilePut() {}

    virtual bool serialize(string*);
    static MegaFilePut* unserialize(string*);

protected:
    int64_t customMtime;

private:
    MegaFilePut() {}
};

class TreeProcessor
{
    public:
        virtual bool processNode(Node* node);
        virtual ~TreeProcessor();
};

class SearchTreeProcessor : public TreeProcessor
{
    public:
        SearchTreeProcessor(const char *search);
        virtual bool processNode(Node* node);
        virtual ~SearchTreeProcessor() {}
        vector<Node *> &getResults();

    protected:
        const char *search;
        vector<Node *> results;
};

class OutShareProcessor : public TreeProcessor
{
    public:
        OutShareProcessor();
        virtual bool processNode(Node* node);
        virtual ~OutShareProcessor() {}
        vector<Share *> &getShares();
        vector<handle> &getHandles();

    protected:
        vector<Share *> shares;
        vector<handle> handles;
};

class PendingOutShareProcessor : public TreeProcessor
{
    public:
        PendingOutShareProcessor();
        virtual bool processNode(Node* node);
        virtual ~PendingOutShareProcessor() {}
        vector<Share *> &getShares();
        vector<handle> &getHandles();

    protected:
        vector<Share *> shares;
        vector<handle> handles;
};

class PublicLinkProcessor : public TreeProcessor
{
    public:
        PublicLinkProcessor();
        virtual bool processNode(Node* node);
        virtual ~PublicLinkProcessor();
        vector<Node *> &getNodes();

    protected:
        vector<Node *> nodes;
};

class SizeProcessor : public TreeProcessor
{
    protected:
        long long totalBytes;

    public:
        SizeProcessor();
        virtual bool processNode(Node* node);
        long long getTotalBytes();
};

//Thread safe request queue
class RequestQueue
{
    protected:
        std::deque<MegaRequestPrivate *> requests;
        MegaMutex mutex;

    public:
        RequestQueue();
        void push(MegaRequestPrivate *request);
        void push_front(MegaRequestPrivate *request);
        MegaRequestPrivate * pop();
        void removeListener(MegaRequestListener *listener);
#ifdef ENABLE_SYNC
        void removeListener(MegaSyncListener *listener);
#endif
};


//Thread safe transfer queue
class TransferQueue
{
    protected:
        std::deque<MegaTransferPrivate *> transfers;
        MegaMutex mutex;

    public:
        TransferQueue();
        void push(MegaTransferPrivate *transfer);
        void push_front(MegaTransferPrivate *transfer);
        MegaTransferPrivate * pop();
        void removeListener(MegaTransferListener *listener);
};

class MegaApiImpl : public MegaApp
{
    public:
        MegaApiImpl(MegaApi *api, const char *appKey, MegaGfxProcessor* processor, const char *basePath = NULL, const char *userAgent = NULL);
        MegaApiImpl(MegaApi *api, const char *appKey, const char *basePath = NULL, const char *userAgent = NULL);
        MegaApiImpl(MegaApi *api, const char *appKey, const char *basePath, const char *userAgent, int fseventsfd);
        virtual ~MegaApiImpl();

        //Multiple listener management.
        void addListener(MegaListener* listener);
        void addRequestListener(MegaRequestListener* listener);
        void addTransferListener(MegaTransferListener* listener);     
        void addGlobalListener(MegaGlobalListener* listener);
#ifdef ENABLE_SYNC
        void addSyncListener(MegaSyncListener *listener);
        void removeSyncListener(MegaSyncListener *listener);
#endif
        void removeListener(MegaListener* listener);
        void removeRequestListener(MegaRequestListener* listener);
        void removeTransferListener(MegaTransferListener* listener);
        void removeGlobalListener(MegaGlobalListener* listener);

        MegaRequest *getCurrentRequest();
        MegaTransfer *getCurrentTransfer();
        MegaError *getCurrentError();
        MegaNodeList *getCurrentNodes();
        MegaUserList *getCurrentUsers();

        //Utils
        char *getBase64PwKey(const char *password);
        long long getSDKtime();
        char *getStringHash(const char* base64pwkey, const char* inBuf);
        void getSessionTransferURL(const char *path, MegaRequestListener *listener);
        static MegaHandle base32ToHandle(const char* base32Handle);
        static handle base64ToHandle(const char* base64Handle);
        static handle base64ToUserHandle(const char* base64Handle);
        static char *handleToBase64(MegaHandle handle);
        static char *userHandleToBase64(MegaHandle handle);
        static const char* ebcEncryptKey(const char* encryptionKey, const char* plainKey);
        void retryPendingConnections(bool disconnect = false, bool includexfers = false, MegaRequestListener* listener = NULL);
        static void addEntropy(char* data, unsigned int size);
        static string userAttributeToString(int);
        static char userAttributeToScope(int);
        static void setStatsID(const char *id);

        //API requests
        void login(const char* email, const char* password, MegaRequestListener *listener = NULL);
        char *dumpSession();
        char *getSequenceNumber();
        char *dumpXMPPSession();
        char *getAccountAuth();
        void setAccountAuth(const char* auth);

        void fastLogin(const char* email, const char *stringHash, const char *base64pwkey, MegaRequestListener *listener = NULL);
        void fastLogin(const char* session, MegaRequestListener *listener = NULL);
        void killSession(MegaHandle sessionHandle, MegaRequestListener *listener = NULL);
        void getUserData(MegaRequestListener *listener = NULL);
        void getUserData(MegaUser *user, MegaRequestListener *listener = NULL);
        void getUserData(const char *user, MegaRequestListener *listener = NULL);
        void getAccountDetails(bool storage, bool transfer, bool pro, bool sessions, bool purchases, bool transactions, MegaRequestListener *listener = NULL);
        void createAccount(const char* email, const char* password, const char* name, MegaRequestListener *listener = NULL);
        void createAccount(const char* email, const char* password, const char* firstname, const char* lastname, MegaRequestListener *listener = NULL);
        void fastCreateAccount(const char* email, const char *base64pwkey, const char* name, MegaRequestListener *listener = NULL);
        void querySignupLink(const char* link, MegaRequestListener *listener = NULL);
        void confirmAccount(const char* link, const char *password, MegaRequestListener *listener = NULL);
        void fastConfirmAccount(const char* link, const char *base64pwkey, MegaRequestListener *listener = NULL);
        void resetPassword(const char *email, bool hasMasterKey, MegaRequestListener *listener = NULL);
        void queryRecoveryLink(const char *link, MegaRequestListener *listener = NULL);
        void confirmResetPasswordLink(const char *link, const char *newPwd, const char *masterKey = NULL, MegaRequestListener *listener = NULL);
        void cancelAccount(MegaRequestListener *listener = NULL);
        void confirmCancelAccount(const char *link, const char *pwd, MegaRequestListener *listener = NULL);
        void changeEmail(const char *email, MegaRequestListener *listener = NULL);
        void confirmChangeEmail(const char *link, const char *pwd, MegaRequestListener *listener = NULL);
        void setProxySettings(MegaProxy *proxySettings);
        MegaProxy *getAutoProxySettings();
        int isLoggedIn();
        char* getMyEmail();
        char* getMyUserHandle();
        MegaHandle getMyUserHandleBinary();
        MegaUser *getMyUser();
        char* getMyXMPPJid();
#ifdef ENABLE_CHAT
        char* getMyFingerprint();
#endif
        static void setLogLevel(int logLevel);
        static void setLoggerClass(MegaLogger *megaLogger);
        static void log(int logLevel, const char* message, const char *filename = NULL, int line = -1);

        void createFolder(const char* name, MegaNode *parent, MegaRequestListener *listener = NULL);
        bool createLocalFolder(const char *path);
        void moveNode(MegaNode* node, MegaNode* newParent, MegaRequestListener *listener = NULL);
        void copyNode(MegaNode* node, MegaNode *newParent, MegaRequestListener *listener = NULL);
        void copyNode(MegaNode* node, MegaNode *newParent, const char* newName, MegaRequestListener *listener = NULL);
        void renameNode(MegaNode* node, const char* newName, MegaRequestListener *listener = NULL);
        void remove(MegaNode* node, MegaRequestListener *listener = NULL);
        void cleanRubbishBin(MegaRequestListener *listener = NULL);
        void sendFileToUser(MegaNode *node, MegaUser *user, MegaRequestListener *listener = NULL);
        void sendFileToUser(MegaNode *node, const char* email, MegaRequestListener *listener = NULL);
        void share(MegaNode *node, MegaUser* user, int level, MegaRequestListener *listener = NULL);
        void share(MegaNode* node, const char* email, int level, MegaRequestListener *listener = NULL);
        void loginToFolder(const char* megaFolderLink, MegaRequestListener *listener = NULL);
        void importFileLink(const char* megaFileLink, MegaNode* parent, MegaRequestListener *listener = NULL);
        void getPublicNode(const char* megaFileLink, MegaRequestListener *listener = NULL);
        void getThumbnail(MegaNode* node, const char *dstFilePath, MegaRequestListener *listener = NULL);
		void cancelGetThumbnail(MegaNode* node, MegaRequestListener *listener = NULL);
        void setThumbnail(MegaNode* node, const char *srcFilePath, MegaRequestListener *listener = NULL);
        void getPreview(MegaNode* node, const char *dstFilePath, MegaRequestListener *listener = NULL);
		void cancelGetPreview(MegaNode* node, MegaRequestListener *listener = NULL);
        void setPreview(MegaNode* node, const char *srcFilePath, MegaRequestListener *listener = NULL);
        void getUserAvatar(MegaUser* user, const char *dstFilePath, MegaRequestListener *listener = NULL);
        void setAvatar(const char *dstFilePath, MegaRequestListener *listener = NULL);
        void getUserAvatar(const char *email_or_handle, const char *dstFilePath, MegaRequestListener *listener = NULL);
        char* getUserAvatarColor(MegaUser *user);
        char *getUserAvatarColor(const char *userhandle);
        void getUserAttribute(MegaUser* user, int type, MegaRequestListener *listener = NULL);
        void getUserAttribute(const char* email_or_handle, int type, MegaRequestListener *listener = NULL);
        void setUserAttribute(int type, const char* value, MegaRequestListener *listener = NULL);
        void setUserAttribute(int type, const MegaStringMap* value, MegaRequestListener *listener = NULL);
        void getUserEmail(MegaHandle handle, MegaRequestListener *listener = NULL);
        void setCustomNodeAttribute(MegaNode *node, const char *attrName, const char *value, MegaRequestListener *listener = NULL);
        void setNodeDuration(MegaNode *node, int secs, MegaRequestListener *listener = NULL);
        void setNodeCoordinates(MegaNode *node, double latitude, double longitude, MegaRequestListener *listener = NULL);
        void exportNode(MegaNode *node, int64_t expireTime, MegaRequestListener *listener = NULL);
        void disableExport(MegaNode *node, MegaRequestListener *listener = NULL);
        void fetchNodes(MegaRequestListener *listener = NULL);
        void getPricing(MegaRequestListener *listener = NULL);
        void getPaymentId(handle productHandle, MegaRequestListener *listener = NULL);
        void upgradeAccount(MegaHandle productHandle, int paymentMethod, MegaRequestListener *listener = NULL);
        void submitPurchaseReceipt(int gateway, const char* receipt, MegaRequestListener *listener = NULL);
        void creditCardStore(const char* address1, const char* address2, const char* city,
                             const char* province, const char* country, const char *postalcode,
                             const char* firstname, const char* lastname, const char* creditcard,
                             const char* expire_month, const char* expire_year, const char* cv2,
                             MegaRequestListener *listener = NULL);

        void creditCardQuerySubscriptions(MegaRequestListener *listener = NULL);
        void creditCardCancelSubscriptions(const char* reason, MegaRequestListener *listener = NULL);
        void getPaymentMethods(MegaRequestListener *listener = NULL);

        char *exportMasterKey();

        void changePassword(const char *oldPassword, const char *newPassword, MegaRequestListener *listener = NULL);
        void inviteContact(const char* email, const char* message, int action, MegaRequestListener* listener = NULL);
        void replyContactRequest(MegaContactRequest *request, int action, MegaRequestListener* listener = NULL);
        void respondContactRequest();

        void removeContact(MegaUser *user, MegaRequestListener* listener=NULL);
        void logout(MegaRequestListener *listener = NULL);
        void localLogout(MegaRequestListener *listener = NULL);
        void invalidateCache();
        void submitFeedback(int rating, const char *comment, MegaRequestListener *listener = NULL);
        void reportEvent(const char *details = NULL, MegaRequestListener *listener = NULL);
        void sendEvent(int eventType, const char* message, MegaRequestListener *listener = NULL);

        void useHttpsOnly(bool httpsOnly, MegaRequestListener *listener = NULL);
        bool usingHttpsOnly();

        //Transfers
        void startUpload(const char* localPath, MegaNode *parent, MegaTransferListener *listener=NULL);
        void startUpload(const char* localPath, MegaNode *parent, int64_t mtime, MegaTransferListener *listener=NULL);
        void startUpload(const char* localPath, MegaNode* parent, const char* fileName, MegaTransferListener *listener = NULL);
        void startUpload(const char* localPath, MegaNode* parent, const char* fileName,  int64_t mtime, int folderTransferTag = 0, const char *appData = NULL, bool isSourceFileTemporary = false, MegaTransferListener *listener = NULL);
        void startDownload(MegaNode* node, const char* localPath, MegaTransferListener *listener = NULL);
        void startDownload(MegaNode *node, const char* target, long startPos, long endPos, int folderTransferTag, const char *appData, MegaTransferListener *listener);
        void startStreaming(MegaNode* node, m_off_t startPos, m_off_t size, MegaTransferListener *listener);
        void retryTransfer(MegaTransfer *transfer, MegaTransferListener *listener = NULL);
        void cancelTransfer(MegaTransfer *transfer, MegaRequestListener *listener=NULL);
        void cancelTransferByTag(int transferTag, MegaRequestListener *listener = NULL);
        void cancelTransfers(int direction, MegaRequestListener *listener=NULL);
        void pauseTransfers(bool pause, int direction, MegaRequestListener* listener=NULL);
        void pauseTransfer(int transferTag, bool pause, MegaRequestListener* listener = NULL);
        void moveTransferUp(int transferTag, MegaRequestListener *listener = NULL);
        void moveTransferDown(int transferTag, MegaRequestListener *listener = NULL);
        void moveTransferToFirst(int transferTag, MegaRequestListener *listener = NULL);
        void moveTransferToLast(int transferTag, MegaRequestListener *listener = NULL);
        void moveTransferBefore(int transferTag, int prevTransferTag, MegaRequestListener *listener = NULL);
        void enableTransferResumption(const char* loggedOutId);
        void disableTransferResumption(const char* loggedOutId);
        bool areTransfersPaused(int direction);
        void setUploadLimit(int bpslimit);
        void setMaxConnections(int direction, int connections, MegaRequestListener* listener = NULL);
        void setDownloadMethod(int method);
        void setUploadMethod(int method);
        bool setMaxDownloadSpeed(m_off_t bpslimit);
        bool setMaxUploadSpeed(m_off_t bpslimit);
        int getMaxDownloadSpeed();
        int getMaxUploadSpeed();
        int getCurrentDownloadSpeed();
        int getCurrentUploadSpeed();
        int getCurrentSpeed(int type);
        int getDownloadMethod();
        int getUploadMethod();
        MegaTransferData *getTransferData(MegaTransferListener *listener = NULL);
        MegaTransfer *getFirstTransfer(int type);
        void notifyTransfer(int transferTag, MegaTransferListener *listener = NULL);
        MegaTransferList *getTransfers();
        MegaTransferList *getStreamingTransfers();
        MegaTransfer* getTransferByTag(int transferTag);
        MegaTransferList *getTransfers(int type);
        MegaTransferList *getChildTransfers(int transferTag);

#ifdef ENABLE_SYNC
        //Sync
        int syncPathState(string *path);
        MegaNode *getSyncedNode(string *path);
        void syncFolder(const char *localFolder, MegaNode *megaFolder, MegaRequestListener* listener = NULL);
        void resumeSync(const char *localFolder, long long localfp, MegaNode *megaFolder, MegaRequestListener *listener = NULL);
        void removeSync(handle nodehandle, MegaRequestListener *listener=NULL);
        void disableSync(handle nodehandle, MegaRequestListener *listener=NULL);
        int getNumActiveSyncs();
        void stopSyncs(MegaRequestListener *listener=NULL);
        bool isSynced(MegaNode *n);
        void setExcludedNames(vector<string> *excludedNames);
        void setExclusionLowerSizeLimit(long long limit);
        void setExclusionUpperSizeLimit(long long limit);
        bool moveToLocalDebris(const char *path);
        string getLocalPath(MegaNode *node);
        long long getNumLocalNodes();
        bool is_syncable(const char* name);
        bool is_syncable(long long size);
        bool isIndexing();
        char *getBlockedPath();
#endif
        void update();
        bool isWaiting();
        bool areServersBusy();

        //Statistics
        int getNumPendingUploads();
        int getNumPendingDownloads();
        int getTotalUploads();
        int getTotalDownloads();
        void resetTotalDownloads();
        void resetTotalUploads();
        void updateStats();
        long long getNumNodes();
        long long getTotalDownloadedBytes();
        long long getTotalUploadedBytes();

        //Filesystem
		int getNumChildren(MegaNode* parent);
		int getNumChildFiles(MegaNode* parent);
		int getNumChildFolders(MegaNode* parent);
        MegaNodeList* getChildren(MegaNode *parent, int order=1);
        int getIndex(MegaNode* node, int order=1);
        MegaNode *getChildNode(MegaNode *parent, const char* name);
        MegaNode *getParentNode(MegaNode *node);
        char *getNodePath(MegaNode *node);
        MegaNode *getNodeByPath(const char *path, MegaNode *n = NULL);
        MegaNode *getNodeByHandle(handle handler);
        MegaContactRequest *getContactRequestByHandle(MegaHandle handle);
        MegaUserList* getContacts();
        MegaUser* getContact(const char* uid);
        MegaNodeList *getInShares(MegaUser* user);
        MegaNodeList *getInShares();
        MegaShareList *getInSharesList();
        bool isPendingShare(MegaNode *node);
        MegaShareList *getOutShares();
        MegaShareList *getOutShares(MegaNode *node);
        MegaShareList *getPendingOutShares();
        MegaShareList *getPendingOutShares(MegaNode *megaNode);
        MegaNodeList *getPublicLinks();
        MegaContactRequestList *getIncomingContactRequests();
        MegaContactRequestList *getOutgoingContactRequests();

        int getAccess(MegaNode* node);
        long long getSize(MegaNode *node);
        static void removeRecursively(const char *path);

        //Fingerprint
        char *getFingerprint(const char *filePath);
        char *getFingerprint(MegaNode *node);
        char *getFingerprint(MegaInputStream *inputStream, int64_t mtime);
        MegaNode *getNodeByFingerprint(const char* fingerprint);
        MegaNodeList *getNodesByFingerprint(const char* fingerprint);
        MegaNode *getExportableNodeByFingerprint(const char *fingerprint, const char *name = NULL);
        MegaNode *getNodeByFingerprint(const char *fingerprint, MegaNode* parent);
        bool hasFingerprint(const char* fingerprint);

        //CRC
        char *getCRC(const char *filePath);
        char *getCRCFromFingerprint(const char *fingerprint);
        char *getCRC(MegaNode *node);
        MegaNode* getNodeByCRC(const char *crc, MegaNode* parent);

        //Permissions
        MegaError checkAccess(MegaNode* node, int level);
        MegaError checkMove(MegaNode* node, MegaNode* target);

        bool isFilesystemAvailable();
        MegaNode *getRootNode();
        MegaNode* getInboxNode();
        MegaNode *getRubbishNode();

        void setDefaultFilePermissions(int permissions);
        int getDefaultFilePermissions();
        void setDefaultFolderPermissions(int permissions);
        int getDefaultFolderPermissions();

        long long getBandwidthOverquotaDelay();

        MegaNodeList* search(MegaNode* node, const char* searchString, bool recursive = 1);
        bool processMegaTree(MegaNode* node, MegaTreeProcessor* processor, bool recursive = 1);
        MegaNodeList* search(const char* searchString);

        MegaNode *createForeignFileNode(MegaHandle handle, const char *key, const char *name, m_off_t size, m_off_t mtime,
                                       MegaHandle parentHandle, const char *privateauth, const char *publicauth);
        MegaNode *createForeignFolderNode(MegaHandle handle, const char *name, MegaHandle parentHandle,
                                         const char *privateauth, const char *publicauth);

        MegaNode *authorizeNode(MegaNode *node);
        void authorizeMegaNodePrivate(MegaNodePrivate *node);

        const char *getVersion();
        void getLastAvailableVersion(const char *appKey, MegaRequestListener *listener = NULL);
        const char *getUserAgent();
        const char *getBasePath();

        void changeApiUrl(const char *apiURL, bool disablepkp = false);
        void retrySSLerrors(bool enable);
        void setPublicKeyPinning(bool enable);
        void pauseActionPackets();
        void resumeActionPackets();

        static bool nodeComparatorDefaultASC  (Node *i, Node *j);
        static bool nodeComparatorDefaultDESC (Node *i, Node *j);
        static bool nodeComparatorSizeASC  (Node *i, Node *j);
        static bool nodeComparatorSizeDESC (Node *i, Node *j);
        static bool nodeComparatorCreationASC  (Node *i, Node *j);
        static bool nodeComparatorCreationDESC  (Node *i, Node *j);
        static bool nodeComparatorModificationASC  (Node *i, Node *j);
        static bool nodeComparatorModificationDESC  (Node *i, Node *j);
        static bool nodeComparatorAlphabeticalASC  (Node *i, Node *j);
        static bool nodeComparatorAlphabeticalDESC  (Node *i, Node *j);
        static bool userComparatorDefaultASC (User *i, User *j);

        char* escapeFsIncompatible(const char *filename);
        char* unescapeFsIncompatible(const char* name);

        bool createThumbnail(const char* imagePath, const char *dstPath);
        bool createPreview(const char* imagePath, const char *dstPath);

        bool isOnline();

#ifdef HAVE_LIBUV
        // start/stop
        bool httpServerStart(bool localOnly = true, int port = 4443);
        void httpServerStop();
        int httpServerIsRunning();

        // management
        char *httpServerGetLocalLink(MegaNode *node);
        void httpServerSetMaxBufferSize(int bufferSize);
        int httpServerGetMaxBufferSize();
        void httpServerSetMaxOutputSize(int outputSize);
        int httpServerGetMaxOutputSize();

        // permissions
        void httpServerEnableFileServer(bool enable);
        bool httpServerIsFileServerEnabled();
        void httpServerEnableFolderServer(bool enable);
        bool httpServerIsFolderServerEnabled();
        void httpServerSetRestrictedMode(int mode);
        int httpServerGetRestrictedMode();
        void httpServerEnableSubtitlesSupport(bool enable);
        bool httpServerIsSubtitlesSupportEnabled();
        bool httpServerIsLocalOnly();

        void httpServerAddListener(MegaTransferListener *listener);
        void httpServerRemoveListener(MegaTransferListener *listener);

        void fireOnStreamingStart(MegaTransferPrivate *transfer);
        void fireOnStreamingTemporaryError(MegaTransferPrivate *transfer, MegaError e);
        void fireOnStreamingFinish(MegaTransferPrivate *transfer, MegaError e);
#endif

#ifdef ENABLE_CHAT
        void createChat(bool group, MegaTextChatPeerList *peers, MegaRequestListener *listener = NULL);
        void inviteToChat(MegaHandle chatid, MegaHandle uh, int privilege, const char *title = NULL, MegaRequestListener *listener = NULL);
        void removeFromChat(MegaHandle chatid, MegaHandle uh = INVALID_HANDLE, MegaRequestListener *listener = NULL);
        void getUrlChat(MegaHandle chatid, MegaRequestListener *listener = NULL);
        void grantAccessInChat(MegaHandle chatid, MegaNode *n, MegaHandle uh,  MegaRequestListener *listener = NULL);
        void removeAccessInChat(MegaHandle chatid, MegaNode *n, MegaHandle uh,  MegaRequestListener *listener = NULL);
        void updateChatPermissions(MegaHandle chatid, MegaHandle uh, int privilege, MegaRequestListener *listener = NULL);
        void truncateChat(MegaHandle chatid, MegaHandle messageid, MegaRequestListener *listener = NULL);
        void setChatTitle(MegaHandle chatid, const char *title, MegaRequestListener *listener = NULL);
        void getChatPresenceURL(MegaRequestListener *listener = NULL);
        void registerPushNotification(int deviceType, const char *token, MegaRequestListener *listener = NULL);
        MegaTextChatList *getChatList();
#endif

        void fireOnTransferStart(MegaTransferPrivate *transfer);
        void fireOnTransferFinish(MegaTransferPrivate *transfer, MegaError e);
        void fireOnTransferUpdate(MegaTransferPrivate *transfer);
        void fireOnTransferTemporaryError(MegaTransferPrivate *transfer, MegaError e);
        map<int, MegaTransferPrivate *> transferMap;

        MegaClient *getMegaClient();
        static FileFingerprint *getFileFingerprintInternal(const char *fingerprint);

protected:
        static const unsigned int MAX_SESSION_LENGTH;

        void init(MegaApi *api, const char *appKey, MegaGfxProcessor* processor, const char *basePath = NULL, const char *userAgent = NULL, int fseventsfd = -1);

        static void *threadEntryPoint(void *param);
        static ExternalLogger *externalLogger;

        MegaTransferPrivate* getMegaTransferPrivate(int tag);

        void fireOnRequestStart(MegaRequestPrivate *request);
        void fireOnRequestFinish(MegaRequestPrivate *request, MegaError e);
        void fireOnRequestUpdate(MegaRequestPrivate *request);
        void fireOnRequestTemporaryError(MegaRequestPrivate *request, MegaError e);
        bool fireOnTransferData(MegaTransferPrivate *transfer);
        void fireOnUsersUpdate(MegaUserList *users);
        void fireOnNodesUpdate(MegaNodeList *nodes);
        void fireOnAccountUpdate();
        void fireOnContactRequestsUpdate(MegaContactRequestList *requests);
        void fireOnReloadNeeded();
        void fireOnEvent(MegaEventPrivate *event);

#ifdef ENABLE_SYNC
        void fireOnGlobalSyncStateChanged();
        void fireOnSyncStateChanged(MegaSyncPrivate *sync);
        void fireOnSyncEvent(MegaSyncPrivate *sync, MegaSyncEvent *event);
        void fireOnFileSyncStateChanged(MegaSyncPrivate *sync, const char *filePath, int newState);
#endif

#ifdef ENABLE_CHAT
        void fireOnChatsUpdate(MegaTextChatList *chats);
#endif

        void processTransferPrepare(Transfer *t, MegaTransferPrivate *transfer);
        void processTransferUpdate(Transfer *tr, MegaTransferPrivate *transfer);
        void processTransferComplete(Transfer *tr, MegaTransferPrivate *transfer);
        void processTransferFailed(Transfer *tr, MegaTransferPrivate *transfer, error error, dstime timeleft);
        void processTransferRemoved(Transfer *tr, MegaTransferPrivate *transfer, error e);

        MegaApi *api;
        MegaThread thread;
        MegaClient *client;
        MegaHttpIO *httpio;
        MegaWaiter *waiter;
        MegaFileSystemAccess *fsAccess;
        MegaDbAccess *dbAccess;
        GfxProc *gfxAccess;
        string basePath;
        bool nocache;

#ifdef HAVE_LIBUV
        MegaHTTPServer *httpServer;
        int httpServerMaxBufferSize;
        int httpServerMaxOutputSize;
        bool httpServerEnableFiles;
        bool httpServerEnableFolders;
        int httpServerRestrictedMode;
        bool httpServerSubtitlesSupportEnabled;
        set<MegaTransferListener *> httpServerListeners;
#endif
		
        RequestQueue requestQueue;
        TransferQueue transferQueue;
        map<int, MegaRequestPrivate *> requestMap;

#ifdef ENABLE_SYNC
        map<int, MegaSyncPrivate *> syncMap;
#endif

        int pendingUploads;
        int pendingDownloads;
        int totalUploads;
        int totalDownloads;
        long long totalDownloadedBytes;
        long long totalUploadedBytes;
        long long notificationNumber;
        set<MegaRequestListener *> requestListeners;
        set<MegaTransferListener *> transferListeners;

#ifdef ENABLE_SYNC
        set<MegaSyncListener *> syncListeners;
#endif

        set<MegaGlobalListener *> globalListeners;
        set<MegaListener *> listeners;
        bool waiting;
        bool waitingRequest;
        vector<string> excludedNames;
        long long syncLowerSizeLimit;
        long long syncUpperSizeLimit;
        MegaMutex sdkMutex;
        MegaTransferPrivate *currentTransfer;
        MegaRequestPrivate *activeRequest;
        MegaTransferPrivate *activeTransfer;
        MegaError *activeError;
        MegaNodeList *activeNodes;
        MegaUserList *activeUsers;
        MegaContactRequestList *activeContactRequests;
        string appKey;

        int threadExit;
        void loop();

        int maxRetries;

        // a request-level error occurred
        virtual void request_error(error);
        virtual void request_response_progress(m_off_t, m_off_t);

        // login result
        virtual void login_result(error);
        virtual void logout_result(error);
        virtual void userdata_result(string*, string*, string*, handle, error);
        virtual void pubkey_result(User *);

        // ephemeral session creation/resumption result
        virtual void ephemeral_result(error);
        virtual void ephemeral_result(handle, const byte*);

        // account creation
        virtual void sendsignuplink_result(error);
        virtual void querysignuplink_result(error);
        virtual void querysignuplink_result(handle, const char*, const char*, const byte*, const byte*, const byte*, size_t);
        virtual void confirmsignuplink_result(error);
        virtual void setkeypair_result(error);

        // account credentials, properties and history
        virtual void account_details(AccountDetails*,  bool, bool, bool, bool, bool, bool);
        virtual void account_details(AccountDetails*, error);

        virtual void setattr_result(handle, error);
        virtual void rename_result(handle, error);
        virtual void unlink_result(handle, error);
        virtual void nodes_updated(Node**, int);
        virtual void users_updated(User**, int);
        virtual void account_updated();
        virtual void pcrs_updated(PendingContactRequest**, int);

        // password change result
        virtual void changepw_result(error);

        // user attribute update notification
        virtual void userattr_update(User*, int, const char*);


        virtual void fetchnodes_result(error);
        virtual void putnodes_result(error, targettype_t, NewNode*);

        // share update result
        virtual void share_result(error);
        virtual void share_result(int, error);

        // contact request results
        void setpcr_result(handle, error, opcactions_t);
        void updatepcr_result(error, ipcactions_t);

        // file attribute fetch result
        virtual void fa_complete(Node*, fatype, const char*, uint32_t);
        virtual int fa_failed(handle, fatype, int, error);

        // file attribute modification result
        virtual void putfa_result(handle, fatype, error);
        virtual void putfa_result(handle, fatype, const char*);

        // purchase transactions
        virtual void enumeratequotaitems_result(handle product, unsigned prolevel, unsigned gbstorage, unsigned gbtransfer,
                                                unsigned months, unsigned amount, const char* currency, const char* description, const char* iosid, const char* androidid);
        virtual void enumeratequotaitems_result(error e);
        virtual void additem_result(error);
        virtual void checkout_result(const char*, error);
        virtual void submitpurchasereceipt_result(error);
        virtual void creditcardstore_result(error);
        virtual void creditcardquerysubscriptions_result(int, error);
        virtual void creditcardcancelsubscriptions_result(error);
        virtual void getpaymentmethods_result(int, error);
        virtual void copysession_result(string*, error);

        virtual void userfeedbackstore_result(error);
        virtual void sendevent_result(error);

        virtual void checkfile_result(handle h, error e);
        virtual void checkfile_result(handle h, error e, byte* filekey, m_off_t size, m_time_t ts, m_time_t tm, string* filename, string* fingerprint, string* fileattrstring);

        // user invites/attributes
        virtual void removecontact_result(error);
        virtual void putua_result(error);
        virtual void getua_result(error);
        virtual void getua_result(byte*, unsigned);
        virtual void getua_result(TLVstore *);
#ifdef DEBUG
        virtual void delua_result(error);
#endif

        virtual void getuseremail_result(string *, error);

        // file node export result
        virtual void exportnode_result(error);
        virtual void exportnode_result(handle, handle);

        // exported link access result
        virtual void openfilelink_result(error);
        virtual void openfilelink_result(handle, const byte*, m_off_t, string*, string*, int);

        // global transfer queue updates (separate signaling towards the queued objects)
        virtual void file_added(File*);
        virtual void file_removed(File*, error e);
        virtual void file_complete(File*);
        virtual File* file_resume(string*, direction_t *type);

        virtual void transfer_prepare(Transfer*);
        virtual void transfer_failed(Transfer*, error error, dstime timeleft);
        virtual void transfer_update(Transfer*);

        virtual dstime pread_failure(error, int, void*, dstime);
        virtual bool pread_data(byte*, m_off_t, m_off_t, m_off_t, m_off_t, void*);

        virtual void reportevent_result(error);
        virtual void sessions_killed(handle sessionid, error e);

        virtual void cleanrubbishbin_result(error);

        virtual void getrecoverylink_result(error);
        virtual void queryrecoverylink_result(error);
        virtual void queryrecoverylink_result(int type, const char *email, const char *ip, time_t ts, handle uh, const vector<string> *emails);
        virtual void getprivatekey_result(error, const byte *privk = NULL, const size_t len_privk = 0);
        virtual void confirmrecoverylink_result(error);
        virtual void confirmcancellink_result(error);
        virtual void validatepassword_result(error);
        virtual void getemaillink_result(error);
        virtual void confirmemaillink_result(error);
        virtual void getversion_result(int, const char*, error);

#ifdef ENABLE_CHAT
        // chat-related commandsresult
        virtual void chatcreate_result(TextChat *, error);
        virtual void chatinvite_result(error);
        virtual void chatremove_result(error);
        virtual void chaturl_result(error);
        virtual void chaturl_result(string*, error);
        virtual void chatgrantaccess_result(error);
        virtual void chatremoveaccess_result(error);
        virtual void chatupdatepermissions_result(error);
        virtual void chattruncate_result(error);
        virtual void chatsettitle_result(error);
        virtual void chatpresenceurl_result(string*, error);
        virtual void registerpushnotification_result(error);

        virtual void chats_updated(textchat_map *, int);
#endif

#ifdef ENABLE_SYNC
        // sync status updates and events
        virtual void syncupdate_state(Sync*, syncstate_t);
        virtual void syncupdate_scanning(bool scanning);
        virtual void syncupdate_local_folder_addition(Sync* sync, LocalNode *localNode, const char *path);
        virtual void syncupdate_local_folder_deletion(Sync* sync, LocalNode *localNode);
        virtual void syncupdate_local_file_addition(Sync* sync, LocalNode* localNode, const char *path);
        virtual void syncupdate_local_file_deletion(Sync* sync, LocalNode* localNode);
        virtual void syncupdate_local_file_change(Sync* sync, LocalNode* localNode, const char *path);
        virtual void syncupdate_local_move(Sync* sync, LocalNode* localNode, const char* path);
        virtual void syncupdate_get(Sync* sync, Node *node, const char* path);
        virtual void syncupdate_put(Sync* sync, LocalNode *localNode, const char*);
        virtual void syncupdate_remote_file_addition(Sync *sync, Node* n);
        virtual void syncupdate_remote_file_deletion(Sync *sync, Node* n);
        virtual void syncupdate_remote_folder_addition(Sync *sync, Node* n);
        virtual void syncupdate_remote_folder_deletion(Sync* sync, Node* n);
        virtual void syncupdate_remote_copy(Sync*, const char*);
        virtual void syncupdate_remote_move(Sync *sync, Node *n, Node* prevparent);
        virtual void syncupdate_remote_rename(Sync*sync, Node* n, const char* prevname);
        virtual void syncupdate_treestate(LocalNode*);
        virtual bool sync_syncable(Node*);
        virtual bool sync_syncable(const char*name, string*, string*);
        virtual void syncupdate_local_lockretry(bool);
#endif

        // suggest reload due to possible race condition with other clients
        virtual void reload(const char*);

        // wipe all users, nodes and shares
        virtual void clearing();

        // failed request retry notification
        virtual void notify_retry(dstime);

        // notify about db commit
        virtual void notify_dbcommit();

        void sendPendingRequests();
        void sendPendingTransfers();
        char *stringToArray(string &buffer);

        //Internal
        Node* getNodeByFingerprintInternal(const char *fingerprint);
        Node *getNodeByFingerprintInternal(const char *fingerprint, Node *parent);

        bool processTree(Node* node, TreeProcessor* processor, bool recursive = 1);
        MegaNodeList* search(Node* node, const char* searchString, bool recursive = 1);
        void getNodeAttribute(MegaNode* node, int type, const char *dstFilePath, MegaRequestListener *listener = NULL);
		void cancelGetNodeAttribute(MegaNode *node, int type, MegaRequestListener *listener = NULL);
        void setNodeAttribute(MegaNode* node, int type, const char *srcFilePath, MegaRequestListener *listener = NULL);
        void getUserAttr(const char* email_or_handle, int type, const char *dstFilePath, MegaRequestListener *listener = NULL);
        void setUserAttr(int type, const char *value, MegaRequestListener *listener = NULL);
        char *getAvatarColor(handle userhandle);
};

class MegaHashSignatureImpl
{
	public:
		MegaHashSignatureImpl(const char *base64Key);
		~MegaHashSignatureImpl();
		void init();
		void add(const char *data, unsigned size);
        bool checkSignature(const char *base64Signature);

	protected:    
		HashSignature *hashSignature;
		AsymmCipher* asymmCypher;
};

class ExternalInputStream : public InputStreamAccess
{
    MegaInputStream *inputStream;

public:
    ExternalInputStream(MegaInputStream *inputStream);
    virtual m_off_t size();
    virtual bool read(byte *buffer, unsigned size);
};

class FileInputStream : public InputStreamAccess
{
    FileAccess *fileAccess;
    m_off_t offset;

public:
    FileInputStream(FileAccess *fileAccess);
    virtual m_off_t size();
    virtual bool read(byte *buffer, unsigned size);
    virtual ~FileInputStream();
};

#ifdef HAVE_LIBUV
class StreamingBuffer
{
public:
    StreamingBuffer();
    ~StreamingBuffer();
    void init(unsigned int capacity);
    unsigned int append(const char *buf, unsigned int len);
    unsigned int availableData();
    unsigned int availableSpace();
    unsigned int availableCapacity();
    uv_buf_t nextBuffer();
    void freeData(unsigned int len);
    void setMaxBufferSize(unsigned int bufferSize);
    void setMaxOutputSize(unsigned int outputSize);

    static const unsigned int MAX_BUFFER_SIZE = 2097152;
    static const unsigned int MAX_OUTPUT_SIZE = 16384;

protected:
    char *buffer;
    unsigned int capacity;
    unsigned int size;
    unsigned int free;
    unsigned int inpos;
    unsigned int outpos;
    unsigned int maxBufferSize;
    unsigned int maxOutputSize;
};

class MegaHTTPServer;
class MegaHTTPContext : public MegaTransferListener, public MegaRequestListener
{
public:
    MegaHTTPContext();

    // Connection management
    MegaHTTPServer *server;
    StreamingBuffer streamingBuffer;
    MegaTransferPrivate *transfer;
    uv_tcp_t tcphandle;
    uv_async_t asynchandle;
    http_parser parser;
    uv_mutex_t mutex;
    MegaApiImpl *megaApi;
    m_off_t bytesWritten;
    m_off_t size;
    char *lastBuffer;
    int lastBufferLen;
    bool nodereceived;
    bool finished;
    bool failed;
    bool pause;

    // Request information
    bool range;
    m_off_t rangeStart;
    m_off_t rangeEnd;
    m_off_t rangeWritten;
    MegaNode *node;
    std::string path;
    std::string nodehandle;
    std::string nodekey;
    std::string nodename;
    int resultCode;

    virtual void onTransferStart(MegaApi *, MegaTransfer *transfer);
    virtual bool onTransferData(MegaApi *, MegaTransfer *transfer, char *buffer, size_t size);
    virtual void onTransferFinish(MegaApi* api, MegaTransfer *transfer, MegaError *e);
    virtual void onRequestFinish(MegaApi* api, MegaRequest *request, MegaError *e);
};

class MegaHTTPServer
{
protected:
    static void *threadEntryPoint(void *param);
    static http_parser_settings parsercfg;

    set<handle> allowedHandles;
    handle lastHandle;
    list<MegaHTTPContext*> connections;
    uv_async_t exit_handle;
    MegaApiImpl *megaApi;
    uv_sem_t semaphore;
    MegaThread thread;
    uv_tcp_t server;
    int maxBufferSize;
    int maxOutputSize;
    bool fileServerEnabled;
    bool folderServerEnabled;
    bool subtitlesSupportEnabled;
    int restrictedMode;
    bool localOnly;
    bool started;
    int port;

    // libuv callbacks
    static void onNewClient(uv_stream_t* server_handle, int status);
    static void onDataReceived(uv_stream_t* tcp, ssize_t nread, const uv_buf_t * buf);
    static void allocBuffer(uv_handle_t *handle, size_t suggested_size, uv_buf_t* buf);
    static void onClose(uv_handle_t* handle);
    static void onAsyncEventClose(uv_handle_t* handle);
    static void onAsyncEvent(uv_async_t* handle);
    static void onCloseRequested(uv_async_t* handle);
    static void onWriteFinished(uv_write_t* req, int status);

    // HTTP parser callback
    static int onMessageBegin(http_parser* parser);
    static int onHeadersComplete(http_parser* parser);
    static int onUrlReceived(http_parser* parser, const char* url, size_t length);
    static int onHeaderField(http_parser* parser, const char* at, size_t length);
    static int onHeaderValue(http_parser* parser, const char* at, size_t length);
    static int onBody(http_parser* parser, const char* at, size_t length);
    static int onMessageComplete(http_parser* parser);

    void run();
    static void sendHeaders(MegaHTTPContext *httpctx, string *headers);
    static void sendNextBytes(MegaHTTPContext *httpctx);
    static int streamNode(MegaHTTPContext *httpctx);

public:
    MegaHTTPServer(MegaApiImpl *megaApi);
    virtual ~MegaHTTPServer();
    bool start(int port, bool localOnly = true);
    void stop();
    int getPort();
    bool isLocalOnly();
    void setMaxBufferSize(int bufferSize);
    void setMaxOutputSize(int outputSize);
    int getMaxBufferSize();
    int getMaxOutputSize();
    void enableFileServer(bool enable);
    void enableFolderServer(bool enable);
    void setRestrictedMode(int mode);
    bool isFileServerEnabled();
    bool isFolderServerEnabled();
    int getRestrictedMode();
    bool isHandleAllowed(handle h);
    void clearAllowedHandles();
    char* getLink(MegaNode *node);
    bool isSubtitlesSupportEnabled();
    void enableSubtitlesSupport(bool enable);
};
#endif

}

#endif //MEGAAPI_IMPL_H<|MERGE_RESOLUTION|>--- conflicted
+++ resolved
@@ -958,11 +958,7 @@
 {
 public:
     MegaTextChatPrivate(const MegaTextChat *);
-<<<<<<< HEAD
-    MegaTextChatPrivate(handle id, int priv, int shard, const MegaTextChatPeerList *peers, bool group, handle ou, string title, int tag);
-=======
     MegaTextChatPrivate(const TextChat *);
->>>>>>> f1b6ae4e
 
     virtual ~MegaTextChatPrivate();
     virtual MegaTextChat *copy() const;
@@ -988,11 +984,8 @@
     bool group;
     handle ou;
     string title;
-<<<<<<< HEAD
     int tag;
-=======
     int64_t ts;
->>>>>>> f1b6ae4e
 };
 
 class MegaTextChatListPrivate : public MegaTextChatList

/**
 * @file file.cpp
 * @brief Classes for transferring files
 *
 * (c) 2013-2014 by Mega Limited, Auckland, New Zealand
 *
 * This file is part of the MEGA SDK - Client Access Engine.
 *
 * Applications using the MEGA API must present a valid application key
 * and comply with the the rules set forth in the Terms of Service.
 *
 * The MEGA SDK is distributed in the hope that it will be useful,
 * but WITHOUT ANY WARRANTY; without even the implied warranty of
 * MERCHANTABILITY or FITNESS FOR A PARTICULAR PURPOSE.
 *
 * @copyright Simplified (2-clause) BSD License.
 *
 * You should have received a copy of the license along with this
 * program.
 */

#include "mega/file.h"
#include "mega/transfer.h"
#include "mega/transferslot.h"
#include "mega/megaclient.h"
#include "mega/sync.h"
#include "mega/command.h"

namespace mega {
File::File()
{
    transfer = NULL;
    hprivate = true;
    syncxfer = false;
    h = UNDEF;
}

File::~File()
{
    // if transfer currently running, stop
    if (transfer)
    {
        transfer->client->stopxfer(this);
    }
}

void File::prepare()
{
    transfer->localfilename = localname;
}

void File::start()
{
}

void File::progress()
{
}

void File::completed(Transfer* t, LocalNode* l)
{
    if (t->type == PUT)
    {
        NewNode* newnode = new NewNode[1];

        // build new node
        newnode->source = NEW_UPLOAD;

        // upload handle required to retrieve/include pending file attributes
        newnode->uploadhandle = t->uploadhandle;

        // reference to uploaded file
        memcpy(newnode->uploadtoken, t->ultoken, sizeof newnode->uploadtoken);

        // file's crypto key
        newnode->nodekey.assign((char*)t->filekey, FILENODEKEYLENGTH);
        newnode->type = FILENODE;
        newnode->parenthandle = UNDEF;
#ifdef ENABLE_SYNC
        if ((newnode->localnode = l))
        {
            l->newnode = newnode;
            newnode->syncid = l->syncid;
        }
#endif
        AttrMap attrs;

        // store filename
        attrs.map['n'] = name;

        // store fingerprint
        t->serializefingerprint(&attrs.map['c']);

        string tattrstring;

        attrs.getjson(&tattrstring);

        newnode->attrstring = new string;
        t->client->makeattr(&t->key, newnode->attrstring, tattrstring.c_str());

        if (targetuser.size())
        {
            // drop file into targetuser's inbox
            int creqtag = t->client->reqtag;
            t->client->reqtag = t->tag;
            t->client->putnodes(targetuser.c_str(), newnode, 1);
            t->client->reqtag = creqtag;
        }
        else
        {
            handle th = h;

            // inaccessible target folder - use / instead
            if (!t->client->nodebyhandle(th))
            {
                th = t->client->rootnodes[0];
            }
#ifdef ENABLE_SYNC
            if (l)
            {
                t->client->syncadding++;
            }
#endif
            t->client->reqs[t->client->r].add(new CommandPutNodes(t->client,
                                                                  th, NULL,
                                                                  newnode, 1,
                                                                  t->tag,
#ifdef ENABLE_SYNC
                                                                  l ? PUTNODES_SYNC : PUTNODES_APP));
#else
                                                                  PUTNODES_APP));
#endif
        }
    }
}

void File::terminated()
{

}

// do not retry crypto errors or administrative takedowns; retry other types of
// failuresup to 16 times
bool File::failed(error e)
{
    return e != API_EKEY && e != API_EBLOCKED && e != API_EOVERQUOTA && transfer->failcount < 16;
}

void File::displayname(string* dname)
{
    if (name.size())
    {
        *dname = name;
    }
    else
    {
        pnode_t n;

        if ((n = transfer->client->nodebyhandle(h)))
        {
            *dname = n->displayname();
        }
        else
        {
            *dname = "DELETED/UNAVAILABLE";
        }
    }
}

#ifdef ENABLE_SYNC
SyncFileGet::SyncFileGet(Sync* csync, pnode_t cn, string* clocalname)
{
    sync = csync;

    n = cn;
    h = n->nodehandle;
    *(FileFingerprint*)this = *n;
    localname = *clocalname;

    syncxfer = true;
    n->syncget = this;
}

SyncFileGet::~SyncFileGet()
{
    n->syncget = NULL;
}

// create sync-specific temp download directory and set unique filename
void SyncFileGet::prepare()
{
    if (!transfer->localfilename.size())
    {
        int i;
        string tmpname, lockname;

        tmpname = "tmp";
        sync->client->fsaccess->name2local(&tmpname);

        if (!sync->tmpfa)
        {
            sync->tmpfa = sync->client->fsaccess->newfileaccess();

            for (i = 3; i--;)
            {
                transfer->localfilename = sync->localdebris;
                sync->client->fsaccess->mkdirlocal(&transfer->localfilename, true);

                transfer->localfilename.append(sync->client->fsaccess->localseparator);
                transfer->localfilename.append(tmpname);
                sync->client->fsaccess->mkdirlocal(&transfer->localfilename);

                // lock it
                transfer->localfilename.append(sync->client->fsaccess->localseparator);
                lockname = "lock";
                sync->client->fsaccess->name2local(&lockname);
                transfer->localfilename.append(lockname);

                if (sync->tmpfa->fopen(&transfer->localfilename, false, true))
                {
                    break;
                }
            }

            // if we failed to create the tmp dir three times in a row, fall
            // back to the sync's root
            if (i < 0)
            {
                delete sync->tmpfa;
                sync->tmpfa = NULL;
            }
        }

        if (sync->tmpfa)
        {
            transfer->localfilename = sync->localdebris;
            transfer->localfilename.append(sync->client->fsaccess->localseparator);
            transfer->localfilename.append(tmpname);
        }
        else
        {
            transfer->localfilename = sync->localroot.localname;
        }

        sync->client->fsaccess->tmpnamelocal(&tmpname);
        transfer->localfilename.append(sync->client->fsaccess->localseparator);
        transfer->localfilename.append(tmpname);
    }

    if (n->parenthandle != UNDEF && sync->client->nodebyhandle(n->parenthandle)->localnode)
    {
        sync->client->nodebyhandle(n->parenthandle)->localnode->treestate(TREESTATE_SYNCING);
    }
}

bool SyncFileGet::failed(error e)
{
    if (n->parenthandle != UNDEF && sync->client->nodebyhandle(n->parenthandle)->localnode)
    {
<<<<<<< HEAD
        sync->client->nodebyhandle(n->parenthandle)->localnode->treestate(TREESTATE_PENDING);
=======
        n->parent->localnode->treestate(TREESTATE_PENDING);

        if (e == API_EBLOCKED)
        {
            n->parent->client->movetosyncdebris(n, n->parent->localnode->sync->inshare);
        }
>>>>>>> e9e0d9e7
    }

    return File::failed(e);
}

// update localname (parent's localnode)
void SyncFileGet::updatelocalname()
{
    attr_map::iterator ait;

    if ((ait = n->attrs.map.find('n')) != n->attrs.map.end())
    {
        if (n->parenthandle != UNDEF && n->client->nodebyhandle(n->parenthandle)->localnode)
        {
            string tmpname = ait->second;

            sync->client->fsaccess->name2local(&tmpname);
            n->client->nodebyhandle(n->parenthandle)->localnode->getlocalpath(&localname);

            localname.append(sync->client->fsaccess->localseparator);
            localname.append(tmpname);
        }
    }
}

// add corresponding LocalNode (by path), then self-destruct
void SyncFileGet::completed(Transfer* t, LocalNode* n)
{
    sync->checkpath(NULL, &localname);
    delete this;
}

void SyncFileGet::terminated()
{
    delete this;
}
#endif
} // namespace<|MERGE_RESOLUTION|>--- conflicted
+++ resolved
@@ -255,18 +255,16 @@
 
 bool SyncFileGet::failed(error e)
 {
-    if (n->parenthandle != UNDEF && sync->client->nodebyhandle(n->parenthandle)->localnode)
-    {
-<<<<<<< HEAD
-        sync->client->nodebyhandle(n->parenthandle)->localnode->treestate(TREESTATE_PENDING);
-=======
-        n->parent->localnode->treestate(TREESTATE_PENDING);
+    pnode_t parent = sync->client->nodebyhandle(n->parenthandle);
+
+    if (n->parenthandle != UNDEF && parent && parent->localnode)
+    {
+        parent->localnode->treestate(TREESTATE_PENDING);
 
         if (e == API_EBLOCKED)
         {
-            n->parent->client->movetosyncdebris(n, n->parent->localnode->sync->inshare);
-        }
->>>>>>> e9e0d9e7
+            parent->client->movetosyncdebris(n, parent->localnode->sync->inshare);
+        }
     }
 
     return File::failed(e);

﻿/**
 * @file megaapi_impl.cpp
 * @brief Private implementation of the intermediate layer for the MEGA C++ SDK.
 *
 * (c) 2013-2014 by Mega Limited, Auckland, New Zealand
 *
 * This file is part of the MEGA SDK - Client Access Engine.
 *
 * Applications using the MEGA API must present a valid application key
 * and comply with the the rules set forth in the Terms of Service.
 *
 * The MEGA SDK is distributed in the hope that it will be useful,
 * but WITHOUT ANY WARRANTY; without even the implied warranty of
 * MERCHANTABILITY or FITNESS FOR A PARTICULAR PURPOSE.
 *
 * @copyright Simplified (2-clause) BSD License.
 *
 * You should have received a copy of the license along with this
 * program.
 */

#define _POSIX_SOURCE
#define _LARGE_FILES

#define _GNU_SOURCE 1
#define _FILE_OFFSET_BITS 64

#define __DARWIN_C_LEVEL 199506L

#define USE_VARARGS
#define PREFER_STDARG
#include "megaapi_impl.h"
#include "megaapi.h"
#include "mega/userAttributes.h"
#include "mega/secureBuffer.h"

#include <iomanip>
#include <algorithm>
#include <functional>
#include <cctype>
#include <locale>

#ifndef _WIN32
#define _LARGEFILE64_SOURCE
#include <signal.h>
#endif

#ifdef __APPLE__
#include <xlocale.h>
#include <strings.h>

#if TARGET_OS_IPHONE
#include <netdb.h>
#endif
#endif

#ifdef _WIN32
#ifndef WINDOWS_PHONE
#include <shlwapi.h>
#endif

#define snprintf _snprintf
#define vsnprintf _vsnprintf
#define strcasecmp _stricmp
#define strncasecmp _strnicmp
#endif

#if !defined(_WIN32) || defined(WINDOWS_PHONE)
#include <openssl/rand.h>
#endif

#include <memory>

using namespace mega;

MegaNodePrivate::MegaNodePrivate(const char *name, int type, int64_t size,
        int64_t ctime, int64_t mtime, uint64_t nodehandle, string *nodekey,
        string *attrstring) :
        MegaNode() {
    this->name = MegaApi::strdup(name);
    this->type = type;
    this->size = size;
    this->ctime = ctime;
    this->mtime = mtime;
    this->nodehandle = nodehandle;
    this->attrstring.assign(attrstring->data(), attrstring->size());
    this->nodekey.assign(nodekey->data(), nodekey->size());
    this->changed = 0;
    this->thumbnailAvailable = false;
    this->previewAvailable = false;
    this->tag = 0;
    this->isPublicNode = true;

#ifdef ENABLE_SYNC
    this->syncdeleted = false;
#endif
}

MegaNodePrivate::MegaNodePrivate(MegaNode *node) :
        MegaNode() {
    this->name = MegaApi::strdup(node->getName());
    this->type = node->getType();
    this->size = node->getSize();
    this->ctime = node->getCreationTime();
    this->mtime = node->getModificationTime();
    this->nodehandle = node->getHandle();
    string * attrstring = node->getAttrString();
    this->attrstring.assign(attrstring->data(), attrstring->size());
    string *nodekey = node->getNodeKey();
    this->nodekey.assign(nodekey->data(), nodekey->size());
    this->changed = node->getChanges();
    this->thumbnailAvailable = node->hasThumbnail();
    this->previewAvailable = node->hasPreview();
    this->tag = node->getTag();
    this->isPublicNode = node->isPublic();

#ifdef ENABLE_SYNC
    this->syncdeleted = node->isSyncDeleted();
    this->localPath = node->getLocalPath();
#endif
}

MegaNodePrivate::MegaNodePrivate(Node *node) :
        MegaNode() {
    this->name = MegaApi::strdup(node->displayname());
    this->type = node->type;
    this->size = node->size;
    this->ctime = node->ctime;
    this->mtime = node->mtime;
    this->nodehandle = node->nodehandle;
    if (node->attrstring) {
        this->attrstring.assign(node->attrstring->data(),
                node->attrstring->size());
    }
    this->nodekey.assign(node->nodekey.data(), node->nodekey.size());

    this->changed = 0;
    if (node->changed.attrs) {
        this->changed |= MegaNode::CHANGE_TYPE_ATTRIBUTES;
    }
    if (node->changed.ctime) {
        this->changed |= MegaNode::CHANGE_TYPE_TIMESTAMP;
    }
    if (node->changed.fileattrstring) {
        this->changed |= MegaNode::CHANGE_TYPE_FILE_ATTRIBUTES;
    }
    if (node->changed.inshare) {
        this->changed |= MegaNode::CHANGE_TYPE_INSHARE;
    }
    if (node->changed.outshares) {
        this->changed |= MegaNode::CHANGE_TYPE_OUTSHARE;
    }
    if (node->changed.owner) {
        this->changed |= MegaNode::CHANGE_TYPE_OWNER;
    }
    if (node->changed.parent) {
        this->changed |= MegaNode::CHANGE_TYPE_PARENT;
    }
    if (node->changed.removed) {
        this->changed |= MegaNode::CHANGE_TYPE_REMOVED;
    }

#ifdef ENABLE_SYNC
    this->syncdeleted = (node->syncdeleted != SYNCDEL_NONE);
    if(node->localnode)
    {
        node->localnode->getlocalpath(&localPath, true);
        localPath.append("", 1);
    }
#endif

    this->thumbnailAvailable = (node->hasfileattribute(0) != 0);
    this->previewAvailable = (node->hasfileattribute(1) != 0);
    this->tag = node->tag;
    this->isPublicNode = false;
}

MegaNode *MegaNodePrivate::copy() {
    return new MegaNodePrivate(this);
}

const char *MegaNodePrivate::getBase64Handle() {
    char *base64Handle = new char[12];
    Base64::btoa((byte*) &(nodehandle), MegaClient::NODEHANDLE, base64Handle);
    return base64Handle;
}

int MegaNodePrivate::getType() {
    return type;
}

const char* MegaNodePrivate::getName() {
    return name;
}

int64_t MegaNodePrivate::getSize() {
    return size;
}

int64_t MegaNodePrivate::getCreationTime() {
    return ctime;
}

int64_t MegaNodePrivate::getModificationTime() {
    return mtime;
}

uint64_t MegaNodePrivate::getHandle() {
    return nodehandle;
}

string *MegaNodePrivate::getNodeKey() {
    return &nodekey;
}

const char *MegaNodePrivate::getBase64Key() {
    char *key = NULL;

    // the key
    if (type == FILENODE && nodekey.size() >= FILENODEKEYLENGTH) {
        key = new char[FILENODEKEYLENGTH * 4 / 3 + 3];
        Base64::btoa((const byte*) nodekey.data(), FILENODEKEYLENGTH, key);
    }

    return key;
}

string *MegaNodePrivate::getAttrString() {
    return &attrstring;
}

int MegaNodePrivate::getTag() {
    return tag;
}

bool MegaNodePrivate::isFile() {
    return type == TYPE_FILE;
}

bool MegaNodePrivate::isFolder() {
    return (type != TYPE_FILE) && (type != TYPE_UNKNOWN);
}

bool MegaNodePrivate::isRemoved() {
    return hasChanged(MegaNode::CHANGE_TYPE_REMOVED);
}

bool MegaNodePrivate::hasChanged(int changeType) {
    return (changed & changeType);
}

int MegaNodePrivate::getChanges() {
    return changed;
}

#ifdef ENABLE_SYNC
bool MegaNodePrivate::isSyncDeleted()
{
    return syncdeleted;
}

string MegaNodePrivate::getLocalPath()
{
    return localPath;
}

bool WildcardMatch(const char *pszString, const char *pszMatch)
//  cf. http://www.planet-source-code.com/vb/scripts/ShowCode.asp?txtCodeId=1680&lngWId=3
{
    const char *cp;
    const char *mp;

    while ((*pszString) && (*pszMatch != '*'))
    {
        if ((*pszMatch != *pszString) && (*pszMatch != '?'))
        {
            return false;
        }
        pszMatch++;
        pszString++;
    }

    while (*pszString)
    {
        if (*pszMatch == '*')
        {
            if (!*++pszMatch)
            {
                return true;
            }
            mp = pszMatch;
            cp = pszString + 1;
        }
        else if ((*pszMatch == *pszString) || (*pszMatch == '?'))
        {
            pszMatch++;
            pszString++;
        }
        else
        {
            pszMatch = mp;
            pszString = cp++;
        }
    }
    while (*pszMatch == '*')
    {
        pszMatch++;
    }
    return !*pszMatch;
}

bool MegaApiImpl::is_syncable(const char *name)
{
    for(unsigned int i=0; i< excludedNames.size(); i++)
    {
        if(WildcardMatch(name, excludedNames[i].c_str()))
        {
            return false;
        }
    }

    return true;
}

bool MegaApiImpl::is_syncable(long long size)
{
    if (!syncLowerSizeLimit)
    {
        // No lower limit. Check upper limit only
        if (syncUpperSizeLimit && size > syncUpperSizeLimit)
        {
            return false;
        }
    }
    else if (!syncUpperSizeLimit)
    {
        // No upper limit. Check lower limit only
        if (syncLowerSizeLimit && size < syncLowerSizeLimit)
        {
            return false;
        }
    }
    else
    {
        //Upper and lower limit
        if(syncLowerSizeLimit < syncUpperSizeLimit)
        {
            // Normal use case:
            // Exclude files with a size lower than the lower limit
            // or greater than the upper limit
            if(size < syncLowerSizeLimit || size > syncUpperSizeLimit)
            {
                return false;
            }
        }
        else
        {
            // Special use case:
            // Exclude files with a size lower than the lower limit
            // AND greater than the upper limit
            if(size < syncLowerSizeLimit && size > syncUpperSizeLimit)
            {
                return false;
            }
        }
    }

    return true;
}

bool MegaApiImpl::isIndexing()
{
    if(!client || client->syncs.size() == 0)
    {
        return false;
    }

    if(client->syncscanstate)
    {
        return true;
    }

    bool indexing = false;
    sdkMutex.lock();
    sync_list::iterator it = client->syncs.begin();
    while(it != client->syncs.end())
    {
        Sync *sync = (*it);
        if(sync->state == SYNC_INITIALSCAN)
        {
            indexing = true;
            break;
        }
        it++;
    }
    sdkMutex.unlock();
    return indexing;
}
#endif

bool MegaNodePrivate::hasThumbnail() {
    return thumbnailAvailable;
}

bool MegaNodePrivate::hasPreview() {
    return previewAvailable;
}

bool MegaNodePrivate::isPublic() {
    return isPublicNode;
}

MegaNodePrivate::~MegaNodePrivate() {
    delete[] name;
}

MegaUserPrivate::MegaUserPrivate(User *user) :
        MegaUser() {
    email = MegaApi::strdup(user->email.c_str());
    visibility = user->show;
    ctime = user->ctime;
}

MegaUserPrivate::MegaUserPrivate(MegaUser *user) :
        MegaUser() {
    email = MegaApi::strdup(user->getEmail());
    visibility = user->getVisibility();
    ctime = user->getTimestamp();
}

MegaUser *MegaUserPrivate::fromUser(User *user) {
    if (!user) {
        return NULL;
    }
    return new MegaUserPrivate(user);
}

MegaUser *MegaUserPrivate::copy() {
    return new MegaUserPrivate(this);
}

MegaUserPrivate::~MegaUserPrivate() {
    delete[] email;
}

const char* MegaUserPrivate::getEmail() {
    return email;
}

int MegaUserPrivate::getVisibility() {
    return visibility;
}

time_t MegaUserPrivate::getTimestamp() {
    return ctime;
}

MegaNode *MegaNodePrivate::fromNode(Node *node) {
    if (!node)
        return NULL;
    return new MegaNodePrivate(node);
}

MegaSharePrivate::MegaSharePrivate(MegaShare *share) :
        MegaShare() {
    this->nodehandle = share->getNodeHandle();
    this->user = MegaApi::strdup(share->getUser());
    this->access = share->getAccess();
    this->ts = share->getTimestamp();
}

MegaShare *MegaSharePrivate::copy() {
    return new MegaSharePrivate(this);
}

MegaSharePrivate::MegaSharePrivate(uint64_t handle, Share *share) {
    this->nodehandle = handle;
    this->user =
            share->user ? MegaApi::strdup(share->user->email.c_str()) : NULL;
    this->access = share->access;
    this->ts = share->ts;
}

MegaShare *MegaSharePrivate::fromShare(uint64_t nodeuint64_t, Share *share) {
    return new MegaSharePrivate(nodeuint64_t, share);
}

MegaSharePrivate::~MegaSharePrivate() {
    delete[] user;
}

const char *MegaSharePrivate::getUser() {
    return user;
}

uint64_t MegaSharePrivate::getNodeHandle() {
    return nodehandle;
}

int MegaSharePrivate::getAccess() {
    return access;
}

int64_t MegaSharePrivate::getTimestamp() {
    return ts;
}

MegaTransferPrivate::MegaTransferPrivate(int type,
        MegaTransferListener *listener) {
    this->type = type;
    this->tag = -1;
    this->path = NULL;
    this->nodeHandle = UNDEF;
    this->parentHandle = UNDEF;
    this->startPos = 0;
    this->endPos = 0;
    this->parentPath = NULL;
    this->listener = listener;
    this->retry = 0;
    this->maxRetries = 3;
    this->time = -1;
    this->startTime = 0;
    this->transferredBytes = 0;
    this->totalBytes = 0;
    this->fileName = NULL;
    this->transfer = NULL;
    this->speed = 0;
    this->deltaSize = 0;
    this->updateTime = 0;
    this->publicNode = NULL;
    this->lastBytes = NULL;
    this->syncTransfer = false;
    this->lastError = API_OK;
}

MegaTransferPrivate::MegaTransferPrivate(const MegaTransferPrivate &transfer) {
    path = NULL;
    parentPath = NULL;
    fileName = NULL;
    publicNode = NULL;
    lastBytes = NULL;

    this->listener = transfer.getListener();
    this->transfer = transfer.getTransfer();
    this->type = transfer.getType();
    this->setTag(transfer.getTag());
    this->setPath(transfer.getPath());
    this->setNodeHandle(transfer.getNodeHandle());
    this->setParentHandle(transfer.getParentHandle());
    this->setStartPos(transfer.getStartPos());
    this->setEndPos(transfer.getEndPos());
    this->setParentPath(transfer.getParentPath());
    this->setNumRetry(transfer.getNumRetry());
    this->setMaxRetries(transfer.getMaxRetries());
    this->setTime(transfer.getTime());
    this->setStartTime(transfer.getStartTime());
    this->setTransferredBytes(transfer.getTransferredBytes());
    this->setTotalBytes(transfer.getTotalBytes());
    this->setFileName(transfer.getFileName());
    this->setSpeed(transfer.getSpeed());
    this->setDeltaSize(transfer.getDeltaSize());
    this->setUpdateTime(transfer.getUpdateTime());
    this->setPublicNode(transfer.getPublicNode());
    this->setTransfer(transfer.getTransfer());
    this->setSyncTransfer(transfer.isSyncTransfer());
    this->setLastErrorCode(transfer.getLastErrorCode());
}

MegaTransfer* MegaTransferPrivate::copy() {
    return new MegaTransferPrivate(*this);
}

void MegaTransferPrivate::setTransfer(Transfer *transfer) {
    this->transfer = transfer;
}

Transfer* MegaTransferPrivate::getTransfer() const {
    return transfer;
}

int MegaTransferPrivate::getTag() const {
    return tag;
}

long long MegaTransferPrivate::getSpeed() const {
    return speed;
}

long long MegaTransferPrivate::getDeltaSize() const {
    return deltaSize;
}

int64_t MegaTransferPrivate::getUpdateTime() const {
    return updateTime;
}

MegaNode *MegaTransferPrivate::getPublicNode() const {
    return publicNode;
}

MegaNode *MegaTransferPrivate::getPublicMegaNode() const {
    if (publicNode) {
        return publicNode->copy();
    }

    return NULL;
}

bool MegaTransferPrivate::isSyncTransfer() const {
    return syncTransfer;
}

bool MegaTransferPrivate::isStreamingTransfer() const {
    return (transfer == NULL);
}

int MegaTransferPrivate::getType() const {
    return type;
}

int64_t MegaTransferPrivate::getStartTime() const {
    return startTime;
}

long long MegaTransferPrivate::getTransferredBytes() const {
    return transferredBytes;
}

long long MegaTransferPrivate::getTotalBytes() const {
    return totalBytes;
}

const char* MegaTransferPrivate::getPath() const {
    return path;
}

const char* MegaTransferPrivate::getParentPath() const {
    return parentPath;
}

uint64_t MegaTransferPrivate::getNodeHandle() const {
    return nodeHandle;
}

uint64_t MegaTransferPrivate::getParentHandle() const {
    return parentHandle;
}

long long MegaTransferPrivate::getStartPos() const {
    return startPos;
}

long long MegaTransferPrivate::getEndPos() const {
    return endPos;
}

int MegaTransferPrivate::getNumRetry() const {
    return retry;
}

int MegaTransferPrivate::getMaxRetries() const {
    return maxRetries;
}

int64_t MegaTransferPrivate::getTime() const {
    return time;
}

const char* MegaTransferPrivate::getFileName() const {
    return fileName;
}

char * MegaTransferPrivate::getLastBytes() const {
    return lastBytes;
}

error MegaTransferPrivate::getLastErrorCode() const {
    return this->lastError;
}

void MegaTransferPrivate::setTag(int tag) {
    this->tag = tag;
}

void MegaTransferPrivate::setSpeed(long long speed) {
    this->speed = speed;
}

void MegaTransferPrivate::setDeltaSize(long long deltaSize) {
    this->deltaSize = deltaSize;
}

void MegaTransferPrivate::setUpdateTime(int64_t updateTime) {
    this->updateTime = updateTime;
}
void MegaTransferPrivate::setPublicNode(MegaNode *publicNode) {
    if (this->publicNode)
        delete this->publicNode;

    if (!publicNode)
        this->publicNode = NULL;
    else
        this->publicNode = publicNode->copy();
}

void MegaTransferPrivate::setSyncTransfer(bool syncTransfer) {
    this->syncTransfer = syncTransfer;
}

void MegaTransferPrivate::setStartTime(int64_t startTime) {
    this->startTime = startTime;
}

void MegaTransferPrivate::setTransferredBytes(long long transferredBytes) {
    this->transferredBytes = transferredBytes;
}

void MegaTransferPrivate::setTotalBytes(long long totalBytes) {
    this->totalBytes = totalBytes;
}

void MegaTransferPrivate::setLastBytes(char *lastBytes) {
    this->lastBytes = lastBytes;
}

void MegaTransferPrivate::setLastErrorCode(error errorCode) {
    this->lastError = errorCode;
}

void MegaTransferPrivate::setPath(const char* path) {
    if (this->path)
        delete[] this->path;
    this->path = MegaApi::strdup(path);
    if (!this->path)
        return;

    for (int i = strlen(path) - 1; i >= 0; i--) {
        if ((path[i] == '\\') || (path[i] == '/')) {
            setFileName(&(path[i + 1]));
            char *parentPath = MegaApi::strdup(path);
            parentPath[i + 1] = '\0';
            setParentPath(parentPath);
            delete[] parentPath;
            return;
        }
    }
    setFileName(path);
}

void MegaTransferPrivate::setParentPath(const char* path) {
    if (this->parentPath)
        delete[] this->parentPath;
    this->parentPath = MegaApi::strdup(path);
}

void MegaTransferPrivate::setFileName(const char* fileName) {
    if (this->fileName)
        delete[] this->fileName;
    this->fileName = MegaApi::strdup(fileName);
}

void MegaTransferPrivate::setNodeHandle(uint64_t nodeHandle) {
    this->nodeHandle = nodeHandle;
}

void MegaTransferPrivate::setParentHandle(uint64_t parentHandle) {
    this->parentHandle = parentHandle;
}

void MegaTransferPrivate::setStartPos(long long startPos) {
    this->startPos = startPos;
}

void MegaTransferPrivate::setEndPos(long long endPos) {
    this->endPos = endPos;
}

void MegaTransferPrivate::setNumRetry(int retry) {
    this->retry = retry;
}

void MegaTransferPrivate::setMaxRetries(int maxRetries) {
    this->maxRetries = maxRetries;
}

void MegaTransferPrivate::setTime(int64_t time) {
    this->time = time;
}

const char * MegaTransferPrivate::getTransferString() const {
    switch (type) {
    case TYPE_UPLOAD:
        return "UPLOAD";
    case TYPE_DOWNLOAD:
        return "DOWNLOAD";
    }

    return "UNKNOWN";
}

MegaTransferListener* MegaTransferPrivate::getListener() const {
    return listener;
}

MegaTransferPrivate::~MegaTransferPrivate() {
    delete[] path;
    delete[] parentPath;
    delete[] fileName;
    delete publicNode;
}

const char * MegaTransferPrivate::toString() const {
    return getTransferString();
}

const char * MegaTransferPrivate::__str__() const {
    return getTransferString();
}

const char *MegaTransferPrivate::__toString() const {
    return getTransferString();
}

MegaAccountDetails *MegaAccountDetailsPrivate::fromAccountDetails(
        AccountDetails *details) {
    return new MegaAccountDetailsPrivate(details);
}

MegaAccountDetailsPrivate::MegaAccountDetailsPrivate(AccountDetails *details) {
    this->details = (*details);
}

MegaAccountDetailsPrivate::~MegaAccountDetailsPrivate() {
}

MegaRequest *MegaRequestPrivate::copy() {
    return new MegaRequestPrivate(*this);
}

MegaRequestPrivate::MegaRequestPrivate(int type,
        MegaRequestListener *listener) {
    this->type = type;
    this->tag = 0;
    this->transfer = 0;
    this->listener = listener;
#ifdef ENABLE_SYNC
    this->syncListener = NULL;
#endif
    this->nodeHandle = UNDEF;
    this->link = NULL;
    this->parentHandle = UNDEF;
    this->sessionKey = NULL;
    this->name = NULL;
    this->email = NULL;
    this->text = NULL;
    this->password = NULL;
    this->newPassword = NULL;
    this->privateKey = NULL;
    this->access = MegaShare::ACCESS_UNKNOWN;
    this->numRetry = 0;
    this->publicNode = NULL;
    this->numDetails = 0;
    this->file = NULL;
    this->attrType = 0;
    this->flag = false;
    this->totalBytes = -1;
    this->transferredBytes = 0;
    this->number = 0;

    if (type == MegaRequest::TYPE_ACCOUNT_DETAILS) {
        this->accountDetails = new AccountDetails();
    } else {
        this->accountDetails = NULL;
    }

<<<<<<< HEAD
    if ((type == MegaRequest::TYPE_GET_PRICING)
            || (type == MegaRequest::TYPE_GET_PAYMENT_URL)) {
=======
    if((type == MegaRequest::TYPE_GET_PRICING) || (type == MegaRequest::TYPE_GET_PAYMENT_ID))
    {
>>>>>>> 48ff9d03
        this->megaPricing = new MegaPricingPrivate();
    } else {
        megaPricing = NULL;
    }
}

MegaRequestPrivate::MegaRequestPrivate(MegaRequestPrivate &request) {
    this->link = NULL;
    this->sessionKey = NULL;
    this->name = NULL;
    this->email = NULL;
    this->text = NULL;
    this->password = NULL;
    this->newPassword = NULL;
    this->privateKey = NULL;
    this->access = MegaShare::ACCESS_UNKNOWN;
    this->publicNode = NULL;
    this->file = NULL;
    this->publicNode = NULL;

    this->type = request.getType();
    this->setTag(request.getTag());
    this->setNodeHandle(request.getNodeHandle());
    this->setLink(request.getLink());
    this->setParentHandle(request.getParentHandle());
    this->setSessionKey(request.getSessionKey());
    this->setName(request.getName());
    this->setEmail(request.getEmail());
    this->setPassword(request.getPassword());
    this->setNewPassword(request.getNewPassword());
    this->setPrivateKey(request.getPrivateKey());
    this->setAccess(request.getAccess());
    this->setNumRetry(request.getNumRetry());
    this->numDetails = 0;
    this->setFile(request.getFile());
    this->setParamType(request.getParamType());
    this->setText(request.getText());
    this->setNumber(request.getNumber());
    this->setPublicNode(request.getPublicNode());
    this->setFlag(request.getFlag());
    this->setTransferTag(request.getTransferTag());
    this->setTotalBytes(request.getTotalBytes());
    this->setTransferredBytes(request.getTransferredBytes());
    this->listener = request.getListener();
    this->userAttributes = request.userAttributes;
#ifdef ENABLE_SYNC
    this->syncListener = request.getSyncListener();
#endif
    this->megaPricing = (MegaPricingPrivate *) request.getPricing();

    this->accountDetails = NULL;
    if (request.getAccountDetails()) {
        this->accountDetails = new AccountDetails();
        *(this->accountDetails) = *(request.getAccountDetails());
    }
}

AccountDetails *MegaRequestPrivate::getAccountDetails() const {
    return accountDetails;
}

#ifdef ENABLE_SYNC
void MegaRequestPrivate::setSyncListener(MegaSyncListener *syncListener)
{
    this->syncListener = syncListener;
}

MegaSyncListener *MegaRequestPrivate::getSyncListener() const
{
    return syncListener;
}
#endif

MegaAccountDetails *MegaRequestPrivate::getMegaAccountDetails() const {
    if (accountDetails) {
        return MegaAccountDetailsPrivate::fromAccountDetails(accountDetails);
    }
    return NULL;
}

MegaRequestPrivate::~MegaRequestPrivate() {
    delete[] link;
    delete[] name;
    delete[] email;
    delete[] password;
    delete[] newPassword;
    delete[] privateKey;
    delete[] sessionKey;
    delete publicNode;
    delete[] file;
    delete accountDetails;
    delete megaPricing;
    delete[] text;
}

int MegaRequestPrivate::getType() const {
    return type;
}

uint64_t MegaRequestPrivate::getNodeHandle() const {
    return nodeHandle;
}

const char* MegaRequestPrivate::getLink() const {
    return link;
}

uint64_t MegaRequestPrivate::getParentHandle() const {
    return parentHandle;
}

const char* MegaRequestPrivate::getSessionKey() const {
    return sessionKey;
}

const char* MegaRequestPrivate::getName() const {
    return name;
}

const char* MegaRequestPrivate::getEmail() const {
    return email;
}

const char* MegaRequestPrivate::getPassword() const {
    return password;
}

const char* MegaRequestPrivate::getNewPassword() const {
    return newPassword;
}

const char* MegaRequestPrivate::getPrivateKey() const {
    return privateKey;
}

int MegaRequestPrivate::getAccess() const {
    return access;
}

const char* MegaRequestPrivate::getFile() const {
    return file;
}

int MegaRequestPrivate::getParamType() const {
    return attrType;
}

const char *MegaRequestPrivate::getText() const {
    return text;
}

long long MegaRequestPrivate::getNumber() const {
    return number;
}

bool MegaRequestPrivate::getFlag() const {
    return flag;
}

long long MegaRequestPrivate::getTransferredBytes() const {
    return transferredBytes;
}

long long MegaRequestPrivate::getTotalBytes() const {
    return totalBytes;
}

int MegaRequestPrivate::getNumRetry() const {
    return numRetry;
}

int MegaRequestPrivate::getNumDetails() const {
    return numDetails;
}

int MegaRequestPrivate::getTag() const {
    return tag;
}

MegaPricing *MegaRequestPrivate::getPricing() const {
    return megaPricing ? megaPricing->copy() : NULL;
}

void MegaRequestPrivate::setNumDetails(int numDetails) {
    this->numDetails = numDetails;
}

MegaNode *MegaRequestPrivate::getPublicNode() const {
    return publicNode;
}

MegaNode *MegaRequestPrivate::getPublicMegaNode() const {
    if (publicNode) {
        return publicNode->copy();
    }

    return NULL;
}

void MegaRequestPrivate::setNodeHandle(uint64_t nodeHandle) {
    this->nodeHandle = nodeHandle;
}

void MegaRequestPrivate::setParentHandle(uint64_t parentHandle) {
    this->parentHandle = parentHandle;
}

void MegaRequestPrivate::setSessionKey(const char* sessionKey) {
    if (this->sessionKey)
        delete[] this->sessionKey;
    this->sessionKey = MegaApi::strdup(sessionKey);
}

void MegaRequestPrivate::setNumRetry(int numRetry) {
    this->numRetry = numRetry;
}

void MegaRequestPrivate::setLink(const char* link) {
    if (this->link)
        delete[] this->link;

    this->link = MegaApi::strdup(link);
}
void MegaRequestPrivate::setName(const char* name) {
    if (this->name)
        delete[] this->name;

    this->name = MegaApi::strdup(name);
}
void MegaRequestPrivate::setEmail(const char* email) {
    if (this->email)
        delete[] this->email;

    this->email = MegaApi::strdup(email);
}
void MegaRequestPrivate::setPassword(const char* password) {
    if (this->password)
        delete[] this->password;

    this->password = MegaApi::strdup(password);
}
void MegaRequestPrivate::setNewPassword(const char* newPassword) {
    if (this->newPassword)
        delete[] this->newPassword;

    this->newPassword = MegaApi::strdup(newPassword);
}
void MegaRequestPrivate::setPrivateKey(const char* privateKey) {
    if (this->privateKey)
        delete[] this->privateKey;

    this->privateKey = MegaApi::strdup(privateKey);
}
void MegaRequestPrivate::setAccess(int access) {
    this->access = access;
}

void MegaRequestPrivate::setFile(const char* file) {
    if (this->file)
        delete[] this->file;

    this->file = MegaApi::strdup(file);
}

void MegaRequestPrivate::setParamType(int type) {
    this->attrType = type;
}

void MegaRequestPrivate::setText(const char *text) {
    if (this->text)
        delete[] this->text;
    this->text = MegaApi::strdup(text);
}

void MegaRequestPrivate::setNumber(long long number) {
    this->number = number;
}

void MegaRequestPrivate::setFlag(bool flag) {
    this->flag = flag;
}

void MegaRequestPrivate::setTransferTag(int transfer) {
    this->transfer = transfer;
}

void MegaRequestPrivate::setListener(MegaRequestListener *listener) {
    this->listener = listener;
}

void MegaRequestPrivate::setTotalBytes(long long totalBytes) {
    this->totalBytes = totalBytes;
}

void MegaRequestPrivate::setTransferredBytes(long long transferredBytes) {
    this->transferredBytes = transferredBytes;
}

void MegaRequestPrivate::setTag(int tag) {
    this->tag = tag;
}

void MegaRequestPrivate::addProduct(handle product, int proLevel, int gbStorage,
        int gbTransfer, int months, int amount, const char *currency,
        const char* description, const char* iosid, const char* androidid) {
    if (megaPricing) {
        megaPricing->addProduct(product, proLevel, gbStorage, gbTransfer,
                months, amount, currency, description, iosid, androidid);
    }
}

// ATTR
void MegaRequestPrivate::getUserAttributeMap(TLV **tlvArr, unsigned int *len) const {
    if (!userAttributes) {
        return;
    }
    *tlvArr = UserAttributes::valueMapToTLVarray(userAttributes);
    *len = userAttributes->size();
}

<<<<<<< HEAD
void MegaRequestPrivate::setAttributeMap(TLV *tlvArray, unsigned int tlvLen,
        int priv) {
    userAttributes = UserAttributes::tlvArrayToValueMap(tlvArray, tlvLen);
    this->priv = priv;
=======
const char *MegaRequestPrivate::getRequestString() const
{
	switch(type)
	{
        case TYPE_LOGIN: return "LOGIN";
        case TYPE_CREATE_FOLDER: return "CREATE_FOLDER";
        case TYPE_MOVE: return "MOVE";
        case TYPE_COPY: return "COPY";
        case TYPE_RENAME: return "RENAME";
        case TYPE_REMOVE: return "REMOVE";
        case TYPE_SHARE: return "SHARE";
        case TYPE_IMPORT_LINK: return "IMPORT_LINK";
        case TYPE_EXPORT: return "EXPORT";
        case TYPE_FETCH_NODES: return "FETCH_NODES";
        case TYPE_ACCOUNT_DETAILS: return "ACCOUNT_DETAILS";
        case TYPE_CHANGE_PW: return "CHANGE_PW";
        case TYPE_UPLOAD: return "UPLOAD";
        case TYPE_LOGOUT: return "LOGOUT";
        case TYPE_GET_PUBLIC_NODE: return "GET_PUBLIC_NODE";
        case TYPE_GET_ATTR_FILE: return "GET_ATTR_FILE";
        case TYPE_SET_ATTR_FILE: return "SET_ATTR_FILE";
        case TYPE_GET_ATTR_USER: return "GET_ATTR_USER";
        case TYPE_SET_ATTR_USER: return "SET_ATTR_USER";
        case TYPE_RETRY_PENDING_CONNECTIONS: return "RETRY_PENDING_CONNECTIONS";
        case TYPE_ADD_CONTACT: return "ADD_CONTACT";
        case TYPE_REMOVE_CONTACT: return "REMOVE_CONTACT";
        case TYPE_CREATE_ACCOUNT: return "CREATE_ACCOUNT";
        case TYPE_CONFIRM_ACCOUNT: return "CONFIRM_ACCOUNT";
        case TYPE_QUERY_SIGNUP_LINK: return "QUERY_SIGNUP_LINK";
        case TYPE_ADD_SYNC: return "ADD_SYNC";
        case TYPE_REMOVE_SYNC: return "REMOVE_SYNC";
        case TYPE_REMOVE_SYNCS: return "REMOVE_SYNCS";
        case TYPE_PAUSE_TRANSFERS: return "PAUSE_TRANSFERS";
        case TYPE_CANCEL_TRANSFER: return "CANCEL_TRANSFER";
        case TYPE_CANCEL_TRANSFERS: return "CANCEL_TRANSFERS";
        case TYPE_DELETE: return "DELETE";
        case TYPE_REPORT_EVENT: return "REPORT_EVENT";
        case TYPE_CANCEL_ATTR_FILE: return "CANCEL_ATTR_FILE";
        case TYPE_GET_PRICING: return "GET_PRICING";
        case TYPE_GET_PAYMENT_ID: return "GET_PAYMENT_ID";
        case TYPE_GET_USER_DATA: return "GET_USER_DATA";
        case TYPE_LOAD_BALANCING: return "LOAD_BALANCING";
        case TYPE_KILL_SESSION: return "KILL_SESSION";
        case TYPE_SUBMIT_PURCHASE_RECEIPT: return "SUBMIT_PURCHASE_RECEIPT";
	}
    return "UNKNOWN";
>>>>>>> 48ff9d03
}

void MegaRequestPrivate::setAttributeMap(ValueMap map, int priv) {
    userAttributes = map;
    this->priv = priv;
}

void MegaRequestPrivate::setAttributeName(const char *an) {
    attributeName = an;
}

ValueMap MegaRequestPrivate::getAttributeMap() const {
    return userAttributes;
}

const char *MegaRequestPrivate::getAttributeName() const {
    return attributeName;
}

int MegaRequestPrivate::getAttributeVis() const {
    return priv;
}

void MegaRequestPrivate::setPublicNode(MegaNode *publicNode) {
    if (this->publicNode)
        delete this->publicNode;

    if (!publicNode)
        this->publicNode = NULL;
    else
        this->publicNode = publicNode->copy();
}

const char *MegaRequestPrivate::getRequestString() const {
    switch (type) {
    case TYPE_LOGIN:
        return "LOGIN";
    case TYPE_CREATE_FOLDER:
        return "CREATE_FOLDER";
    case TYPE_MOVE:
        return "MOVE";
    case TYPE_COPY:
        return "COPY";
    case TYPE_RENAME:
        return "RENAME";
    case TYPE_REMOVE:
        return "REMOVE";
    case TYPE_SHARE:
        return "SHARE";
    case TYPE_IMPORT_LINK:
        return "IMPORT_LINK";
    case TYPE_EXPORT:
        return "EXPORT";
    case TYPE_FETCH_NODES:
        return "FETCH_NODES";
    case TYPE_ACCOUNT_DETAILS:
        return "ACCOUNT_DETAILS";
    case TYPE_CHANGE_PW:
        return "CHANGE_PW";
    case TYPE_UPLOAD:
        return "UPLOAD";
    case TYPE_LOGOUT:
        return "LOGOUT";
    case TYPE_GET_PUBLIC_NODE:
        return "GET_PUBLIC_NODE";
    case TYPE_GET_ATTR_FILE:
        return "GET_ATTR_FILE";
    case TYPE_SET_ATTR_FILE:
        return "SET_ATTR_FILE";
    case TYPE_GET_ATTR_USER:
        return "GET_ATTR_USER";
    case TYPE_SET_ATTR_USER:
        return "SET_ATTR_USER";
    case TYPE_RETRY_PENDING_CONNECTIONS:
        return "RETRY_PENDING_CONNECTIONS";
    case TYPE_ADD_CONTACT:
        return "ADD_CONTACT";
    case TYPE_REMOVE_CONTACT:
        return "REMOVE_CONTACT";
    case TYPE_CREATE_ACCOUNT:
        return "CREATE_ACCOUNT";
    case TYPE_CONFIRM_ACCOUNT:
        return "CONFIRM_ACCOUNT";
    case TYPE_QUERY_SIGNUP_LINK:
        return "QUERY_SIGNUP_LINK";
    case TYPE_ADD_SYNC:
        return "ADD_SYNC";
    case TYPE_REMOVE_SYNC:
        return "REMOVE_SYNC";
    case TYPE_REMOVE_SYNCS:
        return "REMOVE_SYNCS";
    case TYPE_PAUSE_TRANSFERS:
        return "PAUSE_TRANSFERS";
    case TYPE_CANCEL_TRANSFER:
        return "CANCEL_TRANSFER";
    case TYPE_CANCEL_TRANSFERS:
        return "CANCEL_TRANSFERS";
    case TYPE_DELETE:
        return "DELETE";
    case TYPE_REPORT_EVENT:
        return "REPORT_EVENT";
    case TYPE_CANCEL_ATTR_FILE:
        return "CANCEL_ATTR_FILE";
    case TYPE_GET_PRICING:
        return "GET_PRICING";
    case TYPE_GET_PAYMENT_URL:
        return "GET_PAYMENT_URL";
    case TYPE_GET_USER_DATA:
        return "GET_USER_DATA";
    case TYPE_LOAD_BALANCING:
        return "LOAD_BALANCING";
    case TYPE_KILL_SESSION:
        return "KILL_SESSION";
    case TYPE_SUBMIT_PURCHASE_RECEIPT:
        return "SUBMIT_PURCHASE_RECEIPT";
    }
    return "UNKNOWN";
}

MegaRequestListener *MegaRequestPrivate::getListener() const {
    return listener;
}

int MegaRequestPrivate::getTransferTag() const {
    return transfer;
}

const char *MegaRequestPrivate::toString() const {
    return getRequestString();
}

const char *MegaRequestPrivate::__str__() const {
    return getRequestString();
}

const char *MegaRequestPrivate::__toString() const {
    return getRequestString();
}

MegaNodeListPrivate::MegaNodeListPrivate() {
    list = NULL;
    s = 0;
}

MegaNodeListPrivate::MegaNodeListPrivate(Node** newlist, int size) {
    list = NULL;
    s = size;
    if (!size)
        return;

    list = new MegaNode*[size];
    for (int i = 0; i < size; i++)
        list[i] = MegaNodePrivate::fromNode(newlist[i]);
}

MegaNodeListPrivate::MegaNodeListPrivate(MegaNodeListPrivate& nodeList) {
    s = nodeList.size();
    if (!s) {
        list = NULL;
        return;
    }

    list = new MegaNode*[s];
    for (int i = 0; i < s; i++)
        list[i] = new MegaNodePrivate(nodeList.get(i));
}

MegaNodeListPrivate::~MegaNodeListPrivate() {
    if (!list)
        return;

    for (int i = 0; i < s; i++)
        delete list[i];
    delete[] list;
}

MegaNodeList *MegaNodeListPrivate::copy() {
    return new MegaNodeListPrivate(*this);
}

MegaNode *MegaNodeListPrivate::get(int i) {
    if (!list || (i < 0) || (i >= s))
        return NULL;

    return list[i];
}

int MegaNodeListPrivate::size() {
    return s;
}

MegaUserListPrivate::MegaUserListPrivate() {
    list = NULL;
    s = 0;
}

MegaUserListPrivate::MegaUserListPrivate(User** newlist, int size) {
    list = NULL;
    s = size;

    if (!size)
        return;

    list = new MegaUser*[size];
    for (int i = 0; i < size; i++)
        list[i] = MegaUserPrivate::fromUser(newlist[i]);
}

MegaUserListPrivate::MegaUserListPrivate(MegaUserListPrivate &userList) {
    s = userList.size();
    if (!s) {
        list = NULL;
        return;
    }
    list = new MegaUser*[s];
    for (int i = 0; i < s; i++)
        list[i] = new MegaUserPrivate(userList.get(i));
}

MegaUserListPrivate::~MegaUserListPrivate() {
    if (!list)
        return;

    for (int i = 0; i < s; i++)
        delete list[i];

    delete[] list;
}

MegaUserList *MegaUserListPrivate::copy() {
    return new MegaUserListPrivate(*this);
}

MegaUser *MegaUserListPrivate::get(int i) {
    if (!list || (i < 0) || (i >= s))
        return NULL;

    return list[i];
}

int MegaUserListPrivate::size() {
    return s;
}

MegaShareListPrivate::MegaShareListPrivate() {
    list = NULL;
    s = 0;
}

MegaShareListPrivate::MegaShareListPrivate(Share** newlist,
        uint64_t *uint64_tlist, int size) {
    list = NULL;
    s = size;
    if (!size)
        return;

    list = new MegaShare*[size];
    for (int i = 0; i < size; i++)
        list[i] = MegaSharePrivate::fromShare(uint64_tlist[i], newlist[i]);
}

MegaShareListPrivate::~MegaShareListPrivate() {
    if (!list)
        return;

    for (int i = 0; i < s; i++)
        delete list[i];

    delete[] list;
}

MegaShare *MegaShareListPrivate::get(int i) {
    if (!list || (i < 0) || (i >= s))
        return NULL;

    return list[i];
}

int MegaShareListPrivate::size() {
    return s;
}

MegaTransferListPrivate::MegaTransferListPrivate() {
    list = NULL;
    s = 0;
}

MegaTransferListPrivate::MegaTransferListPrivate(MegaTransfer** newlist,
        int size) {
    list = NULL;
    s = size;

    if (!size)
        return;

    list = new MegaTransfer*[size];
    for (int i = 0; i < size; i++)
        list[i] = newlist[i]->copy();
}

MegaTransferListPrivate::~MegaTransferListPrivate() {
    if (!list)
        return;

    for (int i = 0; i < s; i++)
        delete list[i];

    delete[] list;
}

MegaTransfer *MegaTransferListPrivate::get(int i) {
    if (!list || (i < 0) || (i >= s))
        return NULL;

    return list[i];
}

int MegaTransferListPrivate::size() {
    return s;
}

int MegaFile::nextseqno = 0;

bool MegaFile::failed(error e) {
    return e != API_EKEY && e != API_EBLOCKED && e != API_EOVERQUOTA
            && transfer->failcount < 10;
}

MegaFile::MegaFile() :
        File() {
    seqno = ++nextseqno;
}

MegaFileGet::MegaFileGet(MegaClient *client, Node *n, string dstPath) :
        MegaFile() {
    h = n->nodehandle;
    *(FileFingerprint*) this = *n;

    string securename = n->displayname();
    client->fsaccess->name2local(&securename);
    client->fsaccess->local2path(&securename, &name);

    string finalPath;
    if (dstPath.size()) {
        char c = dstPath[dstPath.size() - 1];
        if ((c == '\\') || (c == '/'))
            finalPath = dstPath + name;
        else
            finalPath = dstPath;
    } else
        finalPath = name;

    size = n->size;
    mtime = n->mtime;

    if (n->nodekey.size() >= sizeof(filekey))
        memcpy(filekey, n->nodekey.data(), sizeof filekey);

    client->fsaccess->path2local(&finalPath, &localname);
    hprivate = true;
}

MegaFileGet::MegaFileGet(MegaClient *client, MegaNode *n, string dstPath) :
        MegaFile() {
    h = n->getHandle();
    name = n->getName();
    string finalPath;
    if (dstPath.size()) {
        char c = dstPath[dstPath.size() - 1];
        if ((c == '\\') || (c == '/'))
            finalPath = dstPath + name;
        else
            finalPath = dstPath;
    } else
        finalPath = name;

    size = n->getSize();
    mtime = n->getModificationTime();

    if (n->getNodeKey()->size() >= sizeof(filekey))
        memcpy(filekey, n->getNodeKey()->data(), sizeof filekey);

    client->fsaccess->path2local(&finalPath, &localname);
    hprivate = false;
}

void MegaFileGet::prepare() {
    if (!transfer->localfilename.size()) {
        transfer->localfilename = localname;

        int index = transfer->localfilename.find_last_of(
                transfer->client->fsaccess->localseparator);
        if (index != string::npos)
            transfer->localfilename.resize(index + 1);

        string suffix;
        transfer->client->fsaccess->tmpnamelocal(&suffix);
        transfer->localfilename.append(suffix);
    }
}

void MegaFileGet::updatelocalname() {
#ifdef _WIN32
    transfer->localfilename.append("", 1);
    WIN32_FILE_ATTRIBUTE_DATA fad;
    if (GetFileAttributesExW((LPCWSTR)transfer->localfilename.data(), GetFileExInfoStandard, &fad))
    SetFileAttributesW((LPCWSTR)transfer->localfilename.data(), fad.dwFileAttributes & ~FILE_ATTRIBUTE_HIDDEN);
    transfer->localfilename.resize(transfer->localfilename.size()-1);
#endif
}

void MegaFileGet::progress() {
#ifdef _WIN32
    if(transfer->slot && !transfer->slot->progressreported)
    {
        transfer->localfilename.append("", 1);
        WIN32_FILE_ATTRIBUTE_DATA fad;
        if (GetFileAttributesExW((LPCWSTR)transfer->localfilename.data(), GetFileExInfoStandard, &fad))
        SetFileAttributesW((LPCWSTR)transfer->localfilename.data(), fad.dwFileAttributes | FILE_ATTRIBUTE_HIDDEN);
        transfer->localfilename.resize(transfer->localfilename.size()-1);
    }
#endif
}

void MegaFileGet::completed(Transfer*, LocalNode*) {
    delete this;
}

void MegaFileGet::terminated() {
    delete this;
}

MegaFilePut::MegaFilePut(MegaClient *client, string* clocalname,
        string *filename, handle ch, const char* ctargetuser, int64_t mtime) :
        MegaFile() {
    // full local path
    localname = *clocalname;

    // target parent node
    h = ch;

    // target user
    targetuser = ctargetuser;

    // new node name
    name = *filename;

    customMtime = mtime;
}

void MegaFilePut::completed(Transfer* t, LocalNode*) {
    if (customMtime >= 0)
        t->mtime = customMtime;

    File::completed(t, NULL);
    delete this;
}

void MegaFilePut::terminated() {
    delete this;
}

bool TreeProcessor::processNode(Node*) {
    return false; /* Stops the processing */
}

TreeProcessor::~TreeProcessor() {
}

//Entry point for the blocking thread
void *MegaApiImpl::threadEntryPoint(void *param) {
#ifndef _WIN32
    struct sigaction noaction;
    memset(&noaction, 0, sizeof(noaction));
    noaction.sa_handler = SIG_IGN;
    ::sigaction(SIGPIPE, &noaction, 0);
#endif

    MegaApiImpl *megaApiImpl = (MegaApiImpl *) param;
    megaApiImpl->loop();
    return 0;
}

ExternalLogger *MegaApiImpl::externalLogger = NULL;

MegaApiImpl::MegaApiImpl(MegaApi *api, const char *appKey,
        MegaGfxProcessor* processor, const char *basePath,
        const char *userAgent) {
    init(api, appKey, processor, basePath, userAgent);
}

MegaApiImpl::MegaApiImpl(MegaApi *api, const char *appKey, const char *basePath,
        const char *userAgent) {
    init(api, appKey, NULL, basePath, userAgent);
}

MegaApiImpl::MegaApiImpl(MegaApi *api, const char *appKey, const char *basePath,
        const char *userAgent, int fseventsfd) {
    init(api, appKey, NULL, basePath, userAgent, fseventsfd);
}

void MegaApiImpl::init(MegaApi *api, const char *appKey,
        MegaGfxProcessor* processor, const char *basePath,
        const char *userAgent, int fseventsfd) {
    this->api = api;

    sdkMutex.init(true);
    maxRetries = 10;
    currentTransfer = NULL;
    pausetime = 0;
    pendingUploads = 0;
    pendingDownloads = 0;
    totalUploads = 0;
    totalDownloads = 0;
    client = NULL;
    waiting = false;
    waitingRequest = false;
    totalDownloadedBytes = 0;
    totalUploadedBytes = 0;
    activeRequest = NULL;
    activeTransfer = NULL;
    activeError = NULL;
    activeNodes = NULL;
    activeUsers = NULL;
    syncLowerSizeLimit = 0;
    syncUpperSizeLimit = 0;

    httpio = new MegaHttpIO();
    waiter = new MegaWaiter();

#ifndef __APPLE__
    (void) fseventsfd;
    fsAccess = new MegaFileSystemAccess();
#else
    fsAccess = new MegaFileSystemAccess(fseventsfd);
#endif

    if (basePath) {
        string sBasePath = basePath;
        int lastIndex = sBasePath.size() - 1;
        if (sBasePath[lastIndex] != '/' && sBasePath[lastIndex] != '\\') {
            string utf8Separator;
            fsAccess->local2path(&fsAccess->localseparator, &utf8Separator);
            sBasePath.append(utf8Separator);
        }
        dbAccess = new MegaDbAccess(&sBasePath);
    } else
        dbAccess = NULL;

    gfxAccess = NULL;
    if (processor) {
        GfxProcExternal *externalGfx = new GfxProcExternal();
        externalGfx->setProcessor(processor);
        gfxAccess = externalGfx;
    } else {
        gfxAccess = new MegaGfxProc();
    }

    if (!userAgent) {
        userAgent = "";
    }

    client = new MegaClient(this, waiter, httpio, fsAccess, dbAccess, gfxAccess,
            appKey, userAgent);

#if defined(_WIN32) && !defined(WINDOWS_PHONE)
    httpio->unlock();
#endif

    //Start blocking thread
    threadExit = 0;
    thread.start(threadEntryPoint, this);
}

MegaApiImpl::~MegaApiImpl() {
    MegaRequestPrivate *request = new MegaRequestPrivate(
            MegaRequest::TYPE_DELETE);
    requestQueue.push(request);
    waiter->notify();
    thread.join();
}

int MegaApiImpl::isLoggedIn() {
    sdkMutex.lock();
    int result = client->loggedin();
    sdkMutex.unlock();
    return result;
}

const char* MegaApiImpl::getMyEmail() {
    User* u;
    sdkMutex.lock();
    if (!client->loggedin() || !(u = client->finduser(client->me))) {
        sdkMutex.unlock();
        return NULL;
    }

    const char *result = MegaApi::strdup(u->email.c_str());
    sdkMutex.unlock();
    return result;
}

void MegaApiImpl::setLogLevel(int logLevel) {
    if (!externalLogger) {
        externalLogger = new ExternalLogger();
    }
    externalLogger->setLogLevel(logLevel);
}

void MegaApiImpl::setLoggerClass(MegaLogger *megaLogger) {
    if (!externalLogger) {
        externalLogger = new ExternalLogger();
    }
    externalLogger->setMegaLogger(megaLogger);
}

void MegaApiImpl::log(int logLevel, const char *message, const char *filename,
        int line) {
    if (!externalLogger) {
        return;
    }

    externalLogger->postLog(logLevel, message, filename, line);
}

const char* MegaApiImpl::getBase64PwKey(const char *password) {
    if (!password)
        return NULL;

    byte pwkey[SymmCipher::KEYLENGTH];
    error e = client->pw_key(password, pwkey);
    if (e)
        return NULL;

    char* buf = new char[SymmCipher::KEYLENGTH * 4 / 3 + 4];
    Base64::btoa((byte *) pwkey, SymmCipher::KEYLENGTH, buf);
    return buf;
}

const char* MegaApiImpl::getStringHash(const char* base64pwkey,
        const char* inBuf) {
    if (!base64pwkey || !inBuf)
        return NULL;

    char pwkey[SymmCipher::KEYLENGTH];
    Base64::atob(base64pwkey, (byte *) pwkey, sizeof pwkey);

    SymmCipher key;
    key.setkey((byte*) pwkey);

    uint64_t strhash;
    string neBuf = inBuf;

    strhash = client->stringhash64(&neBuf, &key);

    char* buf = new char[8 * 4 / 3 + 4];
    Base64::btoa((byte*) &strhash, 8, buf);
    return buf;
}

MegaHandle MegaApiImpl::base32ToHandle(const char *base32Handle) {
    if (!base32Handle)
        return INVALID_HANDLE;

    handle h = 0;
    Base32::atob(base32Handle, (byte*) &h, MegaClient::USERHANDLE);
    return h;
}

const char* MegaApiImpl::ebcEncryptKey(const char* encryptionKey,
        const char* plainKey) {
    if (!encryptionKey || !plainKey)
        return NULL;

    char pwkey[SymmCipher::KEYLENGTH];
    Base64::atob(encryptionKey, (byte *) pwkey, sizeof pwkey);

    SymmCipher key;
    key.setkey((byte*) pwkey);

    char plkey[SymmCipher::KEYLENGTH];
    Base64::atob(plainKey, (byte*) plkey, sizeof plkey);
    key.ecb_encrypt((byte*) plkey);

    char* buf = new char[SymmCipher::KEYLENGTH * 4 / 3 + 4];
    Base64::btoa((byte*) plkey, SymmCipher::KEYLENGTH, buf);
    return buf;
}

handle MegaApiImpl::base64ToHandle(const char* base64Handle) {
    if (!base64Handle)
        return UNDEF;

    handle h = 0;
    Base64::atob(base64Handle, (byte*) &h, MegaClient::NODEHANDLE);
    return h;
}

const char *MegaApiImpl::handleToBase64(MegaHandle handle) {
    char *base64Handle = new char[12];
    Base64::btoa((byte*) &(handle), MegaClient::NODEHANDLE, base64Handle);
    return base64Handle;
}

const char *MegaApiImpl::userHandleToBase64(MegaHandle handle) {
    char *base64Handle = new char[14];
    Base64::btoa((byte*) &(handle), MegaClient::USERHANDLE, base64Handle);
    return base64Handle;
}

void MegaApiImpl::retryPendingConnections(bool disconnect, bool includexfers,
        MegaRequestListener *listener) {
    MegaRequestPrivate *request = new MegaRequestPrivate(
            MegaRequest::TYPE_RETRY_PENDING_CONNECTIONS);
    request->setFlag(disconnect);
    request->setNumber(includexfers);
    request->setListener(listener);
    requestQueue.push(request);
    waiter->notify();
}

void MegaApiImpl::addEntropy(char *data, unsigned int size) {
    if (PrnGen::rng.CanIncorporateEntropy())
        PrnGen::rng.IncorporateEntropy((const byte*) data, size);

#ifdef USE_SODIUM
    if (EdDSA::rng.CanIncorporateEntropy())
        EdDSA::rng.IncorporateEntropy((const byte*) data, size);
#endif

#if !defined(_WIN32) || defined(WINDOWS_PHONE)
    RAND_seed(data, size);
#endif
}

void MegaApiImpl::fastLogin(const char* email, const char *stringHash,
        const char *base64pwkey, MegaRequestListener *listener) {
    MegaRequestPrivate *request = new MegaRequestPrivate(
            MegaRequest::TYPE_LOGIN, listener);
    request->setEmail(email);
    request->setPassword(stringHash);
    request->setPrivateKey(base64pwkey);
    requestQueue.push(request);
    waiter->notify();
}

void MegaApiImpl::fastLogin(const char *session,
        MegaRequestListener *listener) {
    MegaRequestPrivate *request = new MegaRequestPrivate(
            MegaRequest::TYPE_LOGIN, listener);
    request->setSessionKey(session);
    requestQueue.push(request);
    waiter->notify();
}

void MegaApiImpl::killSession(MegaHandle sessionHandle,
        MegaRequestListener *listener) {
    MegaRequestPrivate *request = new MegaRequestPrivate(
            MegaRequest::TYPE_KILL_SESSION, listener);
    request->setNodeHandle(sessionHandle);
    requestQueue.push(request);
    waiter->notify();
}

void MegaApiImpl::getUserData(MegaRequestListener *listener) {
    MegaRequestPrivate *request = new MegaRequestPrivate(
            MegaRequest::TYPE_GET_USER_DATA, listener);
    requestQueue.push(request);
    waiter->notify();
}

void MegaApiImpl::getUserData(MegaUser *user, MegaRequestListener *listener) {
    MegaRequestPrivate *request = new MegaRequestPrivate(
            MegaRequest::TYPE_GET_USER_DATA, listener);
    request->setFlag(true);
    if (user) {
        request->setEmail(user->getEmail());
    }

    requestQueue.push(request);
    waiter->notify();
}

void MegaApiImpl::getUserData(const char *user, MegaRequestListener *listener) {
    MegaRequestPrivate *request = new MegaRequestPrivate(
            MegaRequest::TYPE_GET_USER_DATA, listener);
    request->setFlag(true);
    request->setEmail(user);
    requestQueue.push(request);
    waiter->notify();
}

// ATTR
void MegaApiImpl::putGenericUserAttribute(const char *user,
        const char *attrName,
        TLV *tlvArray, unsigned int tlvLen,
        int priv, int nonhistoric, MegaRequestListener *listener) {
    MegaRequestPrivate *request = new MegaRequestPrivate(
            MegaRequest::TYPE_SET_USER_ATTRIBUTE, listener);
    request->setEmail(user);
    request->setFlag(nonhistoric);
    request->setAttributeMap(tlvArray, tlvLen, priv);
    request->setAttributeName(attrName);
    requestQueue.push(request);
    waiter->notify();
}

void MegaApiImpl::getGenericUserAttribute(const char *user, const char *an,
        MegaRequestListener *listener) {
    MegaRequestPrivate *request = new MegaRequestPrivate(
            MegaRequest::TYPE_GET_USER_ATTRIBUTE, listener);
    request->setEmail(user);
    request->setAttributeName(an);
    requestQueue.push(request);
    waiter->notify();
}

void MegaApiImpl::getOwnStaticKeys(MegaRequestListener *listener) {
    MegaRequestPrivate *request = new MegaRequestPrivate(
            MegaRequest::TYPE_GET_SIGNING_KEYS, listener);
    requestQueue.push(request);
    waiter->notify();
}

void MegaApiImpl::getPublicStaticKey(const char *user,
        MegaRequestListener *listener) {
    MegaRequestPrivate *request = new MegaRequestPrivate(
            MegaRequest::TYPE_GET_STATIC_PUB_KEY, listener);
    request->setEmail(user);
    requestQueue.push(request);
    waiter->notify();
}

void MegaApiImpl::login(const char *login, const char *password,
        MegaRequestListener *listener) {
    MegaRequestPrivate *request = new MegaRequestPrivate(
            MegaRequest::TYPE_LOGIN, listener);
    request->setEmail(login);
    request->setPassword(password);
    requestQueue.push(request);
    waiter->notify();
}

const char *MegaApiImpl::dumpSession() {
    sdkMutex.lock();
    byte session[64];
    char* buf = NULL;
    int size;
    size = client->dumpsession(session, sizeof session);
    if (size > 0) {
        buf = new char[sizeof(session) * 4 / 3 + 4];
        Base64::btoa(session, size, buf);
    }

    sdkMutex.unlock();
    return buf;
}

const char *MegaApiImpl::dumpXMPPSession() {
    sdkMutex.lock();
    byte session[64];
    char* buf = NULL;
    int size;
    size = client->dumpsession(session, sizeof session);
    if (size > sizeof(client->key.key)) {
        buf = new char[sizeof(session) * 4 / 3 + 4];
        Base64::btoa(session + sizeof(client->key.key),
                size - sizeof(client->key.key), buf);
    }

    sdkMutex.unlock();
    return buf;
}

void MegaApiImpl::createAccount(const char* email, const char* password,
        const char* name, MegaRequestListener *listener) {
    MegaRequestPrivate *request = new MegaRequestPrivate(
            MegaRequest::TYPE_CREATE_ACCOUNT, listener);
    request->setEmail(email);
    request->setPassword(password);
    request->setName(name);
    requestQueue.push(request);
    waiter->notify();
}

void MegaApiImpl::fastCreateAccount(const char* email, const char *base64pwkey,
        const char* name, MegaRequestListener *listener) {
    MegaRequestPrivate *request = new MegaRequestPrivate(
            MegaRequest::TYPE_CREATE_ACCOUNT, listener);
    request->setEmail(email);
    request->setPrivateKey(base64pwkey);
    request->setName(name);
    requestQueue.push(request);
    waiter->notify();
}

void MegaApiImpl::querySignupLink(const char* link,
        MegaRequestListener *listener) {
    MegaRequestPrivate *request = new MegaRequestPrivate(
            MegaRequest::TYPE_QUERY_SIGNUP_LINK, listener);
    request->setLink(link);
    requestQueue.push(request);
    waiter->notify();
}

void MegaApiImpl::confirmAccount(const char* link, const char *password,
        MegaRequestListener *listener) {
    MegaRequestPrivate *request = new MegaRequestPrivate(
            MegaRequest::TYPE_CONFIRM_ACCOUNT, listener);
    request->setLink(link);
    request->setPassword(password);
    requestQueue.push(request);
    waiter->notify();
}

void MegaApiImpl::fastConfirmAccount(const char* link, const char *base64pwkey,
        MegaRequestListener *listener) {
    MegaRequestPrivate *request = new MegaRequestPrivate(
            MegaRequest::TYPE_CONFIRM_ACCOUNT, listener);
    request->setLink(link);
    request->setPrivateKey(base64pwkey);
    requestQueue.push(request);
    waiter->notify();
}

void MegaApiImpl::setProxySettings(MegaProxy *proxySettings) {
    Proxy localProxySettings;
    localProxySettings.setProxyType(proxySettings->getProxyType());

    string url;
    if (proxySettings->getProxyURL())
        url = proxySettings->getProxyURL();

    string localurl;
    fsAccess->path2local(&url, &localurl);

    localProxySettings.setProxyURL(&localurl);

    if (proxySettings->credentialsNeeded()) {
        string username;
        if (proxySettings->getUsername())
            username = proxySettings->getUsername();

        string localusername;
        fsAccess->path2local(&username, &localusername);

        string password;
        if (proxySettings->getPassword())
            password = proxySettings->getPassword();

        string localpassword;
        fsAccess->path2local(&password, &localpassword);

        localProxySettings.setCredentials(&localusername, &localpassword);
    }

    sdkMutex.lock();
    httpio->setproxy(&localProxySettings);
    sdkMutex.unlock();
}

MegaProxy *MegaApiImpl::getAutoProxySettings() {
    MegaProxy *proxySettings = new MegaProxy;
    sdkMutex.lock();
    Proxy *localProxySettings = httpio->getautoproxy();
    sdkMutex.unlock();
    proxySettings->setProxyType(localProxySettings->getProxyType());
    if (localProxySettings->getProxyType() == Proxy::CUSTOM) {
        string localProxyURL = localProxySettings->getProxyURL();
        string proxyURL;
        fsAccess->local2path(&localProxyURL, &proxyURL);
        proxySettings->setProxyURL(proxyURL.c_str());
    }

    delete localProxySettings;
    return proxySettings;
}

void MegaApiImpl::loop() {
#if (WINDOWS_PHONE || TARGET_OS_IPHONE)
    string servers;
    if(!servers.size())
    {
        // Workaround to get the IP of valid DNS servers on Windows Phone/iOS
        struct hostent *hp;
        struct in_addr **addr_list;

        while (true)
        {
            hp = gethostbyname("ns.mega.co.nz");
            if (hp != NULL && hp->h_addr != NULL)
            {
                addr_list = (struct in_addr **)hp->h_addr_list;
                for (int i = 0; addr_list[i] != NULL; i++)
                {
                    const char *ip = inet_ntoa(*addr_list[i]);
                    if (i > 0) servers.append(",");
                    servers.append(ip);
                }

                if (servers.size())
                break;
            }
#ifdef WINDOWS_PHONE
            std::this_thread::sleep_for(std::chrono::seconds(1));
#else
            sleep(1);
#endif
        }

        httpio->setdnsservers(servers.c_str());
    }
#elif _WIN32
    httpio->lock();
#endif

    while (true) {
        int r = client->wait();
        if (r & Waiter::NEEDEXEC) {
            sendPendingTransfers();
            sendPendingRequests();
            if (threadExit)
                break;

            sdkMutex.lock();
            client->exec();
            sdkMutex.unlock();
        }
    }

    sdkMutex.lock();
    delete client;

    //It doesn't seem fully safe to delete those objects :-/
    // delete httpio;
    // delete waiter;
    // delete fsAccess;
    sdkMutex.unlock();
}

void MegaApiImpl::createFolder(const char *name, MegaNode *parent,
        MegaRequestListener *listener) {
    MegaRequestPrivate *request = new MegaRequestPrivate(
            MegaRequest::TYPE_CREATE_FOLDER, listener);
    if (parent)
        request->setParentHandle(parent->getHandle());
    request->setName(name);
    requestQueue.push(request);
    waiter->notify();
}

void MegaApiImpl::moveNode(MegaNode *node, MegaNode *newParent,
        MegaRequestListener *listener) {
    MegaRequestPrivate *request = new MegaRequestPrivate(MegaRequest::TYPE_MOVE,
            listener);
    if (node)
        request->setNodeHandle(node->getHandle());
    if (newParent)
        request->setParentHandle(newParent->getHandle());
    requestQueue.push(request);
    waiter->notify();
}

void MegaApiImpl::copyNode(MegaNode *node, MegaNode* target,
        MegaRequestListener *listener) {
    MegaRequestPrivate *request = new MegaRequestPrivate(MegaRequest::TYPE_COPY,
            listener);
    if (node) {
        if (node->isPublic()) {
            request->setPublicNode(node);
        } else {
            request->setNodeHandle(node->getHandle());
        }
    }
    if (target)
        request->setParentHandle(target->getHandle());
    requestQueue.push(request);
    waiter->notify();
}

void MegaApiImpl::copyNode(MegaNode *node, MegaNode *target,
        const char *newName, MegaRequestListener *listener) {
    MegaRequestPrivate *request = new MegaRequestPrivate(MegaRequest::TYPE_COPY,
            listener);
    if (node) {
        if (node->isPublic()) {
            request->setPublicNode(node);
        } else {
            request->setNodeHandle(node->getHandle());
        }
    }
    if (target)
        request->setParentHandle(target->getHandle());
    request->setName(newName);
    requestQueue.push(request);
    waiter->notify();
}

void MegaApiImpl::renameNode(MegaNode *node, const char *newName,
        MegaRequestListener *listener) {
    MegaRequestPrivate *request = new MegaRequestPrivate(
            MegaRequest::TYPE_RENAME, listener);
    if (node)
        request->setNodeHandle(node->getHandle());
    request->setName(newName);
    requestQueue.push(request);
    waiter->notify();
}

void MegaApiImpl::remove(MegaNode *node, MegaRequestListener *listener) {
    MegaRequestPrivate *request = new MegaRequestPrivate(
            MegaRequest::TYPE_REMOVE, listener);
    if (node)
        request->setNodeHandle(node->getHandle());
    requestQueue.push(request);
    waiter->notify();
}

void MegaApiImpl::sendFileToUser(MegaNode *node, MegaUser *user,
        MegaRequestListener *listener) {
    return sendFileToUser(node, user ? user->getEmail() : NULL, listener);
}

void MegaApiImpl::sendFileToUser(MegaNode *node, const char* email,
        MegaRequestListener *listener) {
    MegaRequestPrivate *request = new MegaRequestPrivate(MegaRequest::TYPE_COPY,
            listener);
    if (node)
        request->setNodeHandle(node->getHandle());
    request->setEmail(email);
    requestQueue.push(request);
    waiter->notify();
}

void MegaApiImpl::share(MegaNode* node, MegaUser *user, int access,
        MegaRequestListener *listener) {
    return share(node, user ? user->getEmail() : NULL, access, listener);
}

void MegaApiImpl::share(MegaNode *node, const char* email, int access,
        MegaRequestListener *listener) {
    MegaRequestPrivate *request = new MegaRequestPrivate(
            MegaRequest::TYPE_SHARE, listener);
    if (node)
        request->setNodeHandle(node->getHandle());
    request->setEmail(email);
    request->setAccess(access);
    requestQueue.push(request);
    waiter->notify();
}

void MegaApiImpl::loginToFolder(const char* megaFolderLink,
        MegaRequestListener *listener) {
    MegaRequestPrivate *request = new MegaRequestPrivate(
            MegaRequest::TYPE_LOGIN, listener);
    request->setLink(megaFolderLink);
    request->setEmail("FOLDER");
    requestQueue.push(request);
    waiter->notify();
}

void MegaApiImpl::importFileLink(const char* megaFileLink, MegaNode *parent,
        MegaRequestListener *listener) {
    MegaRequestPrivate *request = new MegaRequestPrivate(
            MegaRequest::TYPE_IMPORT_LINK, listener);
    if (parent)
        request->setParentHandle(parent->getHandle());
    request->setLink(megaFileLink);
    requestQueue.push(request);
    waiter->notify();
}

void MegaApiImpl::getPublicNode(const char* megaFileLink,
        MegaRequestListener *listener) {
    MegaRequestPrivate *request = new MegaRequestPrivate(
            MegaRequest::TYPE_GET_PUBLIC_NODE, listener);
    request->setLink(megaFileLink);
    requestQueue.push(request);
    waiter->notify();
}

void MegaApiImpl::getThumbnail(MegaNode* node, const char *dstFilePath,
        MegaRequestListener *listener) {
    getNodeAttribute(node, 0, dstFilePath, listener);
}

void MegaApiImpl::cancelGetThumbnail(MegaNode* node,
        MegaRequestListener *listener) {
    cancelGetNodeAttribute(node, 0, listener);
}

void MegaApiImpl::setThumbnail(MegaNode* node, const char *srcFilePath,
        MegaRequestListener *listener) {
    setNodeAttribute(node, 0, srcFilePath, listener);
}

void MegaApiImpl::getPreview(MegaNode* node, const char *dstFilePath,
        MegaRequestListener *listener) {
    getNodeAttribute(node, 1, dstFilePath, listener);
}

void MegaApiImpl::cancelGetPreview(MegaNode* node,
        MegaRequestListener *listener) {
    cancelGetNodeAttribute(node, 1, listener);
}

void MegaApiImpl::setPreview(MegaNode* node, const char *srcFilePath,
        MegaRequestListener *listener) {
    setNodeAttribute(node, 1, srcFilePath, listener);
}

void MegaApiImpl::getUserAvatar(MegaUser* user, const char *dstFilePath,
        MegaRequestListener *listener) {
    getUserAttribute(user, 0, dstFilePath, listener);
}

void MegaApiImpl::setAvatar(const char *dstFilePath,
        MegaRequestListener *listener) {
    setUserAttr(0, dstFilePath, listener);
}

void MegaApiImpl::setUserAttribute(int type, const char *value,
        MegaRequestListener *listener) {
    setUserAttr(type ? type : -1, value, listener);
}

void MegaApiImpl::exportNode(MegaNode *node, MegaRequestListener *listener) {
    MegaRequestPrivate *request = new MegaRequestPrivate(
            MegaRequest::TYPE_EXPORT, listener);
    if (node)
        request->setNodeHandle(node->getHandle());
    request->setAccess(1);
    requestQueue.push(request);
    waiter->notify();
}

void MegaApiImpl::disableExport(MegaNode *node, MegaRequestListener *listener) {
    MegaRequestPrivate *request = new MegaRequestPrivate(
            MegaRequest::TYPE_EXPORT, listener);
    if (node)
        request->setNodeHandle(node->getHandle());
    request->setAccess(0);
    requestQueue.push(request);
    waiter->notify();
}

void MegaApiImpl::fetchNodes(MegaRequestListener *listener) {
    MegaRequestPrivate *request = new MegaRequestPrivate(
            MegaRequest::TYPE_FETCH_NODES, listener);
    requestQueue.push(request);
    waiter->notify();
}

void MegaApiImpl::getPricing(MegaRequestListener *listener) {
    MegaRequestPrivate *request = new MegaRequestPrivate(
            MegaRequest::TYPE_GET_PRICING, listener);
    requestQueue.push(request);
    waiter->notify();
}

<<<<<<< HEAD
void MegaApiImpl::getPaymentUrl(handle productHandle,
        MegaRequestListener *listener) {
    MegaRequestPrivate *request = new MegaRequestPrivate(
            MegaRequest::TYPE_GET_PAYMENT_URL, listener);
=======
void MegaApiImpl::getPaymentId(handle productHandle, MegaRequestListener *listener)
{
    MegaRequestPrivate *request = new MegaRequestPrivate(MegaRequest::TYPE_GET_PAYMENT_ID, listener);
>>>>>>> 48ff9d03
    request->setNodeHandle(productHandle);
    requestQueue.push(request);
    waiter->notify();
}

void MegaApiImpl::submitPurchaseReceipt(const char *receipt,
        MegaRequestListener *listener) {
    MegaRequestPrivate *request = new MegaRequestPrivate(
            MegaRequest::TYPE_SUBMIT_PURCHASE_RECEIPT, listener);
    request->setNumber(3); //Android only for now
    request->setText(receipt);
    requestQueue.push(request);
    waiter->notify();
}

const char *MegaApiImpl::exportMasterKey() {
    sdkMutex.lock();
    byte session[64];
    char* buf = NULL;
    int size;
    size = client->dumpsession(session, sizeof session);
    if (size > 0) {
        buf = new char[16 * 4 / 3 + 4];
        Base64::btoa(session, 16, buf);
    }

    sdkMutex.unlock();
    return buf;
}

void MegaApiImpl::getAccountDetails(bool storage, bool transfer, bool pro,
        bool sessions, bool purchases, bool transactions,
        MegaRequestListener *listener) {
    MegaRequestPrivate *request = new MegaRequestPrivate(
            MegaRequest::TYPE_ACCOUNT_DETAILS, listener);
    int numDetails = 0;
    if (storage)
        numDetails |= 0x01;
    if (transfer)
        numDetails |= 0x02;
    if (pro)
        numDetails |= 0x04;
    if (transactions)
        numDetails |= 0x08;
    if (purchases)
        numDetails |= 0x10;
    if (sessions)
        numDetails |= 0x20;
    request->setNumDetails(numDetails);

    requestQueue.push(request);
    waiter->notify();
}

void MegaApiImpl::changePassword(const char *oldPassword,
        const char *newPassword, MegaRequestListener *listener) {
    MegaRequestPrivate *request = new MegaRequestPrivate(
            MegaRequest::TYPE_CHANGE_PW, listener);
    request->setPassword(oldPassword);
    request->setNewPassword(newPassword);
    requestQueue.push(request);
    waiter->notify();
}

void MegaApiImpl::logout(MegaRequestListener *listener) {
    MegaRequestPrivate *request = new MegaRequestPrivate(
            MegaRequest::TYPE_LOGOUT, listener);
    request->setFlag(true);
    requestQueue.push(request);
    waiter->notify();
}

void MegaApiImpl::localLogout(MegaRequestListener *listener) {
    MegaRequestPrivate *request = new MegaRequestPrivate(
            MegaRequest::TYPE_LOGOUT, listener);
    request->setFlag(false);
    requestQueue.push(request);
    waiter->notify();
}

void MegaApiImpl::submitFeedback(int rating, const char *comment,
        MegaRequestListener *listener) {
    MegaRequestPrivate *request = new MegaRequestPrivate(
            MegaRequest::TYPE_REPORT_EVENT, listener);
    request->setParamType(MegaApi::EVENT_FEEDBACK);
    request->setText(comment);
    request->setNumber(rating);
    request->setListener(listener);
    requestQueue.push(request);
    waiter->notify();
}

void MegaApiImpl::reportEvent(int event, const char *details,
        MegaRequestListener *listener) {
    MegaRequestPrivate *request = new MegaRequestPrivate(
            MegaRequest::TYPE_REPORT_EVENT, listener);
    request->setParamType(event);
    request->setText(details);
    request->setListener(listener);
    requestQueue.push(request);
    waiter->notify();
}

void MegaApiImpl::getNodeAttribute(MegaNode *node, int type,
        const char *dstFilePath, MegaRequestListener *listener) {
    MegaRequestPrivate *request = new MegaRequestPrivate(
            MegaRequest::TYPE_GET_ATTR_FILE, listener);
    if (dstFilePath) {
        string path(dstFilePath);
#if defined(_WIN32) && !defined(WINDOWS_PHONE)
        if(!PathIsRelativeA(path.c_str()) && ((path.size()<2) || path.compare(0, 2, "\\\\")))
        path.insert(0, "\\\\?\\");
#endif

        int c = path[path.size() - 1];
        if ((c == '/') || (c == '\\')) {
            const char *base64Handle = node->getBase64Handle();
            path.append(base64Handle);
            path.push_back('0' + type);
            path.append(".jpg");
            delete[] base64Handle;
        }

        request->setFile(path.c_str());
    }

    request->setParamType(type);
    if (node)
        request->setNodeHandle(node->getHandle());
    requestQueue.push(request);
    waiter->notify();
}

void MegaApiImpl::cancelGetNodeAttribute(MegaNode *node, int type,
        MegaRequestListener *listener) {
    MegaRequestPrivate *request = new MegaRequestPrivate(
            MegaRequest::TYPE_CANCEL_ATTR_FILE, listener);
    request->setParamType(type);
    if (node)
        request->setNodeHandle(node->getHandle());
    requestQueue.push(request);
    waiter->notify();
}

void MegaApiImpl::setNodeAttribute(MegaNode *node, int type,
        const char *srcFilePath, MegaRequestListener *listener) {
    MegaRequestPrivate *request = new MegaRequestPrivate(
            MegaRequest::TYPE_SET_ATTR_FILE, listener);
    request->setFile(srcFilePath);
    request->setParamType(type);
    if (node)
        request->setNodeHandle(node->getHandle());
    requestQueue.push(request);
    waiter->notify();
}

void MegaApiImpl::getUserAttribute(MegaUser *user, int type,
        const char *dstFilePath, MegaRequestListener *listener) {
    MegaRequestPrivate *request = new MegaRequestPrivate(
            MegaRequest::TYPE_GET_ATTR_USER, listener);
    if (dstFilePath) {
        string path(dstFilePath);
#if defined(_WIN32) && !defined(WINDOWS_PHONE)
        if(!PathIsRelativeA(path.c_str()) && ((path.size()<2) || path.compare(0, 2, "\\\\")))
        path.insert(0, "\\\\?\\");
#endif

        int c = path[path.size() - 1];
        if ((c == '/') || (c == '\\')) {
            const char *email = user->getEmail();
            path.append(email);
            path.push_back('0' + type);
            path.append(".jpg");
            delete[] email;
        }

        request->setFile(path.c_str());
    }

    request->setParamType(type);
    if (user)
        request->setEmail(user->getEmail());
    requestQueue.push(request);
    waiter->notify();
}

void MegaApiImpl::setUserAttr(int type, const char *srcFilePath,
        MegaRequestListener *listener) {
    MegaRequestPrivate *request = new MegaRequestPrivate(
            MegaRequest::TYPE_SET_ATTR_USER, listener);
    request->setFile(srcFilePath);
    request->setParamType(type);
    requestQueue.push(request);
    waiter->notify();
}

void MegaApiImpl::addContact(const char* email, MegaRequestListener* listener) {
    MegaRequestPrivate *request = new MegaRequestPrivate(
            MegaRequest::TYPE_ADD_CONTACT, listener);
    request->setEmail(email);
    requestQueue.push(request);
    waiter->notify();
}

void MegaApiImpl::removeContact(MegaUser *user, MegaRequestListener* listener) {
    MegaRequestPrivate *request = new MegaRequestPrivate(
            MegaRequest::TYPE_REMOVE_CONTACT, listener);
    if (user) {
        request->setEmail(user->getEmail());
    }

    requestQueue.push(request);
    waiter->notify();
}

<<<<<<< HEAD
void MegaApiImpl::pauseTransfers(bool pause, MegaRequestListener* listener) {
    MegaRequestPrivate *request = new MegaRequestPrivate(
            MegaRequest::TYPE_PAUSE_TRANSFERS, listener);
=======
void MegaApiImpl::pauseTransfers(bool pause, int direction, MegaRequestListener* listener)
{
    MegaRequestPrivate *request = new MegaRequestPrivate(MegaRequest::TYPE_PAUSE_TRANSFERS, listener);
>>>>>>> 48ff9d03
    request->setFlag(pause);
    request->setNumber(direction);
    requestQueue.push(request);
    waiter->notify();
}

bool MegaApiImpl::areTansfersPaused(int direction)
{
    if(direction != MegaTransfer::TYPE_DOWNLOAD && direction != MegaTransfer::TYPE_UPLOAD)
    {
        return false;
    }

    bool result;
    sdkMutex.lock();
    if(direction == MegaTransfer::TYPE_DOWNLOAD)
    {
        result = client->xferpaused[GET];
    }
    else
    {
        result = client->xferpaused[PUT];
    }
    sdkMutex.unlock();
    return result;
}

//-1 -> AUTO, 0 -> NONE, >0 -> b/s
void MegaApiImpl::setUploadLimit(int bpslimit) {
    client->putmbpscap = bpslimit;
}

MegaTransferList *MegaApiImpl::getTransfers() {
    sdkMutex.lock();

    vector<MegaTransfer *> transfers;
    for (int d = GET; d == GET || d == PUT; d += PUT - GET) {
        for (transfer_map::iterator it = client->transfers[d].begin();
                it != client->transfers[d].end(); it++) {
            Transfer *t = it->second;
            if (transferMap.find(t->tag) == transferMap.end()) {
                continue;
            }
            MegaTransferPrivate* transfer = transferMap.at(t->tag);
            transfers.push_back(transfer);
        }
    }

    MegaTransferList *result = new MegaTransferListPrivate(transfers.data(),
            transfers.size());

    sdkMutex.unlock();
    return result;
}

MegaTransfer *MegaApiImpl::getTransferByTag(int transferTag) {
    MegaTransfer* value = NULL;
    sdkMutex.lock();

    if (transferMap.find(transferTag) == transferMap.end()) {
        sdkMutex.unlock();
        return NULL;
    }

    value = transferMap.at(transferTag)->copy();
    sdkMutex.unlock();
    return value;
}

MegaTransferList *MegaApiImpl::getTransfers(int type) {
    if (type != MegaTransfer::TYPE_DOWNLOAD
            && type != MegaTransfer::TYPE_UPLOAD) {
        return new MegaTransferListPrivate();
    }

    sdkMutex.lock();

    vector<MegaTransfer *> transfers;
    for (transfer_map::iterator it = client->transfers[type].begin();
            it != client->transfers[type].end(); it++) {
        Transfer *t = it->second;
        if (transferMap.find(t->tag) == transferMap.end()) {
            continue;
        }
        MegaTransferPrivate* transfer = transferMap.at(t->tag);
        transfers.push_back(transfer);
    }

    MegaTransferList *result = new MegaTransferListPrivate(transfers.data(),
            transfers.size());

    sdkMutex.unlock();
    return result;
}

void MegaApiImpl::startUpload(const char *localPath, MegaNode *parent,
        const char *fileName, int64_t mtime, MegaTransferListener *listener) {
    MegaTransferPrivate* transfer = new MegaTransferPrivate(
            MegaTransfer::TYPE_UPLOAD, listener);
    if (localPath) {
        string path(localPath);
#if defined(_WIN32) && !defined(WINDOWS_PHONE)
        if(!PathIsRelativeA(path.c_str()) && ((path.size()<2) || path.compare(0, 2, "\\\\")))
        path.insert(0, "\\\\?\\");
#endif
        transfer->setPath(path.data());
    }
    if (parent)
        transfer->setParentHandle(parent->getHandle());
    transfer->setMaxRetries(maxRetries);
    if (fileName)
        transfer->setFileName(fileName);
    transfer->setTime(mtime);

    transferQueue.push(transfer);
    waiter->notify();
}

void MegaApiImpl::startUpload(const char* localPath, MegaNode* parent,
        MegaTransferListener *listener) {
    return startUpload(localPath, parent, (const char *) NULL, -1, listener);
}

void MegaApiImpl::startUpload(const char *localPath, MegaNode *parent,
        int64_t mtime, MegaTransferListener *listener) {
    return startUpload(localPath, parent, (const char *) NULL, mtime, listener);
}

void MegaApiImpl::startUpload(const char* localPath, MegaNode* parent,
        const char* fileName, MegaTransferListener *listener) {
    return startUpload(localPath, parent, fileName, -1, listener);
}

void MegaApiImpl::startDownload(MegaNode *node, const char* localPath,
        long startPos, long endPos, MegaTransferListener *listener) {
    MegaTransferPrivate* transfer = new MegaTransferPrivate(
            MegaTransfer::TYPE_DOWNLOAD, listener);

    if (localPath) {
#if defined(_WIN32) && !defined(WINDOWS_PHONE)
        string path(localPath);
        if(!PathIsRelativeA(path.c_str()) && ((path.size()<2) || path.compare(0, 2, "\\\\")))
        path.insert(0, "\\\\?\\");
        localPath = path.data();
#endif

        int c = localPath[strlen(localPath) - 1];
        if ((c == '/') || (c == '\\'))
            transfer->setParentPath(localPath);
        else
            transfer->setPath(localPath);
    }

    if (node) {
        transfer->setNodeHandle(node->getHandle());
        if (node->isPublic())
            transfer->setPublicNode(node);
    }
    transfer->setStartPos(startPos);
    transfer->setEndPos(endPos);
    transfer->setMaxRetries(maxRetries);

    transferQueue.push(transfer);
    waiter->notify();
}

void MegaApiImpl::startDownload(MegaNode *node, const char* localFolder,
        MegaTransferListener *listener) {
    startDownload(node, localFolder, 0, 0, listener);
}

void MegaApiImpl::cancelTransfer(MegaTransfer *t,
        MegaRequestListener *listener) {
    MegaRequestPrivate *request = new MegaRequestPrivate(
            MegaRequest::TYPE_CANCEL_TRANSFER, listener);
    if (t) {
        request->setTransferTag(t->getTag());
    }
    requestQueue.push(request);
    waiter->notify();
}

void MegaApiImpl::cancelTransferByTag(int transferTag,
        MegaRequestListener *listener) {
    MegaRequestPrivate *request = new MegaRequestPrivate(
            MegaRequest::TYPE_CANCEL_TRANSFER, listener);
    request->setTransferTag(transferTag);
    requestQueue.push(request);
    waiter->notify();
}

void MegaApiImpl::cancelTransfers(int direction,
        MegaRequestListener *listener) {
    MegaRequestPrivate *request = new MegaRequestPrivate(
            MegaRequest::TYPE_CANCEL_TRANSFERS, listener);
    request->setParamType(direction);
    requestQueue.push(request);
    waiter->notify();
}

<<<<<<< HEAD
void MegaApiImpl::startStreaming(MegaNode* node, m_off_t startPos, m_off_t size,
        MegaTransferListener *listener) {
    MegaTransferPrivate* transfer = new MegaTransferPrivate(
            MegaTransfer::TYPE_DOWNLOAD, listener);
    if (node)
        transfer->setNodeHandle(node->getHandle());
    transfer->setStartPos(startPos);
    transfer->setEndPos(startPos + size - 1);
    transfer->setMaxRetries(maxRetries);
    transferQueue.push(transfer);
    waiter->notify();
=======
void MegaApiImpl::startStreaming(MegaNode* node, m_off_t startPos, m_off_t size, MegaTransferListener *listener)
{
	MegaTransferPrivate* transfer = new MegaTransferPrivate(MegaTransfer::TYPE_DOWNLOAD, listener);
	if(node && !node->isPublic())
	{
		transfer->setNodeHandle(node->getHandle());
	}
	else
	{
		transfer->setPublicNode(node);
	}

	transfer->setStartPos(startPos);
	transfer->setEndPos(startPos + size - 1);
	transfer->setMaxRetries(maxRetries);
	transferQueue.push(transfer);
	waiter->notify();
>>>>>>> 48ff9d03
}

#ifdef ENABLE_SYNC

//Move local files inside synced folders to the "Rubbish" folder.
bool MegaApiImpl::moveToLocalDebris(const char *path)
{
    sdkMutex.lock();

    string utf8path = path;
#if defined(_WIN32) && !defined(WINDOWS_PHONE)
    if(!PathIsRelativeA(utf8path.c_str()) && ((utf8path.size()<2) || utf8path.compare(0, 2, "\\\\")))
    utf8path.insert(0, "\\\\?\\");
#endif

    string localpath;
    fsAccess->path2local(&utf8path, &localpath);

    Sync *sync = NULL;
    for (sync_list::iterator it = client->syncs.begin(); it != client->syncs.end(); it++)
    {
        string *localroot = &((*it)->localroot.localname);
        if(((localroot->size()+fsAccess->localseparator.size())<localpath.size()) &&
                !memcmp(localroot->data(), localpath.data(), localroot->size()) &&
                !memcmp(fsAccess->localseparator.data(), localpath.data()+localroot->size(), fsAccess->localseparator.size()))
        {
            sync = (*it);
            break;
        }
    }

    if(!sync)
    {
        sdkMutex.unlock();
        return false;
    }

    bool result = sync->movetolocaldebris(&localpath);
    sdkMutex.unlock();

    return result;
}

int MegaApiImpl::syncPathState(string* path)
{
#if defined(_WIN32) && !defined(WINDOWS_PHONE)
    string prefix("\\\\?\\");
    string localPrefix;
    fsAccess->path2local(&prefix, &localPrefix);
    path->append("", 1);
    if(!PathIsRelativeW((LPCWSTR)path->data()) && (path->size()<4 || memcmp(path->data(), localPrefix.data(), 4)))
    {
        path->insert(0, localPrefix);
    }
    path->resize(path->size() - 1);
#endif

    int state = MegaApi::STATE_NONE;
    sdkMutex.lock();
    for (sync_list::iterator it = client->syncs.begin(); it != client->syncs.end(); it++)
    {
        Sync *sync = (*it);
        unsigned int ssize = sync->localroot.localname.size();
        if(path->size() < ssize || memcmp(path->data(), sync->localroot.localname.data(), ssize))
        continue;

        if(path->size() == ssize)
        {
            state = sync->localroot.ts;
            break;
        }
        else if(!memcmp(path->data()+ssize, client->fsaccess->localseparator.data(), client->fsaccess->localseparator.size()))
        {
            LocalNode* l = sync->localnodebypath(NULL, path);
            if(l)
            state = l->ts;
            else
            state = MegaApi::STATE_IGNORED;
            break;
        }
    }
    sdkMutex.unlock();
    return state;
}

MegaNode *MegaApiImpl::getSyncedNode(string *path)
{
    sdkMutex.lock();
    MegaNode *node = NULL;
    for (sync_list::iterator it = client->syncs.begin(); (it != client->syncs.end()) && (node == NULL); it++)
    {
        Sync *sync = (*it);
        if(path->size() == sync->localroot.localname.size() &&
                !memcmp(path->data(), sync->localroot.localname.data(), path->size()))
        {
            node = MegaNodePrivate::fromNode(sync->localroot.node);
            break;
        }

        LocalNode * localNode = sync->localnodebypath(NULL, path);
        if(localNode) node = MegaNodePrivate::fromNode(localNode->node);
    }
    sdkMutex.unlock();
    return node;
}

void MegaApiImpl::syncFolder(const char *localFolder, MegaNode *megaFolder, MegaRequestListener *listener)
{
    MegaRequestPrivate *request = new MegaRequestPrivate(MegaRequest::TYPE_ADD_SYNC);
    if(megaFolder) request->setNodeHandle(megaFolder->getHandle());
    if(localFolder)
    {
        string path(localFolder);
#if defined(_WIN32) && !defined(WINDOWS_PHONE)
        if(!PathIsRelativeA(path.c_str()) && ((path.size()<2) || path.compare(0, 2, "\\\\")))
        path.insert(0, "\\\\?\\");
#endif
        request->setFile(path.data());
    }

    request->setListener(listener);
    requestQueue.push(request);
    waiter->notify();
}

void MegaApiImpl::resumeSync(const char *localFolder, long long localfp, MegaNode *megaFolder, MegaRequestListener* listener)
{
    sdkMutex.lock();

#ifdef __APPLE__
    localfp = 0;
#endif

    MegaRequestPrivate *request = new MegaRequestPrivate(MegaRequest::TYPE_ADD_SYNC);
    request->setListener(listener);
    if(megaFolder) request->setNodeHandle(megaFolder->getHandle());
    if(localFolder)
    {
        string path(localFolder);
#if defined(_WIN32) && !defined(WINDOWS_PHONE)
        if(!PathIsRelativeA(path.c_str()) && ((path.size()<2) || path.compare(0, 2, "\\\\")))
        path.insert(0, "\\\\?\\");
#endif
        request->setFile(path.data());
    }
    request->setNumber(localfp);

    int nextTag = client->nextreqtag();
    request->setTag(nextTag);
    requestMap[nextTag]=request;
    error e = API_OK;
    fireOnRequestStart(request);

    const char *localPath = request->getFile();
    Node *node = client->nodebyhandle(request->getNodeHandle());
    if(!node || (node->type==FILENODE) || !localPath)
    {
        e = API_EARGS;
    }
    else
    {
        string utf8name(localPath);
        string localname;
        client->fsaccess->path2local(&utf8name, &localname);
        e = client->addsync(&localname, DEBRISFOLDER, NULL, node, localfp, -nextTag);
        if(!e)
        {
            MegaSyncPrivate *sync = new MegaSyncPrivate(client->syncs.back());
            sync->setListener(request->getSyncListener());
            syncMap[-nextTag] = sync;

            request->setNumber(client->syncs.back()->fsfp);
        }
    }

    fireOnRequestFinish(request, MegaError(e));
    sdkMutex.unlock();
}

void MegaApiImpl::removeSync(handle nodehandle, MegaRequestListener* listener)
{
    MegaRequestPrivate *request = new MegaRequestPrivate(MegaRequest::TYPE_REMOVE_SYNC, listener);
    request->setNodeHandle(nodehandle);
    request->setFlag(true);
    requestQueue.push(request);
    waiter->notify();
}

void MegaApiImpl::disableSync(handle nodehandle, MegaRequestListener *listener)
{
    MegaRequestPrivate *request = new MegaRequestPrivate(MegaRequest::TYPE_REMOVE_SYNC, listener);
    request->setNodeHandle(nodehandle);
    request->setFlag(false);
    requestQueue.push(request);
    waiter->notify();
}

int MegaApiImpl::getNumActiveSyncs()
{
    sdkMutex.lock();
    int num = client->syncs.size();
    sdkMutex.unlock();
    return num;
}

void MegaApiImpl::stopSyncs(MegaRequestListener *listener)
{
    MegaRequestPrivate *request = new MegaRequestPrivate(MegaRequest::TYPE_REMOVE_SYNCS, listener);
    requestQueue.push(request);
    waiter->notify();
}

bool MegaApiImpl::isSynced(MegaNode *n)
{
    if(!n) return false;
    sdkMutex.lock();
    Node *node = client->nodebyhandle(n->getHandle());
    if(!node)
    {
        sdkMutex.unlock();
        return false;
    }

    bool result = (node->localnode!=NULL);
    sdkMutex.unlock();
    return result;
}

void MegaApiImpl::setExcludedNames(vector<string> *excludedNames)
{
    sdkMutex.lock();
    if(!excludedNames)
    {
        this->excludedNames.clear();
        sdkMutex.unlock();
        return;
    }

    for(unsigned int i=0; i<excludedNames->size(); i++)
    {
        LOG_debug << "Excluded name: " << excludedNames->at(i);
    }

    this->excludedNames = *excludedNames;
    sdkMutex.unlock();
}

void MegaApiImpl::setExclusionLowerSizeLimit(long long limit)
{
    syncLowerSizeLimit = limit;
}

void MegaApiImpl::setExclusionUpperSizeLimit(long long limit)
{
    syncUpperSizeLimit = limit;
}

string MegaApiImpl::getLocalPath(MegaNode *n)
{
    if(!n) return string();
    sdkMutex.lock();
    Node *node = client->nodebyhandle(n->getHandle());
    if(!node || !node->localnode)
    {
        sdkMutex.unlock();
        return string();
    }

    string result;
    node->localnode->getlocalpath(&result, true);
    result.append("", 1);
    sdkMutex.unlock();
    return result;
}

#endif

int MegaApiImpl::getNumPendingUploads() {
    return pendingUploads;
}

int MegaApiImpl::getNumPendingDownloads() {
    return pendingDownloads;
}

int MegaApiImpl::getTotalUploads() {
    return totalUploads;
}

int MegaApiImpl::getTotalDownloads() {
    return totalDownloads;
}

void MegaApiImpl::resetTotalDownloads() {
    totalDownloads = 0;
}

void MegaApiImpl::resetTotalUploads() {
    totalUploads = 0;
}

MegaNode *MegaApiImpl::getRootNode() {
    sdkMutex.lock();
    MegaNode *result = MegaNodePrivate::fromNode(
            client->nodebyhandle(client->rootnodes[0]));
    sdkMutex.unlock();
    return result;
}

MegaNode* MegaApiImpl::getInboxNode() {
    sdkMutex.lock();
    MegaNode *result = MegaNodePrivate::fromNode(
            client->nodebyhandle(client->rootnodes[1]));
    sdkMutex.unlock();
    return result;
}

MegaNode* MegaApiImpl::getRubbishNode() {
    sdkMutex.lock();
    MegaNode *result = MegaNodePrivate::fromNode(
            client->nodebyhandle(client->rootnodes[2]));
    sdkMutex.unlock();
    return result;
}

bool MegaApiImpl::userComparatorDefaultASC(User *i, User *j) {
    if (strcasecmp(i->email.c_str(), j->email.c_str()) <= 0)
        return 1;
    return 0;
}

const char *MegaApiImpl::nameToLocal(const char *name) {
    string local = name;
    client->fsaccess->name2local(&local);
    return MegaApi::strdup(local.c_str());
}

const char *MegaApiImpl::localToName(const char *localName) {
    string name = localName;
    client->fsaccess->local2name(&name);
    return MegaApi::strdup(name.c_str());
}

MegaUserList* MegaApiImpl::getContacts() {
    sdkMutex.lock();

    vector<User*> vUsers;
    for (user_map::iterator it = client->users.begin();
            it != client->users.end(); it++) {
        User *u = &(it->second);
        vector<User *>::iterator i = std::lower_bound(vUsers.begin(),
                vUsers.end(), u, MegaApiImpl::userComparatorDefaultASC);
        vUsers.insert(i, u);
    }
    MegaUserList *userList = new MegaUserListPrivate(vUsers.data(),
            vUsers.size());

    sdkMutex.unlock();

    return userList;
}

MegaUser* MegaApiImpl::getContact(const char* email) {
    sdkMutex.lock();
    MegaUser *user = MegaUserPrivate::fromUser(client->finduser(email, 0));
    sdkMutex.unlock();
    return user;
}

MegaNodeList* MegaApiImpl::getInShares(MegaUser *megaUser) {
    if (!megaUser)
        return new MegaNodeListPrivate();

    sdkMutex.lock();
    vector<Node*> vNodes;
    User *user = client->finduser(megaUser->getEmail(), 0);
    if (!user) {
        sdkMutex.unlock();
        return new MegaNodeListPrivate();
    }

    for (handle_set::iterator sit = user->sharing.begin();
            sit != user->sharing.end(); sit++) {
        Node *n;
        if ((n = client->nodebyhandle(*sit)) && !n->parent)
            vNodes.push_back(n);
    }
    MegaNodeList *nodeList;
    if (vNodes.size())
        nodeList = new MegaNodeListPrivate(vNodes.data(), vNodes.size());
    else
        nodeList = new MegaNodeListPrivate();

    sdkMutex.unlock();
    return nodeList;
}

MegaNodeList* MegaApiImpl::getInShares() {
    sdkMutex.lock();

    vector<Node*> vNodes;
    for (user_map::iterator it = client->users.begin();
            it != client->users.end(); it++) {
        User *user = &(it->second);
        Node *n;

        for (handle_set::iterator sit = user->sharing.begin();
                sit != user->sharing.end(); sit++) {
            if ((n = client->nodebyhandle(*sit)) && !n->parent)
                vNodes.push_back(n);
        }
    }

    MegaNodeList *nodeList = new MegaNodeListPrivate(vNodes.data(),
            vNodes.size());
    sdkMutex.unlock();
    return nodeList;
}

bool MegaApiImpl::isShared(MegaNode *megaNode) {
    if (!megaNode)
        return false;

    sdkMutex.lock();
    Node *node = client->nodebyhandle(megaNode->getHandle());
    if (!node) {
        sdkMutex.unlock();
        return false;
    }

    bool result = (node->outshares != NULL);
    sdkMutex.unlock();

    return result;
}

MegaShareList *MegaApiImpl::getOutShares() {
    sdkMutex.lock();

    OutShareProcessor shareProcessor;
    processTree(client->nodebyhandle(client->rootnodes[0]), &shareProcessor,
            true);
    MegaShareList *shareList = new MegaShareListPrivate(
            shareProcessor.getShares().data(),
            shareProcessor.getHandles().data(),
            shareProcessor.getShares().size());

    sdkMutex.unlock();
    return shareList;
}

MegaShareList* MegaApiImpl::getOutShares(MegaNode *megaNode) {
    if (!megaNode)
        return new MegaShareListPrivate();

    sdkMutex.lock();
    Node *node = client->nodebyhandle(megaNode->getHandle());
    if (!node) {
        sdkMutex.unlock();
        return new MegaShareListPrivate();
    }

    if (!node->outshares) {
        sdkMutex.unlock();
        return new MegaShareListPrivate();
    }

    vector<Share*> vShares;
    vector<handle> vHandles;

    for (share_map::iterator it = node->outshares->begin();
            it != node->outshares->end(); it++) {
        vShares.push_back(it->second);
        vHandles.push_back(node->nodehandle);
    }

    MegaShareList *shareList = new MegaShareListPrivate(vShares.data(),
            vHandles.data(), vShares.size());
    sdkMutex.unlock();
    return shareList;
}

int MegaApiImpl::getAccess(MegaNode* megaNode) {
    if (!megaNode)
        return MegaShare::ACCESS_UNKNOWN;

    sdkMutex.lock();
    Node *node = client->nodebyhandle(megaNode->getHandle());
    if (!node) {
        sdkMutex.unlock();
        return MegaShare::ACCESS_UNKNOWN;
    }

    if (!client->loggedin()) {
        sdkMutex.unlock();
        return MegaShare::ACCESS_READ;
    }
    if (node->type > FOLDERNODE) {
        sdkMutex.unlock();
        return MegaShare::ACCESS_OWNER;
    }

    Node *n = node;
    accesslevel_t a = FULL;
    while (n) {
        if (n->inshare) {
            a = n->inshare->access;
            break;
        }
        n = n->parent;
    }

    sdkMutex.unlock();

    switch (a) {
    case RDONLY:
        return MegaShare::ACCESS_READ;
    case RDWR:
        return MegaShare::ACCESS_READWRITE;
    default:
        return MegaShare::ACCESS_FULL;
    }
}

bool MegaApiImpl::processMegaTree(MegaNode* n, MegaTreeProcessor* processor,
        bool recursive) {
    if (!n)
        return true;
    if (!processor)
        return false;

    sdkMutex.lock();
    Node *node = client->nodebyhandle(n->getHandle());
    if (!node) {
        sdkMutex.unlock();
        return true;
    }

    if (node->type != FILENODE) {
        for (node_list::iterator it = node->children.begin();
                it != node->children.end();) {
            MegaNode *megaNode = MegaNodePrivate::fromNode(*it++);
            if (recursive) {
                if (!processMegaTree(megaNode, processor)) {
                    delete megaNode;
                    sdkMutex.unlock();
                    return 0;
                }
            } else {
                if (!processor->processMegaNode(megaNode)) {
                    delete megaNode;
                    sdkMutex.unlock();
                    return 0;
                }
            }
            delete megaNode;
        }
    }
    bool result = processor->processMegaNode(n);

    sdkMutex.unlock();
    return result;
}

void MegaApiImpl::loadBalancing(const char* service,
        MegaRequestListener *listener) {
    MegaRequestPrivate *request = new MegaRequestPrivate(
            MegaRequest::TYPE_LOAD_BALANCING, listener);
    request->setName(service);
    requestQueue.push(request);
    waiter->notify();
}

const char *MegaApiImpl::getVersion() {
    return client->version();
}

const char *MegaApiImpl::getUserAgent() {
    return client->useragent.c_str();
}

void MegaApiImpl::changeApiUrl(const char *apiURL, bool disablepkp) {
    sdkMutex.lock();
    MegaClient::APIURL = apiURL;
    if (disablepkp) {
        MegaClient::disablepkp = true;
    }
    client->abortbackoff();
    client->disconnect();
    sdkMutex.unlock();
}

bool MegaApiImpl::processTree(Node* node, TreeProcessor* processor,
        bool recursive) {
    if (!node)
        return 1;
    if (!processor)
        return 0;

    sdkMutex.lock();
    node = client->nodebyhandle(node->nodehandle);
    if (!node) {
        sdkMutex.unlock();
        return 1;
    }

    if (node->type != FILENODE) {
        for (node_list::iterator it = node->children.begin();
                it != node->children.end();) {
            if (recursive) {
                if (!processTree(*it++, processor)) {
                    sdkMutex.unlock();
                    return 0;
                }
            } else {
                if (!processor->processNode(*it++)) {
                    sdkMutex.unlock();
                    return 0;
                }
            }
        }
    }
    bool result = processor->processNode(node);

    sdkMutex.unlock();
    return result;
}

MegaNodeList* MegaApiImpl::search(MegaNode* n, const char* searchString,
        bool recursive) {
    if (!n || !searchString)
        return new MegaNodeListPrivate();
    sdkMutex.lock();
    Node *node = client->nodebyhandle(n->getHandle());
    if (!node) {
        sdkMutex.unlock();
        return new MegaNodeListPrivate();
    }

    SearchTreeProcessor searchProcessor(searchString);
    processTree(node, &searchProcessor, recursive);
    vector<Node *>& vNodes = searchProcessor.getResults();

    MegaNodeList *nodeList;
    if (vNodes.size())
        nodeList = new MegaNodeListPrivate(vNodes.data(), vNodes.size());
    else
        nodeList = new MegaNodeListPrivate();

    sdkMutex.unlock();

    return nodeList;
}

long long MegaApiImpl::getSize(MegaNode *n) {
    if (!n)
        return 0;

    sdkMutex.lock();
    Node *node = client->nodebyhandle(n->getHandle());
    if (!node) {
        sdkMutex.unlock();
        return 0;
    }
    SizeProcessor sizeProcessor;
    processTree(node, &sizeProcessor);
    long long result = sizeProcessor.getTotalBytes();
    sdkMutex.unlock();

    return result;
}

const char *MegaApiImpl::getFingerprint(const char *filePath) {
    if (!filePath)
        return NULL;

    string path = filePath;
    string localpath;
    fsAccess->path2local(&path, &localpath);

    FileAccess *fa = fsAccess->newfileaccess();
    if (!fa->fopen(&localpath, true, false))
        return NULL;

    FileFingerprint fp;
    fp.genfingerprint(fa);
    m_off_t size = fa->size;
    delete fa;
    if (fp.size < 0)
        return NULL;

    string fingerprint;
    fp.serializefingerprint(&fingerprint);

    char bsize[sizeof(size) + 1];
    int l = Serialize64::serialize((byte *) bsize, size);
    char *buf = new char[l * 4 / 3 + 4];
    char ssize = 'A' + Base64::btoa((const byte *) bsize, l, buf);

    string result(1, ssize);
    result.append(buf);
    result.append(fingerprint);
    delete[] buf;

    return MegaApi::strdup(result.c_str());
}

const char *MegaApiImpl::getFingerprint(MegaNode *n) {
    if (!n)
        return NULL;

    sdkMutex.lock();
    Node *node = client->nodebyhandle(n->getHandle());
    if (!node || node->type != FILENODE || node->size < 0 || !node->isvalid) {
        sdkMutex.unlock();
        return NULL;
    }

    string fingerprint;
    node->serializefingerprint(&fingerprint);
    m_off_t size = node->size;
    sdkMutex.unlock();

    char bsize[sizeof(size) + 1];
    int l = Serialize64::serialize((byte *) bsize, size);
    char *buf = new char[l * 4 / 3 + 4];
    char ssize = 'A' + Base64::btoa((const byte *) bsize, l, buf);
    string result(1, ssize);
    result.append(buf);
    result.append(fingerprint);
    delete[] buf;

    return MegaApi::strdup(result.c_str());
}

MegaNode *MegaApiImpl::getNodeByFingerprint(const char *fingerprint) {
    if (!fingerprint)
        return NULL;

    MegaNode *result;
    sdkMutex.lock();
    result = MegaNodePrivate::fromNode(
            getNodeByFingerprintInternal(fingerprint));
    sdkMutex.unlock();
    return result;
}

MegaNode *MegaApiImpl::getNodeByFingerprint(const char *fingerprint,
        MegaNode* parent) {
    if (!fingerprint)
        return NULL;

    MegaNode *result;
    sdkMutex.lock();
    Node *p = NULL;
    if (parent) {
        p = client->nodebyhandle(parent->getHandle());
    }

    result = MegaNodePrivate::fromNode(
            getNodeByFingerprintInternal(fingerprint, p));
    sdkMutex.unlock();
    return result;
}

bool MegaApiImpl::hasFingerprint(const char *fingerprint) {
    return (getNodeByFingerprintInternal(fingerprint) != NULL);
}

SearchTreeProcessor::SearchTreeProcessor(const char *search) {
    this->search = search;
}

#if defined(_WIN32) || defined(__APPLE__)

char *strcasestr(const char *string, const char *substring)
{
    int i, j;
    for (i = 0; string[i]; i++)
    {
        for (j = 0; substring[j]; j++)
        {
            unsigned char c1 = string[i + j];
            if (!c1)
            return NULL;

            unsigned char c2 = substring[j];
            if (toupper(c1) != toupper(c2))
            break;
        }

        if (!substring[j])
        return (char *)string + i;
    }
    return NULL;
}

#endif

bool SearchTreeProcessor::processNode(Node* node) {
    if (!node)
        return true;
    if (!search)
        return false;

    if (strcasestr(node->displayname(), search) != NULL)
        results.push_back(node);

    return true;
}

vector<Node *> &SearchTreeProcessor::getResults() {
    return results;
}

SizeProcessor::SizeProcessor() {
    totalBytes = 0;
}

bool SizeProcessor::processNode(Node *node) {
    if (node->type == FILENODE)
        totalBytes += node->size;
    return true;
}

long long SizeProcessor::getTotalBytes() {
    return totalBytes;
}

void MegaApiImpl::transfer_added(Transfer *t) {
    MegaTransferPrivate *transfer = currentTransfer;
    if (!transfer) {
        transfer = new MegaTransferPrivate(t->type);
        transfer->setSyncTransfer(true);
    }

    currentTransfer = NULL;
    transfer->setTransfer(t);
    transfer->setTotalBytes(t->size);
    transfer->setTag(t->tag);
    transferMap[t->tag] = transfer;

    if (t->type == GET) {
        totalDownloads++;
        pendingDownloads++;
    } else {
        totalUploads++;
        pendingUploads++;
    }

    fireOnTransferStart(transfer);
}

void MegaApiImpl::transfer_removed(Transfer *t) {
    if (transferMap.find(t->tag) == transferMap.end())
        return;
    MegaTransferPrivate* transfer = transferMap.at(t->tag);
    if (!transfer) {
        return;
    }

    if (t->type == GET) {
        if (pendingDownloads > 0)
            pendingDownloads--;

        if (totalDownloads > 0)
            totalDownloads--;
    } else {
        if (pendingUploads > 0)
            pendingUploads--;

        if (totalUploads > 0)
            totalUploads--;
    }

    fireOnTransferFinish(transfer, MegaError(transfer->getLastErrorCode()));
}

void MegaApiImpl::transfer_prepare(Transfer *t) {
    if (transferMap.find(t->tag) == transferMap.end())
        return;
    MegaTransferPrivate* transfer = transferMap.at(t->tag);

    if (t->type == GET)
        transfer->setNodeHandle(t->files.back()->h);

    string path;
    fsAccess->local2path(&(t->files.back()->localname), &path);
    transfer->setPath(path.c_str());
    transfer->setTotalBytes(t->size);

    LOG_info << "Transfer (" << transfer->getTransferString()
            << ") starting. File: " << transfer->getFileName();
}

void MegaApiImpl::transfer_update(Transfer *tr) {
    if (transferMap.find(tr->tag) == transferMap.end())
        return;
    MegaTransferPrivate* transfer = transferMap.at(tr->tag);

    if (tr->slot) {
        if ((transfer->getUpdateTime() != Waiter::ds)
                || !tr->slot->progressreported
                || (tr->slot->progressreported == tr->size)) {
            if (!transfer->getStartTime())
                transfer->setStartTime(Waiter::ds);
            transfer->setDeltaSize(
                    tr->slot->progressreported
                            - transfer->getTransferredBytes());

            if (tr->type == GET)
                totalDownloadedBytes += transfer->getDeltaSize();
            else
                totalUploadedBytes += transfer->getDeltaSize();

            transfer->setTransferredBytes(tr->slot->progressreported);

            dstime currentTime = Waiter::ds;
            if (currentTime < transfer->getStartTime())
                transfer->setStartTime(currentTime);

            long long speed = 0;
            long long deltaTime = currentTime - transfer->getStartTime();
            if (deltaTime <= 0)
                deltaTime = 1;
            if (transfer->getTransferredBytes() > 0)
                speed = (10 * transfer->getTransferredBytes()) / deltaTime;

            transfer->setSpeed(speed);
            transfer->setUpdateTime(currentTime);

            fireOnTransferUpdate(transfer);
        }
    }
}

void MegaApiImpl::transfer_failed(Transfer* tr, error e) {
    if (transferMap.find(tr->tag) == transferMap.end())
        return;
    MegaError megaError(e);
    MegaTransferPrivate* transfer = transferMap.at(tr->tag);
    transfer->setUpdateTime(Waiter::ds);
    transfer->setDeltaSize(0);
    transfer->setSpeed(0);
    transfer->setLastErrorCode(e);
    fireOnTransferTemporaryError(transfer, megaError);
}

void MegaApiImpl::transfer_limit(Transfer* t) {
    if (transferMap.find(t->tag) == transferMap.end())
        return;
    MegaTransferPrivate* transfer = transferMap.at(t->tag);
    transfer->setUpdateTime(Waiter::ds);
    transfer->setDeltaSize(0);
    transfer->setSpeed(0);
    fireOnTransferTemporaryError(transfer, MegaError(API_EOVERQUOTA));
}

void MegaApiImpl::transfer_complete(Transfer* tr) {
    if (transferMap.find(tr->tag) == transferMap.end())
        return;
    MegaTransferPrivate* transfer = transferMap.at(tr->tag);

    dstime currentTime = Waiter::ds;
    if (!transfer->getStartTime())
        transfer->setStartTime(currentTime);
    if (currentTime < transfer->getStartTime())
        transfer->setStartTime(currentTime);

    transfer->setUpdateTime(currentTime);

    if (tr->size != transfer->getTransferredBytes()) {
        long long speed = 0;
        long long deltaTime = currentTime - transfer->getStartTime();
        if (deltaTime <= 0)
            deltaTime = 1;
        if (transfer->getTotalBytes() > 0)
            speed = (10 * transfer->getTotalBytes()) / deltaTime;

        transfer->setSpeed(speed);
        transfer->setDeltaSize(tr->size - transfer->getTransferredBytes());
        if (tr->type == GET)
            totalDownloadedBytes += transfer->getDeltaSize();
        else
            totalUploadedBytes += transfer->getDeltaSize();

        transfer->setTransferredBytes(tr->size);
    }

    if (tr->type == GET) {
        if (pendingDownloads > 0)
            pendingDownloads--;

        string path;
        fsAccess->local2path(&tr->localfilename, &path);
        transfer->setPath(path.c_str());

        fireOnTransferFinish(transfer, MegaError(API_OK));
    } else {
        if (tr->size != transfer->getTransferredBytes()) {
            fireOnTransferUpdate(transfer);
        }
    }
}

dstime MegaApiImpl::pread_failure(error e, int retry, void* param) {
    MegaTransferPrivate *transfer = (MegaTransferPrivate *) param;
    transfer->setUpdateTime(Waiter::ds);
    transfer->setDeltaSize(0);
    transfer->setSpeed(0);
    transfer->setLastBytes(NULL);
    if (retry < transfer->getMaxRetries()) {
        fireOnTransferTemporaryError(transfer, MegaError(e));
        return (dstime) (retry * 10);
    } else {
        fireOnTransferFinish(transfer, MegaError(e));
        return ~(dstime) 0;
    }
}

bool MegaApiImpl::pread_data(byte *buffer, m_off_t len, m_off_t, void* param) {
    MegaTransferPrivate *transfer = (MegaTransferPrivate *) param;
    transfer->setUpdateTime(Waiter::ds);
    transfer->setLastBytes((char *) buffer);
    transfer->setDeltaSize(len);
    totalDownloadedBytes += len;
    transfer->setTransferredBytes(transfer->getTransferredBytes() + len);

    bool end = (transfer->getTransferredBytes() == transfer->getTotalBytes());
    fireOnTransferUpdate(transfer);
    if (!fireOnTransferData(transfer) || end) {
        fireOnTransferFinish(transfer,
                end ? MegaError(API_OK) : MegaError(API_EINCOMPLETE));
        return end;
    }
    return true;
}

void MegaApiImpl::reportevent_result(error e) {
    MegaError megaError(e);
    if (requestMap.find(client->restag) == requestMap.end())
        return;
    MegaRequestPrivate* request = requestMap.at(client->restag);
    if (!request || (request->getType() != MegaRequest::TYPE_REPORT_EVENT))
        return;

    fireOnRequestFinish(request, megaError);
}

void MegaApiImpl::loadbalancing_result(string *servers, error e) {
    MegaError megaError(e);
    if (requestMap.find(client->restag) == requestMap.end())
        return;
    MegaRequestPrivate* request = requestMap.at(client->restag);
    if (!request || (request->getType() != MegaRequest::TYPE_LOAD_BALANCING))
        return;

    if (!e) {
        request->setText(servers->c_str());
    }
    fireOnRequestFinish(request, megaError);
}

void MegaApiImpl::sessions_killed(handle, error e) {
    MegaError megaError(e);

    if (requestMap.find(client->restag) == requestMap.end())
        return;
    MegaRequestPrivate* request = requestMap.at(client->restag);
    if (!request || (request->getType() != MegaRequest::TYPE_KILL_SESSION))
        return;

    fireOnRequestFinish(request, megaError);
}

#ifdef ENABLE_SYNC
void MegaApiImpl::syncupdate_state(Sync *sync, syncstate_t newstate)
{
    if(newstate == SYNC_FAILED)
    {
        MegaRequestPrivate *request = new MegaRequestPrivate(MegaRequest::TYPE_ADD_SYNC);

        if(sync->localroot.node)
        {
            request->setNodeHandle(sync->localroot.node->nodehandle);
        }

        int nextTag = client->nextreqtag();
        request->setTag(nextTag);
        requestMap[nextTag]=request;
        fireOnRequestFinish(request, MegaError(sync->errorcode));
    }

    if(syncMap.find(sync->tag) == syncMap.end()) return;
    MegaSyncPrivate* megaSync = syncMap.at(sync->tag);
    megaSync->setState(newstate);

    fireOnSyncStateChanged(megaSync);
}

void MegaApiImpl::syncupdate_scanning(bool scanning)
{
    if(client) client->syncscanstate = scanning;
    fireOnGlobalSyncStateChanged();
}

void MegaApiImpl::syncupdate_local_folder_addition(Sync *sync, LocalNode *localNode, const char* path)
{
    LOG_debug << "Sync - local folder addition detected: " << path;

    if(syncMap.find(sync->tag) == syncMap.end()) return;
    MegaSyncPrivate* megaSync = syncMap.at(sync->tag);

    MegaSyncEventPrivate *event = new MegaSyncEventPrivate(MegaSyncEvent::TYPE_LOCAL_FOLDER_ADITION);
    event->setPath(path);
    fireOnSyncEvent(megaSync, event);
}

void MegaApiImpl::syncupdate_local_folder_deletion(Sync *sync, LocalNode *localNode)
{
    string local;
    string path;
    localNode->getlocalpath(&local, true);
    fsAccess->local2path(&local, &path);
    LOG_debug << "Sync - local folder deletion detected: " << path.c_str();

    if(syncMap.find(sync->tag) == syncMap.end()) return;
    MegaSyncPrivate* megaSync = syncMap.at(sync->tag);

    MegaSyncEventPrivate *event = new MegaSyncEventPrivate(MegaSyncEvent::TYPE_LOCAL_FOLDER_DELETION);
    event->setPath(path.c_str());
    fireOnSyncEvent(megaSync, event);
}

void MegaApiImpl::syncupdate_local_file_addition(Sync *sync, LocalNode *localNode, const char* path)
{
    LOG_debug << "Sync - local file addition detected: " << path;

    if(syncMap.find(sync->tag) == syncMap.end()) return;
    MegaSyncPrivate* megaSync = syncMap.at(sync->tag);

    MegaSyncEventPrivate *event = new MegaSyncEventPrivate(MegaSyncEvent::TYPE_LOCAL_FILE_ADDITION);
    event->setPath(path);
    fireOnSyncEvent(megaSync, event);
}

void MegaApiImpl::syncupdate_local_file_deletion(Sync *sync, LocalNode *localNode)
{
    string local;
    string path;
    localNode->getlocalpath(&local, true);
    fsAccess->local2path(&local, &path);
    LOG_debug << "Sync - local file deletion detected: " << path.c_str();

    if(syncMap.find(sync->tag) == syncMap.end()) return;
    MegaSyncPrivate* megaSync = syncMap.at(sync->tag);

    MegaSyncEventPrivate *event = new MegaSyncEventPrivate(MegaSyncEvent::TYPE_LOCAL_FILE_DELETION);
    event->setPath(path.c_str());
    fireOnSyncEvent(megaSync, event);
}

void MegaApiImpl::syncupdate_local_file_change(Sync *sync, LocalNode *localNode, const char* path)
{
    LOG_debug << "Sync - local file change detected: " << path;

    if(syncMap.find(sync->tag) == syncMap.end()) return;
    MegaSyncPrivate* megaSync = syncMap.at(sync->tag);

    MegaSyncEventPrivate *event = new MegaSyncEventPrivate(MegaSyncEvent::TYPE_LOCAL_FILE_CHANGED);
    event->setPath(path);
    fireOnSyncEvent(megaSync, event);
}

void MegaApiImpl::syncupdate_local_move(Sync *sync, LocalNode *localNode, const char *to)
{
    string local;
    string path;
    localNode->getlocalpath(&local, true);
    fsAccess->local2path(&local, &path);
    LOG_debug << "Sync - local rename/move " << path.c_str() << " -> " << to;

    if(syncMap.find(sync->tag) == syncMap.end()) return;
    MegaSyncPrivate* megaSync = syncMap.at(sync->tag);

    MegaSyncEventPrivate *event = new MegaSyncEventPrivate(MegaSyncEvent::TYPE_LOCAL_MOVE);
    event->setPath(path.c_str());
    event->setNewPath(to);
    fireOnSyncEvent(megaSync, event);
}

void MegaApiImpl::syncupdate_get(Sync *sync, Node* node, const char *path)
{
    LOG_debug << "Sync - requesting file " << path;

    if(syncMap.find(sync->tag) == syncMap.end()) return;
    MegaSyncPrivate* megaSync = syncMap.at(sync->tag);

    MegaSyncEventPrivate *event = new MegaSyncEventPrivate(MegaSyncEvent::TYPE_FILE_GET);
    event->setNodeHandle(node->nodehandle);
    event->setPath(path);
    fireOnSyncEvent(megaSync, event);
}

void MegaApiImpl::syncupdate_put(Sync *sync, LocalNode *localNode, const char *path)
{
    LOG_debug << "Sync - sending file " << path;

    if(syncMap.find(sync->tag) == syncMap.end()) return;
    MegaSyncPrivate* megaSync = syncMap.at(sync->tag);

    MegaSyncEventPrivate *event = new MegaSyncEventPrivate(MegaSyncEvent::TYPE_FILE_PUT);
    event->setPath(path);
    fireOnSyncEvent(megaSync, event);
}

void MegaApiImpl::syncupdate_remote_file_addition(Sync *sync, Node *n)
{
    LOG_debug << "Sync - remote file addition detected " << n->displayname();

    if(syncMap.find(sync->tag) == syncMap.end()) return;
    MegaSyncPrivate* megaSync = syncMap.at(sync->tag);

    MegaSyncEventPrivate *event = new MegaSyncEventPrivate(MegaSyncEvent::TYPE_REMOTE_FILE_ADDITION);
    event->setNodeHandle(n->nodehandle);
    fireOnSyncEvent(megaSync, event);
}

void MegaApiImpl::syncupdate_remote_file_deletion(Sync *sync, Node *n)
{
    LOG_debug << "Sync - remote file deletion detected " << n->displayname();

    if(syncMap.find(sync->tag) == syncMap.end()) return;
    MegaSyncPrivate* megaSync = syncMap.at(sync->tag);

    MegaSyncEventPrivate *event = new MegaSyncEventPrivate(MegaSyncEvent::TYPE_REMOTE_FILE_DELETION);
    event->setNodeHandle(n->nodehandle);
    fireOnSyncEvent(megaSync, event);
}

void MegaApiImpl::syncupdate_remote_folder_addition(Sync *sync, Node *n)
{
    LOG_debug << "Sync - remote folder addition detected " << n->displayname();

    if(syncMap.find(sync->tag) == syncMap.end()) return;
    MegaSyncPrivate* megaSync = syncMap.at(sync->tag);

    MegaSyncEventPrivate *event = new MegaSyncEventPrivate(MegaSyncEvent::TYPE_REMOTE_FOLDER_ADDITION);
    event->setNodeHandle(n->nodehandle);
    fireOnSyncEvent(megaSync, event);
}

void MegaApiImpl::syncupdate_remote_folder_deletion(Sync *sync, Node *n)
{
    LOG_debug << "Sync - remote folder deletion detected " << n->displayname();

    if(syncMap.find(sync->tag) == syncMap.end()) return;
    MegaSyncPrivate* megaSync = syncMap.at(sync->tag);

    MegaSyncEventPrivate *event = new MegaSyncEventPrivate(MegaSyncEvent::TYPE_REMOTE_FOLDER_DELETION);
    event->setNodeHandle(n->nodehandle);
    fireOnSyncEvent(megaSync, event);
}

void MegaApiImpl::syncupdate_remote_copy(Sync *, const char *name)
{
    LOG_debug << "Sync - creating remote file " << name << " by copying existing remote file";
}

void MegaApiImpl::syncupdate_remote_move(Sync *sync, Node *n, Node *prevparent)
{
    LOG_debug << "Sync - remote move " << n->displayname() <<
    " from " << (prevparent ? prevparent->displayname() : "?") <<
    " to " << (n->parent ? n->parent->displayname() : "?");

    if(syncMap.find(sync->tag) == syncMap.end()) return;
    MegaSyncPrivate* megaSync = syncMap.at(sync->tag);

    MegaSyncEventPrivate *event = new MegaSyncEventPrivate(MegaSyncEvent::TYPE_REMOTE_MOVE);
    event->setNodeHandle(n->nodehandle);
    event->setPrevParent(prevparent ? prevparent->nodehandle : UNDEF);
    fireOnSyncEvent(megaSync, event);
}

void MegaApiImpl::syncupdate_remote_rename(Sync *sync, Node *n, const char *prevname)
{
    LOG_debug << "Sync - remote rename from " << prevname << " to " << n->displayname();

    if(syncMap.find(sync->tag) == syncMap.end()) return;
    MegaSyncPrivate* megaSync = syncMap.at(sync->tag);

    MegaSyncEventPrivate *event = new MegaSyncEventPrivate(MegaSyncEvent::TYPE_REMOTE_RENAME);
    event->setNodeHandle(n->nodehandle);
    event->setPrevName(prevname);
    fireOnSyncEvent(megaSync, event);
}

void MegaApiImpl::syncupdate_treestate(LocalNode *l)
{
    string local;
    string path;
    l->getlocalpath(&local, true);
    fsAccess->local2path(&local, &path);

    if(syncMap.find(l->sync->tag) == syncMap.end()) return;
    MegaSyncPrivate* megaSync = syncMap.at(l->sync->tag);

    fireOnFileSyncStateChanged(megaSync, path.data(), (int)l->ts);
}

bool MegaApiImpl::sync_syncable(Node *node)
{
    if(node->type == FILENODE && !is_syncable(node->size))
    {
        return false;
    }

    const char *name = node->displayname();
    sdkMutex.unlock();
    bool result = is_syncable(name);
    sdkMutex.lock();
    return result;
}

bool MegaApiImpl::sync_syncable(const char *name, string *localpath, string *)
{
    static FileAccess* f = fsAccess->newfileaccess();
    if(f->fopen(localpath) && !is_syncable(f->size))
    {
        return false;
    }

    sdkMutex.unlock();
    bool result = is_syncable(name);
    sdkMutex.lock();
    return result;
}

void MegaApiImpl::syncupdate_local_lockretry(bool waiting)
{
    if (waiting)
    {
        LOG_debug << "Sync - waiting for local filesystem lock";
    }
    else
    {
        LOG_debug << "Sync - local filesystem lock issue resolved, continuing...";
    }

    this->waiting = waiting;
    this->fireOnGlobalSyncStateChanged();
}
#endif

// user addition/update (users never get deleted)
void MegaApiImpl::users_updated(User** u, int count) {
    MegaUserList* userList = new MegaUserListPrivate(u, count);
    fireOnUsersUpdate(userList);
    delete userList;
}

void MegaApiImpl::setattr_result(handle h, error e) {
    MegaError megaError(e);
    if (requestMap.find(client->restag) == requestMap.end())
        return;
    MegaRequestPrivate* request = requestMap.at(client->restag);
    if (!request || (request->getType() != MegaRequest::TYPE_RENAME))
        return;

    request->setNodeHandle(h);
    fireOnRequestFinish(request, megaError);
}

void MegaApiImpl::rename_result(handle h, error e) {
    MegaError megaError(e);
    if (requestMap.find(client->restag) == requestMap.end())
        return;
    MegaRequestPrivate* request = requestMap.at(client->restag);
    if (!request || (request->getType() != MegaRequest::TYPE_MOVE))
        return;

    request->setNodeHandle(h);
    fireOnRequestFinish(request, megaError);
}

void MegaApiImpl::unlink_result(handle h, error e) {
    MegaError megaError(e);
    if (requestMap.find(client->restag) == requestMap.end())
        return;
    MegaRequestPrivate* request = requestMap.at(client->restag);
    if (!request || (request->getType() != MegaRequest::TYPE_REMOVE))
        return;

    request->setNodeHandle(h);
    fireOnRequestFinish(request, megaError);
}

void MegaApiImpl::fetchnodes_result(error e) {
    MegaError megaError(e);

    if (requestMap.find(client->restag) == requestMap.end())
        return;
    MegaRequestPrivate* request = requestMap.at(client->restag);
    if (!request || (request->getType() != MegaRequest::TYPE_FETCH_NODES)) {
        return;
    }

    fireOnRequestFinish(request, megaError);
}

void MegaApiImpl::putnodes_result(error e, targettype_t t, NewNode* nn) {
    handle h = UNDEF;
    Node *n = NULL;

    if (!e && t != USER_HANDLE) {
        if (client->nodenotify.size()) {
            n = client->nodenotify.back();
        }

        if (n) {
            n->applykey();
            n->setattr();
            h = n->nodehandle;
        }
    }

    MegaError megaError(e);
    if (transferMap.find(client->restag) != transferMap.end()) {
        MegaTransferPrivate* transfer = transferMap.at(client->restag);
        if (transfer->getType() == MegaTransfer::TYPE_DOWNLOAD) {
            return;
        }

        if (pendingUploads > 0) {
            pendingUploads--;
        }

        transfer->setNodeHandle(h);
        fireOnTransferFinish(transfer, megaError);
        delete[] nn;
        return;
    }

    if (requestMap.find(client->restag) == requestMap.end())
        return;
    MegaRequestPrivate* request = requestMap.at(client->restag);
    if (!request
            || ((request->getType() != MegaRequest::TYPE_IMPORT_LINK)
                    && (request->getType() != MegaRequest::TYPE_CREATE_FOLDER)
                    && (request->getType() != MegaRequest::TYPE_COPY)))
        return;

    request->setNodeHandle(h);
    fireOnRequestFinish(request, megaError);
    delete[] nn;
}

void MegaApiImpl::share_result(error e) {
    MegaError megaError(e);

    if (requestMap.find(client->restag) == requestMap.end())
        return;
    MegaRequestPrivate* request = requestMap.at(client->restag);
    if (!request
            || ((request->getType() != MegaRequest::TYPE_EXPORT)
                    && (request->getType() != MegaRequest::TYPE_SHARE)))
        return;

    //exportnode_result will be called to end the request.
    if (request->getType() == MegaRequest::TYPE_EXPORT)
        return;

    fireOnRequestFinish(request, megaError);
}

void MegaApiImpl::share_result(int, error) {
    //The other callback will be called at the end of the request
}

void MegaApiImpl::fa_complete(Node* n, fatype type, const char* data,
        uint32_t len) {
    int tag = client->restag;
    while (tag) {
        if (requestMap.find(tag) == requestMap.end())
            return;
        MegaRequestPrivate* request = requestMap.at(tag);
        if (!request || (request->getType() != MegaRequest::TYPE_GET_ATTR_FILE))
            return;

        tag = request->getNumber();

        FileAccess *f = client->fsaccess->newfileaccess();
        string filePath(request->getFile());
        string localPath;
        fsAccess->path2local(&filePath, &localPath);

        totalDownloadedBytes += len;

        fsAccess->unlinklocal(&localPath);
        if (!f->fopen(&localPath, false, true)) {
            delete f;
            fireOnRequestFinish(request, MegaError(API_EWRITE));
            continue;
        }

        if (!f->fwrite((const byte*) data, len, 0)) {
            delete f;
            fireOnRequestFinish(request, MegaError(API_EWRITE));
            continue;
        }

        delete f;
        fireOnRequestFinish(request, MegaError(API_OK));
    }
}

int MegaApiImpl::fa_failed(handle, fatype, int retries) {
    int tag = client->restag;
    while (tag) {
        if (requestMap.find(tag) == requestMap.end())
            return 1;
        MegaRequestPrivate* request = requestMap.at(tag);
        if (!request || (request->getType() != MegaRequest::TYPE_GET_ATTR_FILE))
            return 1;

        tag = request->getNumber();
        if (retries > 3) {
            fireOnRequestFinish(request, MegaError(API_EINTERNAL));
        } else {
            fireOnRequestTemporaryError(request, MegaError(API_EAGAIN));
        }
    }

    return (retries > 3);
}

void MegaApiImpl::putfa_result(handle, fatype, error e) {
    MegaError megaError(e);
    if (requestMap.find(client->restag) == requestMap.end())
        return;
    MegaRequestPrivate* request = requestMap.at(client->restag);
    if (!request || request->getType() != MegaRequest::TYPE_SET_ATTR_FILE)
        return;

    fireOnRequestFinish(request, megaError);
}

void MegaApiImpl::enumeratequotaitems_result(handle product, unsigned prolevel,
        unsigned gbstorage, unsigned gbtransfer, unsigned months,
        unsigned amount, const char* currency, const char* description,
        const char* iosid, const char* androidid) {
    if (requestMap.find(client->restag) == requestMap.end())
        return;
    MegaRequestPrivate* request = requestMap.at(client->restag);
<<<<<<< HEAD
    if (!request
            || ((request->getType() != MegaRequest::TYPE_GET_PRICING)
                    && (request->getType() != MegaRequest::TYPE_GET_PAYMENT_URL))) {
=======
    if(!request || ((request->getType() != MegaRequest::TYPE_GET_PRICING) &&
                    (request->getType() != MegaRequest::TYPE_GET_PAYMENT_ID)))
    {
>>>>>>> 48ff9d03
        return;
    }

    request->addProduct(product, prolevel, gbstorage, gbtransfer, months,
            amount, currency, description, iosid, androidid);
}

void MegaApiImpl::enumeratequotaitems_result(error e) {
    if (requestMap.find(client->restag) == requestMap.end())
        return;
    MegaRequestPrivate* request = requestMap.at(client->restag);
<<<<<<< HEAD
    if (!request
            || ((request->getType() != MegaRequest::TYPE_GET_PRICING)
                    && (request->getType() != MegaRequest::TYPE_GET_PAYMENT_URL))) {
=======
    if(!request || ((request->getType() != MegaRequest::TYPE_GET_PRICING) &&
                    (request->getType() != MegaRequest::TYPE_GET_PAYMENT_ID)))
    {
>>>>>>> 48ff9d03
        return;
    }

    if (request->getType() == MegaRequest::TYPE_GET_PRICING) {
        fireOnRequestFinish(request, MegaError(e));
    } else {
        MegaPricing *pricing = request->getPricing();
        int i;
        for (i = 0; i < pricing->getNumProducts(); i++) {
            if (pricing->getHandle(i) == request->getNodeHandle()) {
                request->setNumber(i);
                requestMap.erase(request->getTag());
                int nextTag = client->nextreqtag();
                request->setTag(nextTag);
                requestMap[nextTag] = request;
                client->purchase_additem(0, request->getNodeHandle(),
                        pricing->getAmount(i), pricing->getCurrency(i), 0, NULL,
                        NULL);
                break;
            }
        }

        if (i == pricing->getNumProducts()) {
            fireOnRequestFinish(request, MegaError(API_ENOENT));
        }
        delete pricing;
    }
}

void MegaApiImpl::additem_result(error e) {
    if (requestMap.find(client->restag) == requestMap.end())
        return;
    MegaRequestPrivate* request = requestMap.at(client->restag);
<<<<<<< HEAD
    if (!request || (request->getType() != MegaRequest::TYPE_GET_PAYMENT_URL))
        return;
=======
    if(!request || (request->getType() != MegaRequest::TYPE_GET_PAYMENT_ID)) return;
>>>>>>> 48ff9d03

    if (e != API_OK) {
        client->purchase_begin();
        fireOnRequestFinish(request, MegaError(e));
        return;
    }

<<<<<<< HEAD
    requestMap.erase(request->getTag());
    int nextTag = client->nextreqtag();
    request->setTag(nextTag);
    requestMap[nextTag] = request;
    client->purchase_checkout(1);
}

void MegaApiImpl::checkout_result(error e) {
    if (requestMap.find(client->restag) == requestMap.end())
        return;
    MegaRequestPrivate* request = requestMap.at(client->restag);
    if (!request || (request->getType() != MegaRequest::TYPE_GET_PAYMENT_URL))
        return;

    fireOnRequestFinish(request, MegaError(e));
}

string urlEncode(const string &value) {
    ostringstream result;
    result.fill('0');
    result << hex;

    for (unsigned int i = 0; i < value.size(); i++) {
        char c = value[i];
        if (isalnum(c) || c == '-' || c == '_' || c == '.' || c == '~') {
            result << c;
        } else {
            result << '%' << setw(2) << (int) c;
        }
    }

    return result.str();
}

void MegaApiImpl::checkout_result(const char *response) {
    if (requestMap.find(client->restag) == requestMap.end())
        return;
    MegaRequestPrivate* request = requestMap.at(client->restag);
    if (!request || (request->getType() != MegaRequest::TYPE_GET_PAYMENT_URL))
        return;

    fireOnRequestFinish(request, MegaError(API_ETEMPUNAVAIL));
    return;

#if 0
    MegaPricing *pricing = request->getPricing();
    if(strcmp(response, pricing->getCurrency(request->getNumber())))
    {
        fireOnRequestFinish(request, MegaError(API_EINTERNAL));
        delete pricing;
        return;
    }
    delete pricing;

    client->json.pos++;
    if(!client->json.enterobject())
    {
        fireOnRequestFinish(request, MegaError(API_EINTERNAL));
        return;
    }

    ostringstream oss;
    oss << "PAYMENT_URL";
    string buffer;
    int i = 0;
    while(client->json.storeobject(&buffer))
    {
        if (i)
        {
            oss << "&";
        }

        i++;
        oss << buffer;

        client->json.pos++;
        if(!client->json.storeobject(&buffer))
        {
            fireOnRequestFinish(request, MegaError(API_EINTERNAL));
        }

        buffer = urlEncode(buffer);
        oss << "=" << buffer;
    }

    request->setLink(oss.str().c_str());
=======
    char saleid[16];
    Base64::btoa((byte *)&client->purchase_basket.back(), 8, saleid);
    request->setLink(saleid);
    client->purchase_begin();
>>>>>>> 48ff9d03
    fireOnRequestFinish(request, MegaError(API_OK));
}

void MegaApiImpl::submitpurchasereceipt_result(error e) {
    if (requestMap.find(client->restag) == requestMap.end())
        return;
    MegaRequestPrivate* request = requestMap.at(client->restag);
    if (!request
            || (request->getType() != MegaRequest::TYPE_SUBMIT_PURCHASE_RECEIPT))
        return;

    fireOnRequestFinish(request, MegaError(e));
}

void MegaApiImpl::clearing() {

}

void MegaApiImpl::notify_retry(dstime dsdelta) {
#ifdef ENABLE_SYNC
    bool previousFlag = waitingRequest;
#endif

    if (!dsdelta)
        waitingRequest = false;
    else if (dsdelta > 10)
        waitingRequest = true;

#ifdef ENABLE_SYNC
    if(previousFlag != waitingRequest)
    fireOnGlobalSyncStateChanged();
#endif
}

// callback for non-EAGAIN request-level errors
// retrying is futile
// this can occur e.g. with syntactically malformed requests (due to a bug) or due to an invalid application key
void MegaApiImpl::request_error(error e) {
    MegaRequestPrivate *request = new MegaRequestPrivate(
            MegaRequest::TYPE_LOGOUT);
    request->setFlag(false);
    request->setParamType(e);
    requestQueue.push(request);
    waiter->notify();
}

void MegaApiImpl::request_response_progress(m_off_t currentProgress,
        m_off_t totalProgress) {
    if (requestMap.size() == 1) {
        MegaRequestPrivate *request = requestMap.begin()->second;
        if (request && request->getType() == MegaRequest::TYPE_FETCH_NODES) {
            if (request->getTransferredBytes() != currentProgress) {
                request->setTransferredBytes(currentProgress);
                if (totalProgress != -1) {
                    request->setTotalBytes(totalProgress);
                }
                fireOnRequestUpdate(request);
            }
        }
    }
}

// login result
void MegaApiImpl::login_result(error result) {
    MegaError megaError(result);
    if (requestMap.find(client->restag) == requestMap.end())
        return;
    MegaRequestPrivate* request = requestMap.at(client->restag);
    if (!request || (request->getType() != MegaRequest::TYPE_LOGIN))
        return;

    fireOnRequestFinish(request, megaError);
}

void MegaApiImpl::logout_result(error e) {
    if (requestMap.find(client->restag) == requestMap.end())
        return;
    MegaRequestPrivate* request = requestMap.at(client->restag);
    if (!request || (request->getType() != MegaRequest::TYPE_LOGOUT))
        return;

    if (!e) {
        requestMap.erase(request->getTag());
        while (!requestMap.empty()) {
            std::map<int, MegaRequestPrivate*>::iterator it =
                    requestMap.begin();
            if (it->second)
                fireOnRequestFinish(it->second,
                        MegaError(MegaError::API_EACCESS));
        }

        while (!transferMap.empty()) {
            std::map<int, MegaTransferPrivate *>::iterator it =
                    transferMap.begin();
            if (it->second)
                fireOnTransferFinish(it->second,
                        MegaError(MegaError::API_EACCESS));
        }

        pausetime = 0;
        pendingUploads = 0;
        pendingDownloads = 0;
        totalUploads = 0;
        totalDownloads = 0;
        waiting = false;
        waitingRequest = false;
        excludedNames.clear();
        syncLowerSizeLimit = 0;
        syncUpperSizeLimit = 0;

        fireOnRequestFinish(request, MegaError(request->getParamType()));
        return;
    }
    fireOnRequestFinish(request, MegaError(e));
}

void MegaApiImpl::userdata_result(string *name, string* pubk, string* privk,
        handle bjid, error result) {
    MegaError megaError(result);
    if (requestMap.find(client->restag) == requestMap.end())
        return;
    MegaRequestPrivate* request = requestMap.at(client->restag);
    if (!request || (request->getType() != MegaRequest::TYPE_GET_USER_DATA))
        return;

    if (result == API_OK) {
        char jid[16];
        Base32::btoa((byte *) &bjid, MegaClient::USERHANDLE, jid);
        request->setPassword(pubk->c_str());
        request->setPrivateKey(privk->c_str());
        request->setName(name->c_str());
        request->setText(jid);
    }
    fireOnRequestFinish(request, megaError);
}

void MegaApiImpl::pubkey_result(User *u, error e) {
    if (requestMap.find(client->restag) == requestMap.end())
        return;
    MegaRequestPrivate* request = requestMap.at(client->restag);
    if (!request || (request->getType() != MegaRequest::TYPE_GET_USER_DATA))
        return;

    if (!u) {
        fireOnRequestFinish(request, MegaError(API_ENOENT));
        return;
    }

    if(e != API_OK) {
        fireOnRequestFinish(request, MegaError(e));
        return;
    }

    if (!u->pubk.isvalid()) {
        fireOnRequestFinish(request, MegaError(API_EACCESS));
        return;
    }

    string key;
    u->pubk.serializekey(&key, AsymmCipher::PUBKEY);
    char pubkbuf[AsymmCipher::MAXKEYLENGTH * 4 / 3 + 4];
    Base64::btoa((byte *) key.data(), key.size(), pubkbuf);
    request->setPassword(pubkbuf);

    char jid[16];
    Base32::btoa((byte *) &u->userhandle, MegaClient::USERHANDLE, jid);
    request->setText(jid);

    if (u->email.size()) {
        request->setEmail(u->email.c_str());
    }

    fireOnRequestFinish(request, MegaError(API_OK));
}

// password change result
void MegaApiImpl::changepw_result(error result) {
    MegaError megaError(result);
    if (requestMap.find(client->restag) == requestMap.end())
        return;
    MegaRequestPrivate* request = requestMap.at(client->restag);
    if (!request || request->getType() != MegaRequest::TYPE_CHANGE_PW)
        return;

    fireOnRequestFinish(request, megaError);
}

// node export failed
void MegaApiImpl::exportnode_result(error result) {
    MegaError megaError(result);
    if (requestMap.find(client->restag) == requestMap.end())
        return;
    MegaRequestPrivate* request = requestMap.at(client->restag);
    if (!request || request->getType() != MegaRequest::TYPE_EXPORT)
        return;

    fireOnRequestFinish(request, megaError);
}

void MegaApiImpl::exportnode_result(handle h, handle ph) {
    Node* n;
    if (requestMap.find(client->restag) == requestMap.end())
        return;
    MegaRequestPrivate* request = requestMap.at(client->restag);
    if (!request || request->getType() != MegaRequest::TYPE_EXPORT)
        return;

    if ((n = client->nodebyhandle(h))) {
        char node[9];
        char key[FILENODEKEYLENGTH * 4 / 3 + 3];

        Base64::btoa((byte*) &ph, MegaClient::NODEHANDLE, node);

        // the key
        if (n->type == FILENODE) {
            if (n->nodekey.size() >= FILENODEKEYLENGTH)
                Base64::btoa((const byte*) n->nodekey.data(), FILENODEKEYLENGTH,
                        key);
            else
                key[0] = 0;
        } else if (n->sharekey)
            Base64::btoa(n->sharekey->key, FOLDERNODEKEYLENGTH, key);
        else {
            fireOnRequestFinish(request, MegaError(MegaError::API_EKEY));
            return;
        }

        string link = "https://mega.co.nz/#";
        link += (n->type ? "F" : "");
        link += "!";
        link += node;
        link += "!";
        link += key;
        request->setLink(link.c_str());
        fireOnRequestFinish(request, MegaError(MegaError::API_OK));
    } else {
        request->setNodeHandle(UNDEF);
        fireOnRequestFinish(request, MegaError(MegaError::API_ENOENT));
    }
}

// the requested link could not be opened
void MegaApiImpl::openfilelink_result(error result) {
    MegaError megaError(result);
    if (requestMap.find(client->restag) == requestMap.end())
        return;
    MegaRequestPrivate* request = requestMap.at(client->restag);
    if (!request
            || ((request->getType() != MegaRequest::TYPE_IMPORT_LINK)
                    && (request->getType() != MegaRequest::TYPE_GET_PUBLIC_NODE)))
        return;

    fireOnRequestFinish(request, megaError);
}

// the requested link was opened successfully
// (it is the application's responsibility to delete n!)
void MegaApiImpl::openfilelink_result(handle ph, const byte* key, m_off_t size,
        string* a, string*, int) {
    if (requestMap.find(client->restag) == requestMap.end())
        return;
    MegaRequestPrivate* request = requestMap.at(client->restag);
    if (!request
            || ((request->getType() != MegaRequest::TYPE_IMPORT_LINK)
                    && (request->getType() != MegaRequest::TYPE_GET_PUBLIC_NODE)))
        return;

    if (!client->loggedin()
            && (request->getType() == MegaRequest::TYPE_IMPORT_LINK)) {
        fireOnRequestFinish(request, MegaError(MegaError::API_EACCESS));
        return;
    }

    string attrstring;
    string fileName;
    string keystring;

    attrstring.resize(a->length() * 4 / 3 + 4);
    attrstring.resize(
            Base64::btoa((const byte *) a->data(), a->length(),
                    (char *) attrstring.data()));

    m_time_t mtime = 0;

    SymmCipher nodeKey;
    keystring.assign((char*) key, FILENODEKEYLENGTH);
    nodeKey.setkey(key, FILENODE);

    byte *buf = Node::decryptattr(&nodeKey, attrstring.c_str(),
            attrstring.size());
    if (buf) {
        JSON json;
        nameid name;
        string* t;
        AttrMap attrs;

        json.begin((char*) buf + 5);
        while ((name = json.getnameid()) != EOO
                && json.storeobject((t = &attrs.map[name])))
            JSON::unescape(t);

        delete[] buf;

        attr_map::iterator it;
        it = attrs.map.find('n');
        if (it == attrs.map.end())
            fileName = "CRYPTO_ERROR";
        else if (!it->second.size())
            fileName = "BLANK";
        else
            fileName = it->second.c_str();

        it = attrs.map.find('c');
        if (it != attrs.map.end()) {
            FileFingerprint ffp;
            if (ffp.unserializefingerprint(&it->second)) {
                mtime = ffp.mtime;
            }
        }
    } else
        fileName = "CRYPTO_ERROR";

    if (request->getType() == MegaRequest::TYPE_IMPORT_LINK) {
        NewNode* newnode = new NewNode[1];

        // set up new node as folder node
        newnode->source = NEW_PUBLIC;
        newnode->type = FILENODE;
        newnode->nodehandle = ph;
        newnode->parenthandle = UNDEF;
        newnode->nodekey.assign((char*) key, FILENODEKEYLENGTH);
        newnode->attrstring = new string(*a);

        // add node
        requestMap.erase(request->getTag());
        int nextTag = client->nextreqtag();
        request->setTag(nextTag);
        requestMap[nextTag] = request;
        client->putnodes(request->getParentHandle(), newnode, 1);
    } else {
        request->setPublicNode(
                new MegaNodePrivate(fileName.c_str(), FILENODE, size, 0, mtime,
                        ph, &keystring, a));
        fireOnRequestFinish(request, MegaError(MegaError::API_OK));
    }
}

// reload needed
void MegaApiImpl::reload(const char*) {
    fireOnReloadNeeded();
}

// nodes have been modified
// (nodes with their removed flag set will be deleted immediately after returning from this call,
// at which point their pointers will become invalid at that point.)
void MegaApiImpl::nodes_updated(Node** n, int count) {
    MegaNodeList *nodeList = NULL;
    if (n != NULL) {
        if (count) {
            nodeList = new MegaNodeListPrivate(n, count);
            fireOnNodesUpdate(nodeList);
        }
    } else {
        fireOnNodesUpdate(NULL);
    }
}

void MegaApiImpl::account_details(AccountDetails*, bool, bool, bool, bool, bool,
        bool) {
    if (requestMap.find(client->restag) == requestMap.end())
        return;
    MegaRequestPrivate* request = requestMap.at(client->restag);
    if (!request || (request->getType() != MegaRequest::TYPE_ACCOUNT_DETAILS))
        return;

    int numDetails = request->getNumDetails();
    numDetails--;
    request->setNumDetails(numDetails);
    if (!numDetails)
        fireOnRequestFinish(request, MegaError(MegaError::API_OK));
}

void MegaApiImpl::account_details(AccountDetails*, error e) {
    MegaError megaError(e);
    if (requestMap.find(client->restag) == requestMap.end())
        return;
    MegaRequestPrivate* request = requestMap.at(client->restag);
    if (!request || (request->getType() != MegaRequest::TYPE_ACCOUNT_DETAILS))
        return;

    fireOnRequestFinish(request, megaError);
}

void MegaApiImpl::invite_result(error e) {
    MegaError megaError(e);
    if (requestMap.find(client->restag) == requestMap.end())
        return;
    MegaRequestPrivate* request = requestMap.at(client->restag);
    if (!request
            || ((request->getType() != MegaRequest::TYPE_ADD_CONTACT)
                    && (request->getType() != MegaRequest::TYPE_REMOVE_CONTACT)))
        return;

    fireOnRequestFinish(request, megaError);
}

void MegaApiImpl::putua_result(error e) {
    //TODO: Support user attribute changes
}

void MegaApiImpl::getua_result(error e) {
    MegaError megaError(e);
    if (requestMap.find(client->restag) == requestMap.end())
        return;
    MegaRequestPrivate* request = requestMap.at(client->restag);
    if (!request || (request->getType() != MegaRequest::TYPE_GET_ATTR_USER))
        return;

    fireOnRequestFinish(request, megaError);
}

void MegaApiImpl::getua_result(byte* data, unsigned len) {
    if (requestMap.find(client->restag) == requestMap.end())
        return;
    MegaRequestPrivate* request = requestMap.at(client->restag);
    if (!request || (request->getType() != MegaRequest::TYPE_GET_ATTR_USER))
        return;

    FileAccess *f = client->fsaccess->newfileaccess();
    string filePath(request->getFile());
    string localPath;
    fsAccess->path2local(&filePath, &localPath);

    totalDownloadedBytes += len;

    fsAccess->unlinklocal(&localPath);
    if (!f->fopen(&localPath, false, true)) {
        delete f;
        fireOnRequestFinish(request, MegaError(API_EWRITE));
        return;
    }

    if (!f->fwrite((const byte*) data, len, 0)) {
        delete f;
        fireOnRequestFinish(request, MegaError(API_EWRITE));
        return;
    }

    delete f;
    fireOnRequestFinish(request, MegaError(API_OK));
}

// ATTR

void MegaApiImpl::putguattr_result(error e) {
    MegaError error(e);
    if (requestMap.find(client->restag) == requestMap.end())
        return;
    MegaRequestPrivate *request = requestMap.at(client->restag);
    if (!request
            || (request->getType() != MegaRequest::TYPE_SET_USER_ATTRIBUTE))
        return;

    fireOnRequestFinish(request, error);
}

void MegaApiImpl::getguattr_result(ValueMap map, error e) {
    MegaError error(e);
    if (requestMap.find(client->restag) == requestMap.end())
        return;
    MegaRequestPrivate *request = requestMap.at(client->restag);
    if (!request
            || (request->getType() != MegaRequest::TYPE_GET_USER_ATTRIBUTE
                    && request->getType() != MegaRequest::TYPE_GET_SIGNING_KEYS
                    && request->getType()
                            != MegaRequest::TYPE_GET_STATIC_PUB_KEY))
        return;
    request->setAttributeMap(map, 0);

    fireOnRequestFinish(request, error);
}

void MegaApiImpl::verifyrsasig_result(error e) {
    MegaError error(e);
    if (requestMap.find(client->restag) == requestMap.end())
        return;
    MegaRequestPrivate *request = requestMap.at(client->restag);
    if (!request || (request->getType() != MegaRequest::TYPE_VERIFY_RSA_SIG))
        return;
    fireOnRequestFinish(request, error);
}

void MegaApiImpl::verifykeyfp_result(error e) {
    MegaError error(e);
    if (requestMap.find(client->restag) == requestMap.end())
        return;
    MegaRequestPrivate *request = requestMap.at(client->restag);
    if (!request
            || (request->getType() != MegaRequest::TYPE_VERIFY_KEY_FINGERPRINT))
        return;

    fireOnRequestFinish(request, error);
}

// user attribute update notification
void MegaApiImpl::userattr_update(User*, int, const char*) {

}

void MegaApiImpl::ephemeral_result(error e) {
    MegaError megaError(e);
    if (requestMap.find(client->restag) == requestMap.end())
        return;
    MegaRequestPrivate* request = requestMap.at(client->restag);
    if (!request || ((request->getType() != MegaRequest::TYPE_CREATE_ACCOUNT)))
        return;

    fireOnRequestFinish(request, megaError);
}

void MegaApiImpl::ephemeral_result(handle, const byte*) {
    if (requestMap.find(client->restag) == requestMap.end())
        return;
    MegaRequestPrivate* request = requestMap.at(client->restag);
    if (!request || ((request->getType() != MegaRequest::TYPE_CREATE_ACCOUNT)))
        return;

    requestMap.erase(request->getTag());
    int nextTag = client->nextreqtag();
    request->setTag(nextTag);
    requestMap[nextTag] = request;

    byte pwkey[SymmCipher::KEYLENGTH];
    if (!request->getPrivateKey())
        client->pw_key(request->getPassword(), pwkey);
    else
        Base64::atob(request->getPrivateKey(), (byte *) pwkey, sizeof pwkey);

    client->sendsignuplink(request->getEmail(), request->getName(), pwkey);
}

void MegaApiImpl::sendsignuplink_result(error e) {
    MegaError megaError(e);
    if (requestMap.find(client->restag) == requestMap.end())
        return;
    MegaRequestPrivate* request = requestMap.at(client->restag);
    if (!request || ((request->getType() != MegaRequest::TYPE_CREATE_ACCOUNT)))
        return;

    requestMap.erase(request->getTag());
    while (!requestMap.empty()) {
        std::map<int, MegaRequestPrivate*>::iterator it = requestMap.begin();
        if (it->second)
            fireOnRequestFinish(it->second, MegaError(MegaError::API_EACCESS));
    }

    while (!transferMap.empty()) {
        std::map<int, MegaTransferPrivate *>::iterator it = transferMap.begin();
        if (it->second)
            fireOnTransferFinish(it->second, MegaError(MegaError::API_EACCESS));
    }

    client->locallogout();
    fireOnRequestFinish(request, megaError);
}

void MegaApiImpl::querysignuplink_result(error e) {
    MegaError megaError(e);
    if (requestMap.find(client->restag) == requestMap.end())
        return;
    MegaRequestPrivate* request = requestMap.at(client->restag);
    if (!request
            || ((request->getType() != MegaRequest::TYPE_QUERY_SIGNUP_LINK)
                    && (request->getType() != MegaRequest::TYPE_CONFIRM_ACCOUNT)))
        return;

    fireOnRequestFinish(request, megaError);
}

void MegaApiImpl::querysignuplink_result(handle, const char* email,
        const char* name, const byte* pwc, const byte*, const byte* c,
        size_t len) {
    if (requestMap.find(client->restag) == requestMap.end())
        return;
    MegaRequestPrivate* request = requestMap.at(client->restag);
    if (!request
            || ((request->getType() != MegaRequest::TYPE_QUERY_SIGNUP_LINK)
                    && (request->getType() != MegaRequest::TYPE_CONFIRM_ACCOUNT)))
        return;

    request->setEmail(email);
    request->setName(name);

    if (request->getType() == MegaRequest::TYPE_QUERY_SIGNUP_LINK) {
        fireOnRequestFinish(request, MegaError(API_OK));
        return;
    }

    string signupemail = email;
    string signupcode;
    signupcode.assign((char*) c, len);

    byte signuppwchallenge[SymmCipher::KEYLENGTH];
    byte signupencryptedmasterkey[SymmCipher::KEYLENGTH];

    memcpy(signuppwchallenge, pwc, sizeof signuppwchallenge);
    memcpy(signupencryptedmasterkey, pwc, sizeof signupencryptedmasterkey);

    byte pwkey[SymmCipher::KEYLENGTH];
    if (!request->getPrivateKey())
        client->pw_key(request->getPassword(), pwkey);
    else
        Base64::atob(request->getPrivateKey(), (byte *) pwkey, sizeof pwkey);

    // verify correctness of supplied signup password
    SymmCipher pwcipher(pwkey);
    pwcipher.ecb_decrypt(signuppwchallenge);

    if (*(uint64_t*) (signuppwchallenge + 4)) {
        fireOnRequestFinish(request, MegaError(API_ENOENT));
    } else {
        // decrypt and set master key, then proceed with the confirmation
        pwcipher.ecb_decrypt(signupencryptedmasterkey);
        client->key.setkey(signupencryptedmasterkey);

        requestMap.erase(request->getTag());
        int nextTag = client->nextreqtag();
        request->setTag(nextTag);
        requestMap[nextTag] = request;

        client->confirmsignuplink((const byte*) signupcode.data(),
                signupcode.size(),
                MegaClient::stringhash64(&signupemail, &pwcipher));
    }
}

void MegaApiImpl::confirmsignuplink_result(error e) {
    MegaError megaError(e);
    if (requestMap.find(client->restag) == requestMap.end())
        return;
    MegaRequestPrivate* request = requestMap.at(client->restag);
    if (!request)
        return;

    fireOnRequestFinish(request, megaError);
}

void MegaApiImpl::setkeypair_result(error e) {

}

void MegaApiImpl::checkfile_result(handle h, error e) {
    if (e) {
        for (std::map<int, MegaTransferPrivate *>::iterator iter =
                transferMap.begin(); iter != transferMap.end(); iter++) {
            MegaTransferPrivate *transfer = iter->second;
            if (transfer->getNodeHandle() == h)
                fireOnTransferTemporaryError(transfer, MegaError(e));
        }
    }
}

void MegaApiImpl::checkfile_result(handle h, error e, byte*, m_off_t, m_time_t,
        m_time_t, string*, string*, string*) {
    if (e) {
        for (std::map<int, MegaTransferPrivate *>::iterator iter =
                transferMap.begin(); iter != transferMap.end(); iter++) {
            MegaTransferPrivate *transfer = iter->second;
            if (transfer->getNodeHandle() == h)
                fireOnTransferTemporaryError(transfer, MegaError(e));
        }
    }
}

void MegaApiImpl::addListener(MegaListener* listener) {
    if (!listener)
        return;

    sdkMutex.lock();
    listeners.insert(listener);
    sdkMutex.unlock();
}

void MegaApiImpl::addRequestListener(MegaRequestListener* listener) {
    if (!listener)
        return;

    sdkMutex.lock();
    requestListeners.insert(listener);
    sdkMutex.unlock();
}

void MegaApiImpl::addTransferListener(MegaTransferListener* listener) {
    if (!listener)
        return;

    sdkMutex.lock();
    transferListeners.insert(listener);
    sdkMutex.unlock();
}

void MegaApiImpl::addGlobalListener(MegaGlobalListener* listener) {
    if (!listener)
        return;

    sdkMutex.lock();
    globalListeners.insert(listener);
    sdkMutex.unlock();
}

#ifdef ENABLE_SYNC
void MegaApiImpl::addSyncListener(MegaSyncListener *listener)
{
    if(!listener) return;

    sdkMutex.lock();
    syncListeners.insert(listener);
    sdkMutex.unlock();
}

void MegaApiImpl::removeSyncListener(MegaSyncListener *listener)
{
    if(!listener) return;

    sdkMutex.lock();
    syncListeners.erase(listener);

    std::map<int, MegaSyncPrivate*>::iterator it = syncMap.begin();
    while(it != syncMap.end())
    {
        MegaSyncPrivate* sync = it->second;
        if(sync->getListener() == listener)
        sync->setListener(NULL);

        it++;
    }
    requestQueue.removeListener(listener);

    sdkMutex.unlock();
}
#endif

void MegaApiImpl::removeListener(MegaListener* listener) {
    if (!listener)
        return;

    sdkMutex.lock();
    listeners.erase(listener);
    sdkMutex.unlock();
}

void MegaApiImpl::removeRequestListener(MegaRequestListener* listener) {
    if (!listener)
        return;

    sdkMutex.lock();
    requestListeners.erase(listener);

    std::map<int, MegaRequestPrivate*>::iterator it = requestMap.begin();
    while (it != requestMap.end()) {
        MegaRequestPrivate* request = it->second;
        if (request->getListener() == listener)
            request->setListener(NULL);

        it++;
    }

    requestQueue.removeListener(listener);
    sdkMutex.unlock();
}

void MegaApiImpl::removeTransferListener(MegaTransferListener* listener) {
    if (!listener)
        return;

    sdkMutex.lock();
    transferListeners.erase(listener);
    sdkMutex.unlock();
}

void MegaApiImpl::removeGlobalListener(MegaGlobalListener* listener) {
    if (!listener)
        return;

    sdkMutex.lock();
    globalListeners.erase(listener);
    sdkMutex.unlock();
}

MegaRequest *MegaApiImpl::getCurrentRequest() {
    return activeRequest;
}

MegaTransfer *MegaApiImpl::getCurrentTransfer() {
    return activeTransfer;
}

MegaError *MegaApiImpl::getCurrentError() {
    return activeError;
}

MegaNodeList *MegaApiImpl::getCurrentNodes() {
    return activeNodes;
}

MegaUserList *MegaApiImpl::getCurrentUsers() {
    return activeUsers;
}

void MegaApiImpl::fireOnRequestStart(MegaRequestPrivate *request) {
    activeRequest = request;
    LOG_info << "Request (" << request->getRequestString() << ") starting";
    for (set<MegaRequestListener *>::iterator it = requestListeners.begin();
            it != requestListeners.end(); it++)
        (*it)->onRequestStart(api, request);

    for (set<MegaListener *>::iterator it = listeners.begin();
            it != listeners.end(); it++)
        (*it)->onRequestStart(api, request);

    MegaRequestListener* listener = request->getListener();
    if (listener)
        listener->onRequestStart(api, request);
    activeRequest = NULL;
}

void MegaApiImpl::fireOnRequestFinish(MegaRequestPrivate *request,
        MegaError e) {
    MegaError *megaError = new MegaError(e);
    activeRequest = request;
    activeError = megaError;

    if (e.getErrorCode()) {
        LOG_warn << "Request (" << request->getRequestString()
                << ") finished with error: " << e.getErrorString();
    } else {
        LOG_info << "Request (" << request->getRequestString() << ") finished";
    }

    for (set<MegaRequestListener *>::iterator it = requestListeners.begin();
            it != requestListeners.end(); it++)
        (*it)->onRequestFinish(api, request, megaError);

    for (set<MegaListener *>::iterator it = listeners.begin();
            it != listeners.end(); it++)
        (*it)->onRequestFinish(api, request, megaError);

    MegaRequestListener* listener = request->getListener();
    if (listener)
        listener->onRequestFinish(api, request, megaError);

    requestMap.erase(request->getTag());

    activeRequest = NULL;
    activeError = NULL;
    delete request;
    delete megaError;
}

void MegaApiImpl::fireOnRequestUpdate(MegaRequestPrivate *request) {
    activeRequest = request;

    for (set<MegaRequestListener *>::iterator it = requestListeners.begin();
            it != requestListeners.end(); it++)
        (*it)->onRequestUpdate(api, request);

    for (set<MegaListener *>::iterator it = listeners.begin();
            it != listeners.end(); it++)
        (*it)->onRequestUpdate(api, request);

    MegaRequestListener* listener = request->getListener();
    if (listener)
        listener->onRequestUpdate(api, request);

    activeRequest = NULL;
}

void MegaApiImpl::fireOnRequestTemporaryError(MegaRequestPrivate *request,
        MegaError e) {
    MegaError *megaError = new MegaError(e);
    activeRequest = request;
    activeError = megaError;

    request->setNumRetry(request->getNumRetry() + 1);

    for (set<MegaRequestListener *>::iterator it = requestListeners.begin();
            it != requestListeners.end(); it++)
        (*it)->onRequestTemporaryError(api, request, megaError);

    for (set<MegaListener *>::iterator it = listeners.begin();
            it != listeners.end(); it++)
        (*it)->onRequestTemporaryError(api, request, megaError);

    MegaRequestListener* listener = request->getListener();
    if (listener)
        listener->onRequestTemporaryError(api, request, megaError);

    activeRequest = NULL;
    activeError = NULL;
    delete megaError;
}

void MegaApiImpl::fireOnTransferStart(MegaTransferPrivate *transfer) {
    activeTransfer = transfer;

    for (set<MegaTransferListener *>::iterator it = transferListeners.begin();
            it != transferListeners.end(); it++)
        (*it)->onTransferStart(api, transfer);

    for (set<MegaListener *>::iterator it = listeners.begin();
            it != listeners.end(); it++)
        (*it)->onTransferStart(api, transfer);

    MegaTransferListener* listener = transfer->getListener();
    if (listener)
        listener->onTransferStart(api, transfer);

    activeTransfer = NULL;
}

void MegaApiImpl::fireOnTransferFinish(MegaTransferPrivate *transfer,
        MegaError e) {
    MegaError *megaError = new MegaError(e);
    activeTransfer = transfer;
    activeError = megaError;

    if (e.getErrorCode()) {
        LOG_warn << "Transfer (" << transfer->getTransferString()
                << ") finished with error: " << e.getErrorString() << " File: "
                << transfer->getFileName();
    } else {
        LOG_info << "Transfer (" << transfer->getTransferString()
                << ") finished. File: " << transfer->getFileName();
    }

    for (set<MegaTransferListener *>::iterator it = transferListeners.begin();
            it != transferListeners.end(); it++)
        (*it)->onTransferFinish(api, transfer, megaError);

    for (set<MegaListener *>::iterator it = listeners.begin();
            it != listeners.end(); it++)
        (*it)->onTransferFinish(api, transfer, megaError);

    MegaTransferListener* listener = transfer->getListener();
    if (listener)
        listener->onTransferFinish(api, transfer, megaError);

    transferMap.erase(transfer->getTag());

    activeTransfer = NULL;
    activeError = NULL;
    delete transfer;
    delete megaError;
}

void MegaApiImpl::fireOnTransferTemporaryError(MegaTransferPrivate *transfer,
        MegaError e) {
    MegaError *megaError = new MegaError(e);
    activeTransfer = transfer;
    activeError = megaError;

    transfer->setNumRetry(transfer->getNumRetry() + 1);

    for (set<MegaTransferListener *>::iterator it = transferListeners.begin();
            it != transferListeners.end(); it++)
        (*it)->onTransferTemporaryError(api, transfer, megaError);

    for (set<MegaListener *>::iterator it = listeners.begin();
            it != listeners.end(); it++)
        (*it)->onTransferTemporaryError(api, transfer, megaError);

    MegaTransferListener* listener = transfer->getListener();
    if (listener)
        listener->onTransferTemporaryError(api, transfer, megaError);

    activeTransfer = NULL;
    activeError = NULL;
    delete megaError;
}

void MegaApiImpl::fireOnTransferUpdate(MegaTransferPrivate *transfer) {
    activeTransfer = transfer;

    for (set<MegaTransferListener *>::iterator it = transferListeners.begin();
            it != transferListeners.end(); it++)
        (*it)->onTransferUpdate(api, transfer);

    for (set<MegaListener *>::iterator it = listeners.begin();
            it != listeners.end(); it++)
        (*it)->onTransferUpdate(api, transfer);

    MegaTransferListener* listener = transfer->getListener();
    if (listener)
        listener->onTransferUpdate(api, transfer);

    activeTransfer = NULL;
}

bool MegaApiImpl::fireOnTransferData(MegaTransferPrivate *transfer) {
    activeTransfer = transfer;
    bool result = false;
    MegaTransferListener* listener = transfer->getListener();
    if (listener)
        result = listener->onTransferData(api, transfer,
                transfer->getLastBytes(), transfer->getDeltaSize());

    activeTransfer = NULL;
    return result;
}

void MegaApiImpl::fireOnUsersUpdate(MegaUserList *users) {
    activeUsers = users;

    for (set<MegaGlobalListener *>::iterator it = globalListeners.begin();
            it != globalListeners.end(); it++) {
        (*it)->onUsersUpdate(api, users);
    }
    for (set<MegaListener *>::iterator it = listeners.begin();
            it != listeners.end(); it++) {
        (*it)->onUsersUpdate(api, users);
    }

    activeUsers = NULL;
}

void MegaApiImpl::fireOnNodesUpdate(MegaNodeList *nodes) {
    activeNodes = nodes;

    for (set<MegaGlobalListener *>::iterator it = globalListeners.begin();
            it != globalListeners.end(); it++) {
        (*it)->onNodesUpdate(api, nodes);
    }
    for (set<MegaListener *>::iterator it = listeners.begin();
            it != listeners.end(); it++) {
        (*it)->onNodesUpdate(api, nodes);
    }

    activeNodes = NULL;
}

void MegaApiImpl::fireOnReloadNeeded() {
    for (set<MegaGlobalListener *>::iterator it = globalListeners.begin();
            it != globalListeners.end(); it++)
        (*it)->onReloadNeeded(api);

    for (set<MegaListener *>::iterator it = listeners.begin();
            it != listeners.end(); it++)
        (*it)->onReloadNeeded(api);
}

#ifdef ENABLE_SYNC
void MegaApiImpl::fireOnSyncStateChanged(MegaSyncPrivate *sync)
{
    for(set<MegaListener *>::iterator it = listeners.begin(); it != listeners.end(); it++)
    (*it)->onSyncStateChanged(api, sync);

    for(set<MegaSyncListener *>::iterator it = syncListeners.begin(); it != syncListeners.end(); it++)
    (*it)->onSyncStateChanged(api, sync);

    MegaSyncListener* listener = sync->getListener();
    if(listener)
    {
        listener->onSyncStateChanged(api, sync);
    }
}

void MegaApiImpl::fireOnSyncEvent(MegaSyncPrivate *sync, MegaSyncEvent *event)
{
    for(set<MegaListener *>::iterator it = listeners.begin(); it != listeners.end(); it++)
    (*it)->onSyncEvent(api, sync, event);

    for(set<MegaSyncListener *>::iterator it = syncListeners.begin(); it != syncListeners.end(); it++)
    (*it)->onSyncEvent(api, sync, event);

    MegaSyncListener* listener = sync->getListener();
    if(listener)
    {
        listener->onSyncEvent(api, sync, event);
    }

    delete event;
}

void MegaApiImpl::fireOnGlobalSyncStateChanged()
{
    for(set<MegaListener *>::iterator it = listeners.begin(); it != listeners.end(); it++)
    (*it)->onGlobalSyncStateChanged(api);

    for(set<MegaGlobalListener *>::iterator it = globalListeners.begin(); it != globalListeners.end(); it++)
    (*it)->onGlobalSyncStateChanged(api);
}

void MegaApiImpl::fireOnFileSyncStateChanged(MegaSyncPrivate *sync, const char *filePath, int newState)
{
    for(set<MegaListener *>::iterator it = listeners.begin(); it != listeners.end(); it++)
    (*it)->onSyncFileStateChanged(api, sync, filePath, newState);

    for(set<MegaSyncListener *>::iterator it = syncListeners.begin(); it != syncListeners.end(); it++)
    (*it)->onSyncFileStateChanged(api, sync, filePath, newState);

    MegaSyncListener* listener = sync->getListener();
    if(listener)
    {
        listener->onSyncFileStateChanged(api, sync, filePath, newState);
    }
}

#endif

MegaError MegaApiImpl::checkAccess(MegaNode* megaNode, int level) {
    if (!megaNode || level < MegaShare::ACCESS_UNKNOWN
            || level > MegaShare::ACCESS_OWNER) {
        return MegaError(API_EARGS);
    }

    sdkMutex.lock();
    Node *node = client->nodebyhandle(megaNode->getHandle());
    if (!node) {
        sdkMutex.unlock();
        return MegaError(API_ENOENT);
    }

    accesslevel_t a = OWNER;
    switch (level) {
    case MegaShare::ACCESS_UNKNOWN:
    case MegaShare::ACCESS_READ:
        a = RDONLY;
        break;
    case MegaShare::ACCESS_READWRITE:
        a = RDWR;
        break;
    case MegaShare::ACCESS_FULL:
        a = FULL;
        break;
    case MegaShare::ACCESS_OWNER:
        a = OWNER;
        break;
    }

    MegaError e(client->checkaccess(node, a) ? API_OK : API_EACCESS);
    sdkMutex.unlock();

    return e;
}

MegaError MegaApiImpl::checkMove(MegaNode* megaNode, MegaNode* targetNode) {
    if (!megaNode || !targetNode)
        return MegaError(API_EARGS);

    sdkMutex.lock();
    Node *node = client->nodebyhandle(megaNode->getHandle());
    Node *target = client->nodebyhandle(targetNode->getHandle());
    if (!node || !target) {
        sdkMutex.unlock();
        return MegaError(API_ENOENT);
    }

    MegaError e(client->checkmove(node, target));
    sdkMutex.unlock();

    return e;
}

bool MegaApiImpl::nodeComparatorDefaultASC(Node *i, Node *j) {
    if (i->type < j->type)
        return 0;
    if (i->type > j->type)
        return 1;
    if (strcasecmp(i->displayname(), j->displayname()) <= 0)
        return 1;
    return 0;
}

bool MegaApiImpl::nodeComparatorDefaultDESC(Node *i, Node *j) {
    if (i->type < j->type)
        return 1;
    if (i->type > j->type)
        return 0;
    if (strcasecmp(i->displayname(), j->displayname()) <= 0)
        return 0;
    return 1;
}

bool MegaApiImpl::nodeComparatorSizeASC(Node *i, Node *j) {
    if (i->size < j->size)
        return 1;
    return 0;
}
bool MegaApiImpl::nodeComparatorSizeDESC(Node *i, Node *j) {
    if (i->size < j->size)
        return 0;
    return 1;
}

bool MegaApiImpl::nodeComparatorCreationASC(Node *i, Node *j) {
    if (i->ctime < j->ctime)
        return 1;
    return 0;
}
bool MegaApiImpl::nodeComparatorCreationDESC(Node *i, Node *j) {
    if (i->ctime < j->ctime)
        return 0;
    return 1;
}

bool MegaApiImpl::nodeComparatorModificationASC(Node *i, Node *j) {
    if (i->mtime < j->mtime)
        return 1;
    return 0;
}
bool MegaApiImpl::nodeComparatorModificationDESC(Node *i, Node *j) {
    if (i->mtime < j->mtime)
        return 0;
    return 1;
}

bool MegaApiImpl::nodeComparatorAlphabeticalASC(Node *i, Node *j) {
    if (strcasecmp(i->displayname(), j->displayname()) <= 0)
        return 1;
    return 0;
}
bool MegaApiImpl::nodeComparatorAlphabeticalDESC(Node *i, Node *j) {
    if (strcasecmp(i->displayname(), j->displayname()) <= 0)
        return 0;
    return 1;
}

int MegaApiImpl::getNumChildren(MegaNode* p) {
    if (!p)
        return 0;

    sdkMutex.lock();
    Node *parent = client->nodebyhandle(p->getHandle());
    if (!parent) {
        sdkMutex.unlock();
        return 0;
    }

    int numChildren = parent->children.size();
    sdkMutex.unlock();

    return numChildren;
}

int MegaApiImpl::getNumChildFiles(MegaNode* p) {
    if (!p)
        return 0;

    sdkMutex.lock();
    Node *parent = client->nodebyhandle(p->getHandle());
    if (!parent) {
        sdkMutex.unlock();
        return 0;
    }

    int numFiles = 0;
    for (node_list::iterator it = parent->children.begin();
            it != parent->children.end(); it++) {
        if ((*it)->type == FILENODE)
            numFiles++;
    }
    sdkMutex.unlock();

    return numFiles;
}

int MegaApiImpl::getNumChildFolders(MegaNode* p) {
    if (!p)
        return 0;

    sdkMutex.lock();
    Node *parent = client->nodebyhandle(p->getHandle());
    if (!parent) {
        sdkMutex.unlock();
        return 0;
    }

    int numFolders = 0;
    for (node_list::iterator it = parent->children.begin();
            it != parent->children.end(); it++) {
        if ((*it)->type != FILENODE)
            numFolders++;
    }
    sdkMutex.unlock();

    return numFolders;
}

MegaNodeList *MegaApiImpl::getChildren(MegaNode* p, int order) {
    if (!p)
        return new MegaNodeListPrivate();

    sdkMutex.lock();
    Node *parent = client->nodebyhandle(p->getHandle());
    if (!parent) {
        sdkMutex.unlock();
        return new MegaNodeListPrivate();
    }

    vector<Node *> childrenNodes;

    if (!order || order > MegaApi::ORDER_ALPHABETICAL_DESC) {
        for (node_list::iterator it = parent->children.begin();
                it != parent->children.end();)
            childrenNodes.push_back(*it++);
    } else {
        bool (*comp)(Node*, Node*);
        switch (order) {
        case MegaApi::ORDER_DEFAULT_ASC:
            comp = MegaApiImpl::nodeComparatorDefaultASC;
            break;
        case MegaApi::ORDER_DEFAULT_DESC:
            comp = MegaApiImpl::nodeComparatorDefaultDESC;
            break;
        case MegaApi::ORDER_SIZE_ASC:
            comp = MegaApiImpl::nodeComparatorSizeASC;
            break;
        case MegaApi::ORDER_SIZE_DESC:
            comp = MegaApiImpl::nodeComparatorSizeDESC;
            break;
        case MegaApi::ORDER_CREATION_ASC:
            comp = MegaApiImpl::nodeComparatorCreationASC;
            break;
        case MegaApi::ORDER_CREATION_DESC:
            comp = MegaApiImpl::nodeComparatorCreationDESC;
            break;
        case MegaApi::ORDER_MODIFICATION_ASC:
            comp = MegaApiImpl::nodeComparatorModificationASC;
            break;
        case MegaApi::ORDER_MODIFICATION_DESC:
            comp = MegaApiImpl::nodeComparatorModificationDESC;
            break;
        case MegaApi::ORDER_ALPHABETICAL_ASC:
            comp = MegaApiImpl::nodeComparatorAlphabeticalASC;
            break;
        case MegaApi::ORDER_ALPHABETICAL_DESC:
            comp = MegaApiImpl::nodeComparatorAlphabeticalDESC;
            break;
        default:
            comp = MegaApiImpl::nodeComparatorDefaultASC;
            break;
        }

        for (node_list::iterator it = parent->children.begin();
                it != parent->children.end();) {
            Node *n = *it++;
            vector<Node *>::iterator i = std::lower_bound(childrenNodes.begin(),
                    childrenNodes.end(), n, comp);
            childrenNodes.insert(i, n);
        }
    }
    sdkMutex.unlock();

    if (childrenNodes.size())
        return new MegaNodeListPrivate(childrenNodes.data(),
                childrenNodes.size());
    else
        return new MegaNodeListPrivate();
}

int MegaApiImpl::getIndex(MegaNode *n, int order) {
    if (!n) {
        return -1;
    }

    sdkMutex.lock();
    Node *node = client->nodebyhandle(n->getHandle());
    if (!node) {
        sdkMutex.unlock();
        return -1;
    }

    Node *parent = node->parent;
    if (!parent) {
        sdkMutex.unlock();
        return -1;
    }

    if (!order || order > MegaApi::ORDER_ALPHABETICAL_DESC) {
        sdkMutex.unlock();
        return 0;
    }

    bool (*comp)(Node*, Node*);
    switch (order) {
    case MegaApi::ORDER_DEFAULT_ASC:
        comp = MegaApiImpl::nodeComparatorDefaultASC;
        break;
    case MegaApi::ORDER_DEFAULT_DESC:
        comp = MegaApiImpl::nodeComparatorDefaultDESC;
        break;
    case MegaApi::ORDER_SIZE_ASC:
        comp = MegaApiImpl::nodeComparatorSizeASC;
        break;
    case MegaApi::ORDER_SIZE_DESC:
        comp = MegaApiImpl::nodeComparatorSizeDESC;
        break;
    case MegaApi::ORDER_CREATION_ASC:
        comp = MegaApiImpl::nodeComparatorCreationASC;
        break;
    case MegaApi::ORDER_CREATION_DESC:
        comp = MegaApiImpl::nodeComparatorCreationDESC;
        break;
    case MegaApi::ORDER_MODIFICATION_ASC:
        comp = MegaApiImpl::nodeComparatorModificationASC;
        break;
    case MegaApi::ORDER_MODIFICATION_DESC:
        comp = MegaApiImpl::nodeComparatorModificationDESC;
        break;
    case MegaApi::ORDER_ALPHABETICAL_ASC:
        comp = MegaApiImpl::nodeComparatorAlphabeticalASC;
        break;
    case MegaApi::ORDER_ALPHABETICAL_DESC:
        comp = MegaApiImpl::nodeComparatorAlphabeticalDESC;
        break;
    default:
        comp = MegaApiImpl::nodeComparatorDefaultASC;
        break;
    }

    vector<Node *> childrenNodes;
    for (node_list::iterator it = parent->children.begin();
            it != parent->children.end();) {
        Node *temp = *it++;
        vector<Node *>::iterator i = std::lower_bound(childrenNodes.begin(),
                childrenNodes.end(), temp, comp);
        childrenNodes.insert(i, temp);
    }

    vector<Node *>::iterator i = std::lower_bound(childrenNodes.begin(),
            childrenNodes.end(), node, comp);

    sdkMutex.unlock();
    return i - childrenNodes.begin();
}

MegaNode *MegaApiImpl::getChildNode(MegaNode *parent, const char* name) {
    if (!parent || !name) {
        return NULL;
    }

    sdkMutex.lock();
    Node *parentNode = client->nodebyhandle(parent->getHandle());
    if (!parentNode) {
        sdkMutex.unlock();
        return NULL;
    }

    MegaNode *node = MegaNodePrivate::fromNode(
            client->childnodebyname(parentNode, name));
    sdkMutex.unlock();
    return node;
}

Node *MegaApiImpl::getNodeByFingerprintInternal(const char *fingerprint) {
    if (!fingerprint || !fingerprint[0])
        return NULL;

    m_off_t size = 0;
    unsigned int fsize = strlen(fingerprint);
    unsigned int ssize = fingerprint[0] - 'A';
    if (ssize > (sizeof(size) * 4 / 3 + 4) || fsize <= (ssize + 1))
        return NULL;

    int len = sizeof(size) + 1;
    byte *buf = new byte[len];
    Base64::atob(fingerprint + 1, buf, len);
    int l = Serialize64::unserialize(buf, len, (uint64_t *) &size);
    delete[] buf;
    if (l <= 0)
        return NULL;

    string sfingerprint = fingerprint + ssize + 1;

    FileFingerprint fp;
    if (!fp.unserializefingerprint(&sfingerprint))
        return NULL;

    fp.size = size;

    sdkMutex.lock();
    Node *n = client->nodebyfingerprint(&fp);
    sdkMutex.unlock();

    return n;
}

Node *MegaApiImpl::getNodeByFingerprintInternal(const char *fingerprint,
        Node *parent) {
    if (!fingerprint || !fingerprint[0])
        return NULL;

    m_off_t size = 0;
    unsigned int fsize = strlen(fingerprint);
    unsigned int ssize = fingerprint[0] - 'A';
    if (ssize > (sizeof(size) * 4 / 3 + 4) || fsize <= (ssize + 1))
        return NULL;

    int len = sizeof(size) + 1;
    byte *buf = new byte[len];
    Base64::atob(fingerprint + 1, buf, len);
    int l = Serialize64::unserialize(buf, len, (uint64_t *) &size);
    delete[] buf;
    if (l <= 0)
        return NULL;

    string sfingerprint = fingerprint + ssize + 1;

    FileFingerprint fp;
    if (!fp.unserializefingerprint(&sfingerprint))
        return NULL;

    fp.size = size;

    sdkMutex.lock();
    Node *n = client->nodebyfingerprint(&fp);
    if (n && parent && n->parent != parent) {
        for (node_list::iterator it = parent->children.begin();
                it != parent->children.end(); it++) {
            Node* node = (*it);
            if (*((FileFingerprint *) node) == *((FileFingerprint *) n)) {
                n = node;
                break;
            }
        }
    }
    sdkMutex.unlock();

    return n;
}

MegaNode* MegaApiImpl::getParentNode(MegaNode* n) {
    if (!n)
        return NULL;

    sdkMutex.lock();
    Node *node = client->nodebyhandle(n->getHandle());
    if (!node) {
        sdkMutex.unlock();
        return NULL;
    }

    MegaNode *result = MegaNodePrivate::fromNode(node->parent);
    sdkMutex.unlock();

    return result;
}

const char* MegaApiImpl::getNodePath(MegaNode *node) {
    if (!node)
        return NULL;

    sdkMutex.lock();
    Node *n = client->nodebyhandle(node->getHandle());
    if (!n) {
        sdkMutex.unlock();
        return NULL;
    }

    string path;
    if (n->nodehandle == client->rootnodes[0]) {
        path = "/";
        sdkMutex.unlock();
        return stringToArray(path);
    }

    while (n) {
        switch (n->type) {
        case FOLDERNODE:
            path.insert(0, n->displayname());

            if (n->inshare) {
                path.insert(0, ":");
                if (n->inshare->user)
                    path.insert(0, n->inshare->user->email);
                else
                    path.insert(0, "UNKNOWN");
                sdkMutex.unlock();
                return stringToArray(path);
            }
            break;

        case INCOMINGNODE:
            path.insert(0, "//in");
            sdkMutex.unlock();
            return stringToArray(path);

        case ROOTNODE:
            sdkMutex.unlock();
            return stringToArray(path);

        case RUBBISHNODE:
            path.insert(0, "//bin");
            sdkMutex.unlock();
            return stringToArray(path);

        case TYPE_UNKNOWN:
        case FILENODE:
            path.insert(0, n->displayname());
        }

        path.insert(0, "/");

        n = n->parent;
    }
    sdkMutex.unlock();
    return stringToArray(path);
}

MegaNode* MegaApiImpl::getNodeByPath(const char *path, MegaNode* node) {
    if (!path)
        return NULL;

    sdkMutex.lock();
    Node *cwd = NULL;
    if (node)
        cwd = client->nodebyhandle(node->getHandle());

    vector<string> c;
    string s;
    int l = 0;
    const char* bptr = path;
    int remote = 0;
    Node* n;
    Node* nn;

    // split path by / or :
    do {
        if (!l) {
            if (*path >= 0) {
                if (*path == '\\') {
                    if (path > bptr) {
                        s.append(bptr, path - bptr);
                    }

                    bptr = ++path;

                    if (*bptr == 0) {
                        c.push_back(s);
                        break;
                    }

                    path++;
                    continue;
                }

                if (*path == '/' || *path == ':' || !*path) {
                    if (*path == ':') {
                        if (c.size()) {
                            sdkMutex.unlock();
                            return NULL;
                        }
                        remote = 1;
                    }

                    if (path > bptr) {
                        s.append(bptr, path - bptr);
                    }

                    bptr = path + 1;

                    c.push_back(s);

                    s.erase();
                }
            } else if ((*path & 0xf0) == 0xe0) {
                l = 1;
            } else if ((*path & 0xf8) == 0xf0) {
                l = 2;
            } else if ((*path & 0xfc) == 0xf8) {
                l = 3;
            } else if ((*path & 0xfe) == 0xfc) {
                l = 4;
            }
        } else {
            l--;
        }
    } while (*path++);

    if (l) {
        sdkMutex.unlock();
        return NULL;
    }

    if (remote) {
        // target: user inbox - it's not a node - return NULL
        if (c.size() == 2 && !c[1].size()) {
            sdkMutex.unlock();
            return NULL;
        }

        User* u;

        if ((u = client->finduser(c[0].c_str()))) {
            // locate matching share from this user
            handle_set::iterator sit;
            string name;
            for (sit = u->sharing.begin(); sit != u->sharing.end(); sit++) {
                if ((n = client->nodebyhandle(*sit))) {
                    if (!name.size()) {
                        name = c[1];
                        n->client->fsaccess->normalize(&name);
                    }

                    if (!strcmp(name.c_str(), n->displayname())) {
                        l = 2;
                        break;
                    }
                }
            }
        }

        if (!l) {
            sdkMutex.unlock();
            return NULL;
        }
    } else {
        // path starting with /
        if (c.size() > 1 && !c[0].size()) {
            // path starting with //
            if (c.size() > 2 && !c[1].size()) {
                if (c[2] == "in") {
                    n = client->nodebyhandle(client->rootnodes[1]);
                } else if (c[2] == "bin") {
                    n = client->nodebyhandle(client->rootnodes[2]);
                } else {
                    sdkMutex.unlock();
                    return NULL;
                }

                l = 3;
            } else {
                n = client->nodebyhandle(client->rootnodes[0]);
                l = 1;
            }
        } else {
            n = cwd;
        }
    }

    // parse relative path
    while (n && l < (int) c.size()) {
        if (c[l] != ".") {
            if (c[l] == "..") {
                if (n->parent) {
                    n = n->parent;
                }
            } else {
                // locate child node (explicit ambiguity resolution: not implemented)
                if (c[l].size()) {
                    nn = client->childnodebyname(n, c[l].c_str());

                    if (!nn) {
                        sdkMutex.unlock();
                        return NULL;
                    }

                    n = nn;
                }
            }
        }

        l++;
    }

    MegaNode *result = MegaNodePrivate::fromNode(n);
    sdkMutex.unlock();
    return result;
}

MegaNode* MegaApiImpl::getNodeByHandle(handle handle) {
    if (handle == UNDEF)
        return NULL;
    sdkMutex.lock();
    MegaNode *result = MegaNodePrivate::fromNode(client->nodebyhandle(handle));
    sdkMutex.unlock();
    return result;
}

void MegaApiImpl::sendPendingTransfers() {
    MegaTransferPrivate *transfer;
    error e;
    int nextTag;

    while ((transfer = transferQueue.pop())) {
        sdkMutex.lock();
        e = API_OK;
        nextTag = client->nextreqtag();

        switch (transfer->getType()) {
        case MegaTransfer::TYPE_UPLOAD: {
            const char* localPath = transfer->getPath();
            const char* fileName = transfer->getFileName();
            int64_t mtime = transfer->getTime();
            Node *parent = client->nodebyhandle(transfer->getParentHandle());

            if (!localPath || !parent) {
                e = API_EARGS;
                break;
            }

            currentTransfer = transfer;
            string tmpString = localPath;
            string wLocalPath;
            client->fsaccess->path2local(&tmpString, &wLocalPath);

            string wFileName = fileName;
            MegaFilePut *f = new MegaFilePut(client, &wLocalPath, &wFileName,
                    transfer->getParentHandle(), "", mtime);

            bool started = client->startxfer(PUT, f);
            if (!started) {
                //Unable to read the file
                transfer->setSyncTransfer(false);
                transferMap[nextTag] = transfer;
                transfer->setTag(nextTag);
                fireOnTransferStart(transfer);
                fireOnTransferFinish(transfer, MegaError(API_EREAD));
            } else if (transfer->getTag() == -1) {
                //Already existing transfer
                //Delete the new one and set the transfer as regular
                transfer_map::iterator it = client->transfers[PUT].find(f);
                if (it != client->transfers[PUT].end()) {
                    int previousTag = it->second->tag;
                    if (transferMap.find(previousTag) != transferMap.end()) {
                        MegaTransferPrivate* previousTransfer = transferMap.at(
                                previousTag);
                        previousTransfer->setSyncTransfer(false);
                        delete transfer;
                    }
                }
            }
            currentTransfer = NULL;
            break;
        }
        case MegaTransfer::TYPE_DOWNLOAD: {
            handle nodehandle = transfer->getNodeHandle();
            Node *node = client->nodebyhandle(nodehandle);
            MegaNode *publicNode = transfer->getPublicNode();
            const char *parentPath = transfer->getParentPath();
            const char *fileName = transfer->getFileName();
            if (!node && !publicNode) {
                e = API_EARGS;
                break;
            }

            currentTransfer = transfer;
            if (parentPath || fileName) {
                string name;
                string securename;
                string path;

                if (parentPath) {
                    path = parentPath;
                } else {
                    string separator;
                    client->fsaccess->local2path(
                            &client->fsaccess->localseparator, &separator);
                    path = ".";
                    path.append(separator);
                }

                MegaFileGet *f;

                if (node) {
                    if (!fileName) {
                        attr_map::iterator ait = node->attrs.map.find('n');
                        if (ait == node->attrs.map.end()) {
                            name = "CRYPTO_ERROR";
                        } else if (!ait->second.size()) {
                            name = "BLANK";
                        } else {
                            name = ait->second;
                        }
                    } else {
                        name = fileName;
                    }

                    client->fsaccess->name2local(&name);
                    client->fsaccess->local2path(&name, &securename);
                    path += securename;
                    f = new MegaFileGet(client, node, path);
                } else {
                    if (!transfer->getFileName())
                        name = publicNode->getName();
                    else
                        name = transfer->getFileName();

                    client->fsaccess->name2local(&name);
                    client->fsaccess->local2path(&name, &securename);
                    path += securename;
                    f = new MegaFileGet(client, publicNode, path);
                }

                transfer->setPath(path.c_str());
                client->startxfer(GET, f);
                if (transfer->getTag() == -1) {
                    //Already existing transfer
                    //Delete the new one and set the transfer as regular
                    transfer_map::iterator it = client->transfers[GET].find(f);
                    if (it != client->transfers[GET].end()) {
                        int previousTag = it->second->tag;
                        if (transferMap.find(previousTag)
                                != transferMap.end()) {
                            MegaTransferPrivate* previousTransfer =
                                    transferMap.at(previousTag);
                            previousTransfer->setSyncTransfer(false);
                            delete transfer;
                        }
                    }
                }
            } else {
                m_off_t startPos = transfer->getStartPos();
                m_off_t endPos = transfer->getEndPos();
                if (startPos < 0 || endPos < 0 || startPos > endPos) {
                    e = API_EARGS;
                    break;
                }
                if (node) {
                    if (startPos >= node->size || endPos >= node->size) {
                        e = API_EARGS;
                        break;
                    }

                    m_off_t totalBytes = endPos - startPos + 1;
                    transferMap[nextTag] = transfer;
                    transfer->setTotalBytes(totalBytes);
                    transfer->setTag(nextTag);
                    fireOnTransferStart(transfer);
                    client->pread(node, startPos, totalBytes, transfer);
                    waiter->notify();
                } else {
                    {
                        e = API_EARGS;
                        break;
                    }
                    //TODO: Implement streaming of public nodes
                }
<<<<<<< HEAD
            }
=======
                else
                {
                	m_off_t startPos = transfer->getStartPos();
                	m_off_t endPos = transfer->getEndPos();
                	if(startPos < 0 || endPos < 0 || startPos > endPos) { e = API_EARGS; break; }
                	if(node)
                	{
                        transfer->setFileName(node->displayname());
                		if(startPos >= node->size || endPos >= node->size)
                		{ e = API_EARGS; break; }

                		m_off_t totalBytes = endPos - startPos + 1;
                	    transferMap[nextTag]=transfer;
						transfer->setTotalBytes(totalBytes);
						transfer->setTag(nextTag);
                        fireOnTransferStart(transfer);
                	    client->pread(node, startPos, totalBytes, transfer);
                	    waiter->notify();
                	}
                	else
                	{
                        transfer->setFileName(publicNode->getName());
                        if(startPos >= publicNode->getSize() || endPos >= publicNode->getSize())
                        { e = API_EARGS; break; }

                        m_off_t totalBytes = endPos - startPos + 1;
                        transferMap[nextTag]=transfer;
                        transfer->setTotalBytes(totalBytes);
                        transfer->setTag(nextTag);
                        fireOnTransferStart(transfer);
                        SymmCipher cipher;
                        cipher.setkey(publicNode->getNodeKey());
                        client->pread(publicNode->getHandle(), &cipher,
                            MemAccess::get<int64_t>((const char*)publicNode->getNodeKey()->data() + SymmCipher::KEYLENGTH),
                                      startPos, totalBytes, transfer);
                        waiter->notify();
                	}
                }
>>>>>>> 48ff9d03

            currentTransfer = NULL;
            break;
        }
        }

        if (e)
            fireOnTransferFinish(transfer, MegaError(e));

        sdkMutex.unlock();
    }
}

void MegaApiImpl::removeRecursively(const char *path) {
#ifndef _WIN32
    string spath = path;
    PosixFileSystemAccess::emptydirlocal(&spath);
#else
    string utf16path;
    MegaApi::utf8ToUtf16(path, &utf16path);
    if(utf16path.size())
    {
        utf16path.resize(utf16path.size()-2);
        WinFileSystemAccess::emptydirlocal(&utf16path);
    }
#endif
}

void MegaApiImpl::sendPendingRequests() {
    MegaRequestPrivate *request;
    error e;
    int nextTag = 0;

    while ((request = requestQueue.pop())) {
        if (!nextTag) {
            client->abortbackoff(false);
        }

        sdkMutex.lock();
        nextTag = client->nextreqtag();
        request->setTag(nextTag);
        requestMap[nextTag] = request;
        e = API_OK;

        fireOnRequestStart(request);
        switch (request->getType()) {
        case MegaRequest::TYPE_LOGIN: {
            const char *login = request->getEmail();
            const char *password = request->getPassword();
            const char* megaFolderLink = request->getLink();
            const char* base64pwkey = request->getPrivateKey();
            const char* sessionKey = request->getSessionKey();

            if (!megaFolderLink && (!(login && password)) && !sessionKey
                    && (!(login && base64pwkey))) {
                e = API_EARGS;
                break;
            }

            string slogin;
            if (login) {
                slogin = login;
                slogin.erase(slogin.begin(),
                        std::find_if(slogin.begin(), slogin.end(),
                                std::not1(
                                        std::ptr_fun<int, int>(std::isspace))));
                slogin.erase(
                        std::find_if(slogin.rbegin(), slogin.rend(),
                                std::not1(std::ptr_fun<int, int>(std::isspace))).base(),
                        slogin.end());
            }

            requestMap.erase(request->getTag());
            while (!requestMap.empty()) {
                std::map<int, MegaRequestPrivate*>::iterator it =
                        requestMap.begin();
                if (it->second)
                    fireOnRequestFinish(it->second,
                            MegaError(MegaError::API_EACCESS));
            }

            while (!transferMap.empty()) {
                std::map<int, MegaTransferPrivate *>::iterator it =
                        transferMap.begin();
                if (it->second)
                    fireOnTransferFinish(it->second,
                            MegaError(MegaError::API_EACCESS));
            }
            requestMap[request->getTag()] = request;

            if (sessionKey) {
                byte session[sizeof client->key.key + MegaClient::SIDLEN];
                Base64::atob(sessionKey, (byte *) session, sizeof session);
                client->login(session, sizeof session);
            } else if (login && base64pwkey) {
                byte pwkey[SymmCipher::KEYLENGTH];
                Base64::atob(base64pwkey, (byte *) pwkey, sizeof pwkey);

                if (password) {
                    uint64_t emailhash;
                    Base64::atob(password, (byte *) &emailhash,
                            sizeof emailhash);
                    client->fastlogin(slogin.c_str(), pwkey, emailhash);
                } else {
                    client->login(slogin.c_str(), pwkey);
                }
            } else if (login && password) {
                byte pwkey[SymmCipher::KEYLENGTH];
                if ((e = client->pw_key(password, pwkey)))
                    break;
                client->login(slogin.c_str(), pwkey);
            } else {
                const char* ptr;
                if (!((ptr = strstr(megaFolderLink, "#F!"))
                        && (strlen(ptr) > 12) && ptr[11] == '!')) {
                    e = API_EARGS;
                    break;
                }
                e = client->folderaccess(ptr + 3, ptr + 12);
                if (e == API_OK) {
                    fireOnRequestFinish(request, MegaError(e));
                }
            }

            break;
        }
        case MegaRequest::TYPE_CREATE_FOLDER: {
            Node *parent = client->nodebyhandle(request->getParentHandle());
            const char *name = request->getName();
            if (!name || !parent) {
                e = API_EARGS;
                break;
            }

            NewNode *newnode = new NewNode[1];
            SymmCipher key;
            string attrstring;
            byte buf[FOLDERNODEKEYLENGTH];

            // set up new node as folder node
            newnode->source = NEW_NODE;
            newnode->type = FOLDERNODE;
            newnode->nodehandle = 0;
            newnode->parenthandle = UNDEF;

            // generate fresh random key for this folder node
            PrnGen::genblock(buf, FOLDERNODEKEYLENGTH);
            newnode->nodekey.assign((char*) buf, FOLDERNODEKEYLENGTH);
            key.setkey(buf);

            // generate fresh attribute object with the folder name
            AttrMap attrs;
            string sname = name;
            fsAccess->normalize(&sname);
            attrs.map['n'] = sname;

            // JSON-encode object and encrypt attribute string
            attrs.getjson(&attrstring);
            newnode->attrstring = new string;
            client->makeattr(&key, newnode->attrstring, attrstring.c_str());

            // add the newly generated folder node
            client->putnodes(parent->nodehandle, newnode, 1);
            break;
        }
        case MegaRequest::TYPE_MOVE: {
            Node *node = client->nodebyhandle(request->getNodeHandle());
            Node *newParent = client->nodebyhandle(request->getParentHandle());
            if (!node || !newParent) {
                e = API_EARGS;
                break;
            }

            if (node->parent == newParent) {
                fireOnRequestFinish(request, MegaError(API_OK));
                break;
            }
            if ((e = client->checkmove(node, newParent)))
                break;

            e = client->rename(node, newParent);
            break;
        }
        case MegaRequest::TYPE_COPY: {
            Node *node = client->nodebyhandle(request->getNodeHandle());
            Node *target = client->nodebyhandle(request->getParentHandle());
            const char* email = request->getEmail();
            MegaNode *publicNode = request->getPublicNode();
            const char *newName = request->getName();

            if ((!node && !publicNode) || (!target && !email)) {
                e = API_EARGS;
                break;
            }

            if (publicNode) {
                NewNode *newnode = new NewNode[1];
                newnode->nodekey.assign(publicNode->getNodeKey()->data(),
                        publicNode->getNodeKey()->size());
                newnode->attrstring = new string;
                newnode->attrstring->assign(publicNode->getAttrString()->data(),
                        publicNode->getAttrString()->size());
                newnode->nodehandle = publicNode->getHandle();
                newnode->source = NEW_PUBLIC;
                newnode->type = FILENODE;
                newnode->parenthandle = UNDEF;

                if (target) {
                    client->putnodes(target->nodehandle, newnode, 1);
                } else {
                    client->putnodes(email, newnode, 1);
                }
            } else {
                unsigned nc;
                TreeProcCopy tc;

                // determine number of nodes to be copied
                client->proctree(node, &tc);
                tc.allocnodes();
                nc = tc.nc;

                // build new nodes array
                client->proctree(node, &tc);
                if (!nc) {
                    e = API_EARGS;
                    break;
                }

                tc.nn->parenthandle = UNDEF;

                if (nc == 1 && newName && tc.nn[0].nodekey.size()) {
                    SymmCipher key;
                    AttrMap attrs;
                    string attrstring;

                    key.setkey((const byte*) tc.nn[0].nodekey.data(),
                            node->type);
                    attrs = node->attrs;

                    string sname = newName;
                    fsAccess->normalize(&sname);
                    attrs.map['n'] = sname;

                    attrs.getjson(&attrstring);
                    client->makeattr(&key, tc.nn[0].attrstring,
                            attrstring.c_str());
                }

                if (target) {
                    client->putnodes(target->nodehandle, tc.nn, nc);
                } else {
                    client->putnodes(email, tc.nn, nc);
                }
            }
            break;
        }
        case MegaRequest::TYPE_RENAME: {
            Node* node = client->nodebyhandle(request->getNodeHandle());
            const char* newName = request->getName();
            if (!node || !newName) {
                e = API_EARGS;
                break;
            }

            if (!client->checkaccess(node, FULL)) {
                e = API_EACCESS;
                break;
            }

            string sname = newName;
            fsAccess->normalize(&sname);
            node->attrs.map['n'] = sname;
            e = client->setattr(node);
            break;
        }
        case MegaRequest::TYPE_REMOVE: {
            Node* node = client->nodebyhandle(request->getNodeHandle());
            if (!node) {
                e = API_EARGS;
                break;
            }

            e = client->unlink(node);
            break;
        }
        case MegaRequest::TYPE_SHARE: {
            Node *node = client->nodebyhandle(request->getNodeHandle());
            const char* email = request->getEmail();
            int access = request->getAccess();
            if (!node || !email || !strchr(email, '@')) {
                e = API_EARGS;
                break;
            }

            accesslevel_t a;
            switch (access) {
            case MegaShare::ACCESS_UNKNOWN:
                a = ACCESS_UNKNOWN;
                break;
            case MegaShare::ACCESS_READ:
                a = RDONLY;
                break;
            case MegaShare::ACCESS_READWRITE:
                a = RDWR;
                break;
            case MegaShare::ACCESS_FULL:
                a = FULL;
                break;
            case MegaShare::ACCESS_OWNER:
                a = OWNER;
                break;
            default:
                e = API_EARGS;
            }

            if (e == API_OK)
                client->setshare(node, email, a);
            break;
        }
        case MegaRequest::TYPE_IMPORT_LINK:
        case MegaRequest::TYPE_GET_PUBLIC_NODE: {
            Node *node = client->nodebyhandle(request->getParentHandle());
            const char* megaFileLink = request->getLink();
            if (!megaFileLink) {
                e = API_EARGS;
                break;
            }
            if ((request->getType() == MegaRequest::TYPE_IMPORT_LINK)
                    && (!node)) {
                e = API_EARGS;
                break;
            }

            e = client->openfilelink(megaFileLink, 1);
            break;
        }
        case MegaRequest::TYPE_EXPORT: {
            Node* node = client->nodebyhandle(request->getNodeHandle());
            if (!node) {
                e = API_EARGS;
                break;
            }

            e = client->exportnode(node, !request->getAccess());
            break;
        }
        case MegaRequest::TYPE_FETCH_NODES: {
            client->fetchnodes();
            break;
        }
        case MegaRequest::TYPE_ACCOUNT_DETAILS: {
            int numDetails = request->getNumDetails();
            bool storage = (numDetails & 0x01) != 0;
            bool transfer = (numDetails & 0x02) != 0;
            bool pro = (numDetails & 0x04) != 0;
            bool transactions = (numDetails & 0x08) != 0;
            bool purchases = (numDetails & 0x10) != 0;
            bool sessions = (numDetails & 0x20) != 0;

            numDetails = 1;
            if (transactions)
                numDetails++;
            if (purchases)
                numDetails++;
            if (sessions)
                numDetails++;

            request->setNumDetails(numDetails);

            client->getaccountdetails(request->getAccountDetails(), storage,
                    transfer, pro, transactions, purchases, sessions);
            break;
        }
        case MegaRequest::TYPE_CHANGE_PW: {
            const char* oldPassword = request->getPassword();
            const char* newPassword = request->getNewPassword();
            if (!oldPassword || !newPassword) {
                e = API_EARGS;
                break;
            }

            byte pwkey[SymmCipher::KEYLENGTH];
            byte newpwkey[SymmCipher::KEYLENGTH];
            if ((e = client->pw_key(oldPassword, pwkey))) {
                e = API_EARGS;
                break;
            }
            if ((e = client->pw_key(newPassword, newpwkey))) {
                e = API_EARGS;
                break;
            }
            e = client->changepw(pwkey, newpwkey);
            break;
        }
        case MegaRequest::TYPE_LOGOUT: {
            if (request->getFlag()) {
                client->logout();
            } else {
                client->locallogout();
                client->restag = nextTag;
                logout_result(API_OK);
            }
            break;
        }
        case MegaRequest::TYPE_GET_ATTR_FILE: {
            const char* dstFilePath = request->getFile();
            int type = request->getParamType();
            Node *node = client->nodebyhandle(request->getNodeHandle());

            if (!dstFilePath || !node) {
                e = API_EARGS;
                break;
            }

            e = client->getfa(node, type);
            if (e == API_EEXIST) {
                e = API_OK;
                int prevtag = client->restag;
                MegaRequestPrivate* req = NULL;
                while (prevtag) {
                    if (requestMap.find(prevtag) == requestMap.end()) {
                        LOG_err << "Invalid duplicate getattr request";
                        req = NULL;
                        e = API_EINTERNAL;
                        break;
                    }

                    req = requestMap.at(prevtag);
                    if (!req
                            || (req->getType()
                                    != MegaRequest::TYPE_GET_ATTR_FILE)) {
                        LOG_err << "Invalid duplicate getattr type";
                        req = NULL;
                        e = API_EINTERNAL;
                        break;
                    }

                    prevtag = req->getNumber();
                }

                if (req) {
                    LOG_debug << "Duplicate getattr detected";
                    req->setNumber(request->getTag());
                }
            }
            break;
        }
        case MegaRequest::TYPE_GET_ATTR_USER: {
            const char* dstFilePath = request->getFile();
            int type = request->getParamType();
            User *user = client->finduser(request->getEmail(), 0);

            if (!dstFilePath || !user || (type != 0)) {
                e = API_EARGS;
                break;
            }

            client->getua(user, "a", false);
            break;
        }
        case MegaRequest::TYPE_SET_ATTR_USER: {
            const char* value = request->getFile();
            int type = request->getParamType();

            if (!value || type < 0) {
                e = API_EARGS;
                break;
            }

            if (!type) {
                string path = value;
                string localpath;
                fsAccess->path2local(&path, &localpath);

                string attributedata;
                FileAccess *f = fsAccess->newfileaccess();
                if (!f->fopen(&localpath, 1, 0)) {
                    delete f;
                    e = API_EREAD;
                    break;
                }

                if (!f->fread(&attributedata, f->size, 0, 0)) {
                    delete f;
                    e = API_EREAD;
                    break;
                }
                delete f;

                client->putua("a", (byte *) attributedata.data(),
                        attributedata.size(), 0);
            } else {
                string attrname;
                switch (type) {
                case MegaApi::USER_ATTR_FIRSTNAME: {
                    attrname = "firstname";
                    break;
                }

                case MegaApi::USER_ATTR_LASTNAME: {
                    attrname = "lastname";
                    break;
                }

                default: {
                    e = API_EARGS;
                    break;
                }
                }
                if (!e) {
                    client->putua(attrname.c_str(), (byte *) value,
                            strlen(value), 2);
                }
            }
            break;
        }
        case MegaRequest::TYPE_SET_ATTR_FILE: {
            const char* srcFilePath = request->getFile();
            int type = request->getParamType();
            Node *node = client->nodebyhandle(request->getNodeHandle());

            if (!srcFilePath || !node) {
                e = API_EARGS;
                break;
            }

            string path = srcFilePath;
            string localpath;
            fsAccess->path2local(&path, &localpath);

            string attributedata;
            FileAccess *f = fsAccess->newfileaccess();
            if (!f->fopen(&localpath, 1, 0)) {
                delete f;
                e = API_EREAD;
                break;
            }

            if (!f->fread(&attributedata, f->size, 0, 0)) {
                delete f;
                e = API_EREAD;
                break;
            }
            delete f;

            client->putfa(node->nodehandle, type, node->nodecipher(),
                    &attributedata);
            break;
        }
        case MegaRequest::TYPE_CANCEL_ATTR_FILE: {
            int type = request->getParamType();
            Node *node = client->nodebyhandle(request->getNodeHandle());

            if (!node) {
                e = API_EARGS;
                break;
            }

            e = client->getfa(node, type, 1);
            if (!e) {
                std::map<int, MegaRequestPrivate*>::iterator it =
                        requestMap.begin();
                while (it != requestMap.end()) {
                    MegaRequestPrivate *r = it->second;
                    it++;
                    if (r->getType() == MegaRequest::TYPE_GET_ATTR_FILE
                            && r->getParamType() == request->getParamType()
                            && r->getNodeHandle() == request->getNodeHandle()) {
                        fireOnRequestFinish(r, MegaError(API_EINCOMPLETE));
                    }
                }
                fireOnRequestFinish(request, MegaError(e));
            }
            break;
        }
        case MegaRequest::TYPE_RETRY_PENDING_CONNECTIONS: {
            bool disconnect = request->getFlag();
            bool includexfers = request->getNumber();
            client->abortbackoff(includexfers);
            if (disconnect) {
#if (WINDOWS_PHONE || TARGET_OS_IPHONE)
                string servers;
                if(!servers.size())
                {
                    // Workaround to get the IP of valid DNS servers on Windows Phone/iOS
                    struct hostent *hp;
                    struct in_addr **addr_list;

                    while (true)
                    {
                        hp = gethostbyname("ns.mega.co.nz");
                        if (hp != NULL && hp->h_addr != NULL)
                        {
                            addr_list = (struct in_addr **)hp->h_addr_list;
                            for (int i = 0; addr_list[i] != NULL; i++)
                            {
                                const char *ip = inet_ntoa(*addr_list[i]);
                                if (i > 0) servers.append(",");
                                servers.append(ip);
                            }

                            if (servers.size())
                            break;
                        }
#ifdef WINDOWS_PHONE
                        std::this_thread::sleep_for(std::chrono::seconds(1));
#else
                        sleep(1);
#endif
                    }

                    LOG_debug << "Using MEGA DNS servers";
                    httpio->setdnsservers(servers.c_str());
                }
#endif
                client->disconnect();
            }

            fireOnRequestFinish(request, MegaError(API_OK));
            break;
        }
        case MegaRequest::TYPE_ADD_CONTACT: {
            const char *email = request->getEmail();
            if (!email) {
                e = API_EARGS;
                break;
            }
            e = client->invite(email, VISIBLE);
            break;
        }
        case MegaRequest::TYPE_REMOVE_CONTACT: {
            const char *email = request->getEmail();
            if (!email) {
                e = API_EARGS;
                break;
            }
            e = client->invite(email, HIDDEN);
            break;
        }
        case MegaRequest::TYPE_CREATE_ACCOUNT: {
            const char *email = request->getEmail();
            const char *password = request->getPassword();
            const char *name = request->getName();
            const char *pwkey = request->getPrivateKey();

            if (!email || !name || (!password && !pwkey)) {
                e = API_EARGS;
                break;
            }

            requestMap.erase(request->getTag());
            while (!requestMap.empty()) {
                std::map<int, MegaRequestPrivate*>::iterator it =
                        requestMap.begin();
                if (it->second)
                    fireOnRequestFinish(it->second,
                            MegaError(MegaError::API_EACCESS));
            }

            while (!transferMap.empty()) {
                std::map<int, MegaTransferPrivate *>::iterator it =
                        transferMap.begin();
                if (it->second)
                    fireOnTransferFinish(it->second,
                            MegaError(MegaError::API_EACCESS));
            }
<<<<<<< HEAD
            requestMap[request->getTag()] = request;

            client->createephemeral();
            break;
        }
        case MegaRequest::TYPE_QUERY_SIGNUP_LINK:
        case MegaRequest::TYPE_CONFIRM_ACCOUNT: {
            const char *link = request->getLink();
            const char *password = request->getPassword();
            const char *pwkey = request->getPrivateKey();

            if (!link
                    || (request->getType() == MegaRequest::TYPE_CONFIRM_ACCOUNT
                            && !password && !pwkey)) {
                e = API_EARGS;
                break;
=======
            requestMap[request->getTag()]=request;

			client->createephemeral();
			break;
		}
		case MegaRequest::TYPE_QUERY_SIGNUP_LINK:
		case MegaRequest::TYPE_CONFIRM_ACCOUNT:
		{
			const char *link = request->getLink();
			const char *password = request->getPassword();
			const char *pwkey = request->getPrivateKey();

            if(!link || (request->getType() == MegaRequest::TYPE_CONFIRM_ACCOUNT && !password && !pwkey))
			{
				e = API_EARGS;
				break;
			}

			const char* ptr = link;
			const char* tptr;

			if ((tptr = strstr(ptr,"#confirm"))) ptr = tptr+8;

			unsigned len = (strlen(link)-(ptr-link))*3/4+4;
			byte *c = new byte[len];
            len = Base64::atob(ptr,c,len);
			client->querysignuplink(c,len);
			delete[] c;
			break;
		}
        case MegaRequest::TYPE_PAUSE_TRANSFERS:
        {
            bool pause = request->getFlag();
            int direction = request->getNumber();
            if(direction != -1
                    && direction != MegaTransfer::TYPE_DOWNLOAD
                    && direction != MegaTransfer::TYPE_UPLOAD)
            {
                e = API_EARGS;
                break;
            }

            if(pause)
            {
                if(!pausetime) pausetime = Waiter::ds;
>>>>>>> 48ff9d03
            }

            const char* ptr = link;
            const char* tptr;

            if ((tptr = strstr(ptr, "#confirm")))
                ptr = tptr + 8;

            unsigned len = (strlen(link) - (ptr - link)) * 3 / 4 + 4;
            byte *c = new byte[len];
            len = Base64::atob(ptr, c, len);
            client->querysignuplink(c, len);
            delete[] c;
            break;
        }
        case MegaRequest::TYPE_PAUSE_TRANSFERS: {
            bool pause = request->getFlag();
            if (pause) {
                if (!pausetime)
                    pausetime = Waiter::ds;
            } else if (pausetime) {
                for (std::map<int, MegaTransferPrivate *>::iterator iter =
                        transferMap.begin(); iter != transferMap.end();
                        iter++) {
                    MegaTransfer *transfer = iter->second;
                    if (!transfer)
                        continue;

                    m_time_t starttime = transfer->getStartTime();
                    if (starttime) {
                        m_time_t timepaused = Waiter::ds - pausetime;
                        iter->second->setStartTime(starttime + timepaused);
                    }
                }
                pausetime = 0;
            }

            if(direction == -1)
            {
                client->pausexfers(PUT, pause);
                client->pausexfers(GET, pause);
            }
            else if(direction == MegaTransfer::TYPE_DOWNLOAD)
            {
                client->pausexfers(GET, pause);
            }
            else
            {
                client->pausexfers(PUT, pause);
            }

            fireOnRequestFinish(request, MegaError(API_OK));
            break;
        }
        case MegaRequest::TYPE_CANCEL_TRANSFER: {
            int transferTag = request->getTransferTag();
            if (transferMap.find(transferTag) == transferMap.end()) {
                e = API_ENOENT;
                break;
            };

            MegaTransferPrivate* megaTransfer = transferMap.at(transferTag);
            Transfer *transfer = megaTransfer->getTransfer();

#ifdef _WIN32
            if(transfer->type==GET)
            {
                transfer->localfilename.append("", 1);
                WIN32_FILE_ATTRIBUTE_DATA fad;
                if (GetFileAttributesExW((LPCWSTR)transfer->localfilename.data(), GetFileExInfoStandard, &fad))
                SetFileAttributesW((LPCWSTR)transfer->localfilename.data(), fad.dwFileAttributes & ~FILE_ATTRIBUTE_HIDDEN);
                transfer->localfilename.resize(transfer->localfilename.size()-1);
            }
#endif

            megaTransfer->setSyncTransfer(true);
            megaTransfer->setLastErrorCode(API_EINCOMPLETE);

            file_list files = transfer->files;
            file_list::iterator iterator = files.begin();
            while (iterator != files.end()) {
                File *file = *iterator;
                iterator++;
                if (!file->syncxfer)
                    client->stopxfer(file);
            }
            fireOnRequestFinish(request, MegaError(API_OK));
            break;
        }
        case MegaRequest::TYPE_CANCEL_TRANSFERS: {
            int direction = request->getParamType();
            if ((direction != MegaTransfer::TYPE_DOWNLOAD)
                    && (direction != MegaTransfer::TYPE_UPLOAD)) {
                e = API_EARGS;
                break;
            }

            for (transfer_map::iterator it =
                    client->transfers[direction].begin();
                    it != client->transfers[direction].end();) {
                Transfer *transfer = it->second;
                if (transferMap.find(transfer->tag) != transferMap.end()) {
                    MegaTransferPrivate* megaTransfer = transferMap.at(
                            transfer->tag);
                    megaTransfer->setSyncTransfer(true);
                    megaTransfer->setLastErrorCode(API_EINCOMPLETE);
                }

                it++;

                file_list files = transfer->files;
                file_list::iterator iterator = files.begin();
                while (iterator != files.end()) {
                    File *file = *iterator;
                    iterator++;
                    if (!file->syncxfer)
                        client->stopxfer(file);
                }
            }
            fireOnRequestFinish(request, MegaError(API_OK));
            break;
        }
#ifdef ENABLE_SYNC
            case MegaRequest::TYPE_ADD_SYNC:
            {
                const char *localPath = request->getFile();
                Node *node = client->nodebyhandle(request->getNodeHandle());
                if(!node || (node->type==FILENODE) || !localPath)
                {
                    e = API_EARGS;
                    break;
                }

                string utf8name(localPath);
                string localname;
                client->fsaccess->path2local(&utf8name, &localname);
                e = client->addsync(&localname, DEBRISFOLDER, NULL, node, 0, -nextTag);
                if(!e)
                {
                    MegaSyncPrivate *sync = new MegaSyncPrivate(client->syncs.back());
                    sync->setListener(request->getSyncListener());
                    syncMap[-nextTag] = sync;

                    request->setNumber(client->syncs.back()->fsfp);
                    fireOnRequestFinish(request, MegaError(API_OK));
                }
                break;
            }
            case MegaRequest::TYPE_REMOVE_SYNCS:
            {
                sync_list::iterator it = client->syncs.begin();
                while(it != client->syncs.end())
                {
                    Sync *sync = (*it);
                    int tag = sync->tag;
                    it++;

                    client->delsync(sync);

                    if(syncMap.find(tag) == syncMap.end())
                    {
                        MegaSyncPrivate *megaSync = syncMap.at(tag);
                        syncMap.erase(tag);
                        delete megaSync;
                    }
                }
                fireOnRequestFinish(request, MegaError(API_OK));
                break;
            }
            case MegaRequest::TYPE_REMOVE_SYNC:
            {
                handle nodehandle = request->getNodeHandle();
                sync_list::iterator it = client->syncs.begin();
                bool found = false;
                while(it != client->syncs.end())
                {
                    Sync *sync = (*it);
                    int tag = sync->tag;
                    if(!sync->localroot.node || sync->localroot.node->nodehandle == nodehandle)
                    {
                        string path;
                        fsAccess->local2path(&sync->localroot.localname, &path);
                        request->setFile(path.c_str());
                        client->delsync(sync, request->getFlag());

                        if(syncMap.find(tag) == syncMap.end())
                        {
                            MegaSyncPrivate *megaSync = syncMap.at(tag);
                            syncMap.erase(tag);
                            delete megaSync;
                        }

                        fireOnRequestFinish(request, MegaError(API_OK));
                        found = true;
                        break;
                    }
                    it++;
                }

                if(!found) e = API_ENOENT;
                break;
            }
#endif
        case MegaRequest::TYPE_REPORT_EVENT: {
            int evtType = request->getParamType();
            const char *details = request->getText();
            int number = request->getNumber();

            if (evtType < 0 || evtType >= MegaApi::EVENT_INVALID) {
                e = API_EARGS;
                break;
            }

            string event;
            switch (evtType) {
            case MegaApi::EVENT_FEEDBACK:
                event = "F";
                if (number < 1 || number > 5)
                    e = API_EARGS;
                else
                    event.append(1, '0' + number);
                break;
            case MegaApi::EVENT_DEBUG:
                event = "A"; //Application event
                break;
            default:
                e = API_EINTERNAL;
            }

            if (!e)
                client->reportevent(event.c_str(), details);
            break;
        }
        case MegaRequest::TYPE_DELETE: {
            threadExit = 1;
            break;
        }
        case MegaRequest::TYPE_GET_PRICING:
<<<<<<< HEAD
        case MegaRequest::TYPE_GET_PAYMENT_URL: {
=======
        case MegaRequest::TYPE_GET_PAYMENT_ID:
        {
>>>>>>> 48ff9d03
            client->purchase_enumeratequotaitems();
            break;
        }
        case MegaRequest::TYPE_SUBMIT_PURCHASE_RECEIPT: {
            const char* receipt = request->getText();
            int type = request->getNumber();

            if (!receipt) {
                e = API_EARGS;
                break;
            }

            client->submitpurchasereceipt(type, receipt);
            break;
        }
        case MegaRequest::TYPE_GET_USER_DATA: {
            const char *email = request->getEmail();
            if (request->getFlag() && !email) {
                e = API_EARGS;
                break;
            }

            if (!request->getFlag()) {
                client->getuserdata();
            } else {
                client->getpubkey(email);
            }

            break;
        }
            // ATTR
        case MegaRequest::TYPE_GET_USER_ATTRIBUTE: {

            const char *u = request->getEmail();
            const char *at = request->getAttributeName();
            client->getuserattribute(u, at);

            break;
        }
        case MegaRequest::TYPE_SET_USER_ATTRIBUTE: {
            const char *u = request->getEmail();
            const char *an = request->getAttributeName();
            ValueMap map = request->getAttributeMap();
            int priv = request->getAttributeVis();
            int nonhistoric = request->getFlag();
            client->setuserattribute(u, an, map, priv, nonhistoric);

            break;
        }
        case MegaRequest::TYPE_GET_SIGNING_KEYS: {
            client->getownsigningkeys(false);
            break;
        }
        case MegaRequest::TYPE_LOAD_BALANCING: {
            const char* service = request->getName();
            if (!service) {
                e = API_EARGS;
                break;
            }

            client->loadbalancing(service);
            break;
        }
        case MegaRequest::TYPE_GET_STATIC_PUB_KEY : {
            const char *u = request->getEmail();
            client->getPublicStaticKey(u);
            break;
        }
        case MegaRequest::TYPE_KILL_SESSION: {
            MegaHandle handle = request->getNodeHandle();
            if (handle == INVALID_HANDLE) {
                client->killallsessions();
            } else {
                client->killsession(handle);
            }
            break;
        }
        default: {
            e = API_EINTERNAL;
        }
        }

        if (e) {
            LOG_err << "Error starting request: " << e;
            fireOnRequestFinish(request, MegaError(e));
        }

        sdkMutex.unlock();
    }
}

char* MegaApiImpl::stringToArray(string &buffer) {
    char *newbuffer = new char[buffer.size() + 1];
    memcpy(newbuffer, buffer.data(), buffer.size());
    newbuffer[buffer.size()] = '\0';
    return newbuffer;
}

void MegaApiImpl::updateStats() {
    transfer_map::iterator it;
    transfer_map::iterator end;
    int downloadCount = 0;
    int uploadCount = 0;

    sdkMutex.lock();
    it = client->transfers[0].begin();
    end = client->transfers[0].end();
    while (it != end) {
        Transfer *transfer = it->second;
        if ((transfer->failcount < 2)
                || (transfer->slot
                        && (Waiter::ds - transfer->slot->lastdata)
                                < TransferSlot::XFERTIMEOUT))
            downloadCount++;
        it++;
    }

    it = client->transfers[1].begin();
    end = client->transfers[1].end();
    while (it != end) {
        Transfer *transfer = it->second;
        if ((transfer->failcount < 2)
                || (transfer->slot
                        && (Waiter::ds - transfer->slot->lastdata)
                                < TransferSlot::XFERTIMEOUT))
            uploadCount++;
        it++;
    }

    pendingDownloads = downloadCount;
    pendingUploads = uploadCount;
    sdkMutex.unlock();
}

long long MegaApiImpl::getTotalDownloadedBytes() {
    return totalDownloadedBytes;
}

long long MegaApiImpl::getTotalUploadedBytes() {
    return totalUploadedBytes;
}

void MegaApiImpl::update() {
    waiter->notify();
}

bool MegaApiImpl::isWaiting() {
    return waiting || waitingRequest;
}

TreeProcCopy::TreeProcCopy() {
    nn = NULL;
    nc = 0;
}

void TreeProcCopy::allocnodes() {
    if (nc)
        nn = new NewNode[nc];
}

TreeProcCopy::~TreeProcCopy() {
    //Will be deleted in putnodes_result
    //delete[] nn;
}

// determine node tree size (nn = NULL) or write node tree to new nodes array
void TreeProcCopy::proc(MegaClient* client, Node* n) {
    if (nn) {
        string attrstring;
        SymmCipher key;
        NewNode* t = nn + --nc;

        // copy node
        t->source = NEW_NODE;
        t->type = n->type;
        t->nodehandle = n->nodehandle;
        t->parenthandle = n->parent ? n->parent->nodehandle : UNDEF;

        // copy key (if file) or generate new key (if folder)
        if (n->type == FILENODE)
            t->nodekey = n->nodekey;
        else {
            byte buf[FOLDERNODEKEYLENGTH];
            PrnGen::genblock(buf, sizeof buf);
            t->nodekey.assign((char*) buf, FOLDERNODEKEYLENGTH);
        }

        t->attrstring = new string;
        if (t->nodekey.size()) {
            key.setkey((const byte*) t->nodekey.data(), n->type);

            n->attrs.getjson(&attrstring);
            client->makeattr(&key, t->attrstring, attrstring.c_str());
        }
    } else
        nc++;
}

TransferQueue::TransferQueue() {
    mutex.init(false);
}

void TransferQueue::push(MegaTransferPrivate *transfer) {
    mutex.lock();
    transfers.push_back(transfer);
    mutex.unlock();
}

void TransferQueue::push_front(MegaTransferPrivate *transfer) {
    mutex.lock();
    transfers.push_front(transfer);
    mutex.unlock();
}

MegaTransferPrivate *TransferQueue::pop() {
    mutex.lock();
    if (transfers.empty()) {
        mutex.unlock();
        return NULL;
    }
    MegaTransferPrivate *transfer = transfers.front();
    transfers.pop_front();
    mutex.unlock();
    return transfer;
}

RequestQueue::RequestQueue() {
    mutex.init(false);
}

void RequestQueue::push(MegaRequestPrivate *request) {
    mutex.lock();
    requests.push_back(request);
    mutex.unlock();
}

void RequestQueue::push_front(MegaRequestPrivate *request) {
    mutex.lock();
    requests.push_front(request);
    mutex.unlock();
}

MegaRequestPrivate *RequestQueue::pop() {
    mutex.lock();
    if (requests.empty()) {
        mutex.unlock();
        return NULL;
    }
    MegaRequestPrivate *request = requests.front();
    requests.pop_front();
    mutex.unlock();
    return request;
}

void RequestQueue::removeListener(MegaRequestListener *listener) {
    mutex.lock();

    std::deque<MegaRequestPrivate *>::iterator it = requests.begin();
    while (it != requests.end()) {
        MegaRequestPrivate *request = (*it);
        if (request->getListener() == listener)
            request->setListener(NULL);
        it++;
    }

    mutex.unlock();
}

#ifdef ENABLE_SYNC
void RequestQueue::removeListener(MegaSyncListener *listener)
{
    mutex.lock();

    std::deque<MegaRequestPrivate *>::iterator it = requests.begin();
    while(it != requests.end())
    {
        MegaRequestPrivate *request = (*it);
        if(request->getSyncListener()==listener)
        request->setSyncListener(NULL);
        it++;
    }

    mutex.unlock();
}
#endif

MegaHashSignatureImpl::MegaHashSignatureImpl(const char *base64Key) {
    hashSignature = new HashSignature(new Hash());
    asymmCypher = new AsymmCipher();

    string pubks;
    int len = strlen(base64Key) / 4 * 3 + 3;
    pubks.resize(len);
    pubks.resize(Base64::atob(base64Key, (byte *) pubks.data(), len));
    asymmCypher->setkey(AsymmCipher::PUBKEY, (byte*) pubks.data(),
            pubks.size());
}

MegaHashSignatureImpl::~MegaHashSignatureImpl() {
    delete hashSignature;
    delete asymmCypher;
}

void MegaHashSignatureImpl::init() {
    hashSignature->get(asymmCypher, NULL, 0);
}

void MegaHashSignatureImpl::add(const char *data, unsigned size) {
    hashSignature->add((const byte *) data, size);
}

bool MegaHashSignatureImpl::checkSignature(const char *base64Signature) {
    char signature[512];
    int l = Base64::atob(base64Signature, (byte *) signature,
            sizeof(signature));
    if (l != sizeof(signature))
        return false;

    return hashSignature->check(asymmCypher, (const byte *) signature,
            sizeof(signature));
}

int MegaAccountDetailsPrivate::getProLevel() {
    return details.pro_level;
}

long long MegaAccountDetailsPrivate::getStorageMax() {
    return details.storage_max;
}

long long MegaAccountDetailsPrivate::getStorageUsed() {
    return details.storage_used;
}

long long MegaAccountDetailsPrivate::getTransferMax() {
    return details.transfer_max;
}

long long MegaAccountDetailsPrivate::getTransferOwnUsed() {
    return details.transfer_own_used;
}

int MegaAccountDetailsPrivate::getNumUsageItems() {
    return details.storage.size();
}

long long MegaAccountDetailsPrivate::getStorageUsed(MegaHandle handle) {
    return details.storage[handle].bytes;
}

long long MegaAccountDetailsPrivate::getNumFiles(MegaHandle handle) {
    return details.storage[handle].files;
}

long long MegaAccountDetailsPrivate::getNumFolders(MegaHandle handle) {
    return details.storage[handle].folders;
}

MegaAccountDetails* MegaAccountDetailsPrivate::copy() {
    return new MegaAccountDetailsPrivate(&details);
}

int MegaAccountDetailsPrivate::getNumBalances() const {
    return details.balances.size();
}

MegaAccountBalance *MegaAccountDetailsPrivate::getBalance(int i) const {
    if (i < details.balances.size()) {
        return MegaAccountBalancePrivate::fromAccountBalance(
                &(details.balances[i]));
    }
    return NULL;
}

int MegaAccountDetailsPrivate::getNumSessions() const {
    return details.sessions.size();
}

MegaAccountSession *MegaAccountDetailsPrivate::getSession(int i) const {
    if (i < details.sessions.size()) {
        return MegaAccountSessionPrivate::fromAccountSession(
                &(details.sessions[i]));
    }
    return NULL;
}

int MegaAccountDetailsPrivate::getNumPurchases() const {
    return details.purchases.size();
}

MegaAccountPurchase *MegaAccountDetailsPrivate::getPurchase(int i) const {
    if (i < details.purchases.size()) {
        return MegaAccountPurchasePrivate::fromAccountPurchase(
                &(details.purchases[i]));
    }
    return NULL;
}

int MegaAccountDetailsPrivate::getNumTransactions() const {
    return details.transactions.size();
}

MegaAccountTransaction *MegaAccountDetailsPrivate::getTransaction(int i) const {
    if (i < details.transactions.size()) {
        return MegaAccountTransactionPrivate::fromAccountTransaction(
                &(details.transactions[i]));
    }
    return NULL;
}

ExternalLogger::ExternalLogger() {
    mutex.init(true);
    this->megaLogger = NULL;
    SimpleLogger::setOutputClass(this);

    //Initialize outputSettings map
    SimpleLogger::outputSettings[(LogLevel) logFatal];
    SimpleLogger::outputSettings[(LogLevel) logError];
    SimpleLogger::outputSettings[(LogLevel) logWarning];
    SimpleLogger::outputSettings[(LogLevel) logInfo];
    SimpleLogger::outputSettings[(LogLevel) logDebug];
    SimpleLogger::outputSettings[(LogLevel) logMax];
}

void ExternalLogger::setMegaLogger(MegaLogger *logger) {
    this->megaLogger = logger;
}

void ExternalLogger::setLogLevel(int logLevel) {
    SimpleLogger::setLogLevel((LogLevel) logLevel);
}

void ExternalLogger::postLog(int logLevel, const char *message,
        const char *filename, int line) {
    if (SimpleLogger::logCurrentLevel < logLevel)
        return;

    if (!message) {
        message = "";
    }

    if (!filename) {
        filename = "";
    }

    mutex.lock();
    SimpleLogger((LogLevel) logLevel, filename, line) << message;
    mutex.unlock();
}

void ExternalLogger::log(const char *time, int loglevel, const char *source,
        const char *message) {
    if (!time) {
        time = "";
    }

    if (!source) {
        source = "";
    }

    if (!message) {
        message = "";
    }

    mutex.lock();
    if (megaLogger) {
        megaLogger->log(time, loglevel, source, message);
    } else {
        cout << "[" << time << "][" << SimpleLogger::toStr((LogLevel) loglevel)
                << "] " << message << endl;
    }
    mutex.unlock();
}

OutShareProcessor::OutShareProcessor() {

}

bool OutShareProcessor::processNode(Node *node) {
    if (!node->outshares) {
        return true;
    }

    for (share_map::iterator it = node->outshares->begin();
            it != node->outshares->end(); it++) {
        shares.push_back(it->second);
        handles.push_back(node->nodehandle);
    }

    return true;
}

vector<Share *> &OutShareProcessor::getShares() {
    return shares;
}

vector<handle> &OutShareProcessor::getHandles() {
    return handles;
}

MegaPricingPrivate::~MegaPricingPrivate() {
    for (unsigned i = 0; i < currency.size(); i++) {
        delete[] currency[i];
    }

    for (unsigned i = 0; i < description.size(); i++) {
        delete[] description[i];
    }

    for (unsigned i = 0; i < iosId.size(); i++) {
        delete[] iosId[i];
    }

    for (unsigned i = 0; i < androidId.size(); i++) {
        delete[] androidId[i];
    }
}

int MegaPricingPrivate::getNumProducts() {
    return handles.size();
}

handle MegaPricingPrivate::getHandle(int productIndex) {
    if ((unsigned) productIndex < handles.size())
        return handles[productIndex];

    return UNDEF;
}

int MegaPricingPrivate::getProLevel(int productIndex) {
    if ((unsigned) productIndex < proLevel.size())
        return proLevel[productIndex];

    return 0;
}

int MegaPricingPrivate::getGBStorage(int productIndex) {
    if ((unsigned) productIndex < gbStorage.size())
        return gbStorage[productIndex];

    return 0;
}

int MegaPricingPrivate::getGBTransfer(int productIndex) {
    if ((unsigned) productIndex < gbTransfer.size())
        return gbTransfer[productIndex];

    return 0;
}

int MegaPricingPrivate::getMonths(int productIndex) {
    if ((unsigned) productIndex < months.size())
        return months[productIndex];

    return 0;
}

int MegaPricingPrivate::getAmount(int productIndex) {
    if ((unsigned) productIndex < amount.size())
        return amount[productIndex];

    return 0;
}

const char *MegaPricingPrivate::getCurrency(int productIndex) {
    if ((unsigned) productIndex < currency.size())
        return currency[productIndex];

    return NULL;
}

const char *MegaPricingPrivate::getDescription(int productIndex) {
    if ((unsigned) productIndex < description.size())
        return description[productIndex];

    return NULL;
}

const char *MegaPricingPrivate::getIosID(int productIndex) {
    if ((unsigned) productIndex < iosId.size())
        return iosId[productIndex];

    return NULL;
}

const char *MegaPricingPrivate::getAndroidID(int productIndex) {
    if ((unsigned) productIndex < androidId.size())
        return androidId[productIndex];

    return NULL;
}

MegaPricing *MegaPricingPrivate::copy() {
    MegaPricingPrivate *megaPricing = new MegaPricingPrivate();
    for (unsigned i = 0; i < handles.size(); i++) {
        megaPricing->addProduct(handles[i], proLevel[i], gbStorage[i],
                gbTransfer[i], months[i], amount[i], currency[i],
                description[i], iosId[i], androidId[i]);
    }

    return megaPricing;
}

void MegaPricingPrivate::addProduct(handle product, int proLevel, int gbStorage,
        int gbTransfer, int months, int amount, const char *currency,
        const char* description, const char* iosid, const char* androidid) {
    this->handles.push_back(product);
    this->proLevel.push_back(proLevel);
    this->gbStorage.push_back(gbStorage);
    this->gbTransfer.push_back(gbTransfer);
    this->months.push_back(months);
    this->amount.push_back(amount);
    this->currency.push_back(MegaApi::strdup(currency));
    this->description.push_back(MegaApi::strdup(description));
    this->iosId.push_back(MegaApi::strdup(iosid));
    this->androidId.push_back(MegaApi::strdup(androidid));
}

#ifdef ENABLE_SYNC
MegaSyncPrivate::MegaSyncPrivate(Sync *sync)
{
    this->tag = sync->tag;
    sync->client->fsaccess->local2path(&sync->localroot.localname, &localFolder);
    this->megaHandle = sync->localroot.node->nodehandle;
    this->fingerprint = sync->fsfp;
    this->state = sync->state;
    this->listener = NULL;
}

MegaSyncPrivate::MegaSyncPrivate(MegaSyncPrivate &sync)
{
    this->setTag(sync.getTag());
    this->setLocalFolder(sync.getLocalFolder());
    this->setMegaHandle(sync.getMegaHandle());
    this->setLocalFingerprint(sync.getLocalFingerprint());
    this->setState(sync.getState());
    this->setListener(sync.getListener());
}

MegaSyncPrivate::~MegaSyncPrivate()
{
}

MegaSync *MegaSyncPrivate::copy()
{
    return new MegaSyncPrivate(*this);
}

MegaHandle MegaSyncPrivate::getMegaHandle() const
{
    return megaHandle;
}

void MegaSyncPrivate::setMegaHandle(MegaHandle handle)
{
    this->megaHandle = handle;
}

const char *MegaSyncPrivate::getLocalFolder() const
{
    if(!localFolder.size())
    return NULL;

    return localFolder.c_str();
}

void MegaSyncPrivate::setLocalFolder(const char *path)
{
    this->localFolder = path;
}

long long MegaSyncPrivate::getLocalFingerprint() const
{
    return fingerprint;
}

void MegaSyncPrivate::setLocalFingerprint(long long fingerprint)
{
    this->fingerprint = fingerprint;
}

int MegaSyncPrivate::getTag() const
{
    return tag;
}

void MegaSyncPrivate::setTag(int tag)
{
    this->tag = tag;
}

void MegaSyncPrivate::setListener(MegaSyncListener *listener)
{
    this->listener = listener;
}

MegaSyncListener *MegaSyncPrivate::getListener()
{
    return this->listener;
}

int MegaSyncPrivate::getState() const
{
    return state;
}

void MegaSyncPrivate::setState(int state)
{
    this->state = state;
}

MegaSyncEventPrivate::MegaSyncEventPrivate(int type)
{
    this->type = type;
    path = NULL;
    newPath = NULL;
    prevName = NULL;
    nodeHandle = INVALID_HANDLE;
    prevParent = INVALID_HANDLE;
}

MegaSyncEventPrivate::~MegaSyncEventPrivate()
{
    delete path;
}

MegaSyncEvent *MegaSyncEventPrivate::copy()
{
    MegaSyncEventPrivate *event = new MegaSyncEventPrivate(type);
    event->setPath(this->path);
    event->setNodeHandle(this->nodeHandle);
    event->setNewPath(this->newPath);
    event->setPrevName(this->prevName);
    event->setPrevParent(this->prevParent);
    return event;
}

int MegaSyncEventPrivate::getType() const
{
    return type;
}

const char *MegaSyncEventPrivate::getPath() const
{
    return path;
}

MegaHandle MegaSyncEventPrivate::getNodeHandle() const
{
    return nodeHandle;
}

const char *MegaSyncEventPrivate::getNewPath() const
{
    return newPath;
}

const char *MegaSyncEventPrivate::getPrevName() const
{
    return prevName;
}

MegaHandle MegaSyncEventPrivate::getPrevParent() const
{
    return prevParent;
}

void MegaSyncEventPrivate::setPath(const char *path)
{
    if(this->path)
    {
        delete [] this->path;
    }
    this->path = MegaApi::strdup(path);
}

void MegaSyncEventPrivate::setNodeHandle(MegaHandle nodeHandle)
{
    this->nodeHandle = nodeHandle;
}

void MegaSyncEventPrivate::setNewPath(const char *newPath)
{
    if(this->newPath)
    {
        delete [] this->newPath;
    }
    this->newPath = MegaApi::strdup(newPath);
}

void MegaSyncEventPrivate::setPrevName(const char *prevName)
{
    if(this->prevName)
    {
        delete [] this->prevName;
    }
    this->prevName = MegaApi::strdup(prevName);
}

void MegaSyncEventPrivate::setPrevParent(MegaHandle prevParent)
{
    this->prevParent = prevParent;
}

#endif

MegaAccountBalance *MegaAccountBalancePrivate::fromAccountBalance(
        const AccountBalance *balance) {
    return new MegaAccountBalancePrivate(balance);
}

MegaAccountBalancePrivate::~MegaAccountBalancePrivate() {

}

MegaAccountBalance *MegaAccountBalancePrivate::copy() {
    return new MegaAccountBalancePrivate(&balance);
}

double MegaAccountBalancePrivate::getAmount() const {
    return balance.amount;
}

const char *MegaAccountBalancePrivate::getCurrency() const {
    return MegaApi::strdup(balance.currency);
}

MegaAccountBalancePrivate::MegaAccountBalancePrivate(
        const AccountBalance *balance) {
    this->balance = *balance;
}

MegaAccountSession *MegaAccountSessionPrivate::fromAccountSession(
        const AccountSession *session) {
    return new MegaAccountSessionPrivate(session);
}

MegaAccountSessionPrivate::~MegaAccountSessionPrivate() {

}

MegaAccountSession *MegaAccountSessionPrivate::copy() {
    return new MegaAccountSessionPrivate(&session);
}

int64_t MegaAccountSessionPrivate::getCreationTimestamp() const {
    return session.timestamp;
}

int64_t MegaAccountSessionPrivate::getMostRecentUsage() const {
    return session.mru;
}

const char *MegaAccountSessionPrivate::getUserAgent() const {
    return MegaApi::strdup(session.useragent.c_str());
}

const char *MegaAccountSessionPrivate::getIP() const {
    return MegaApi::strdup(session.ip.c_str());
}

const char *MegaAccountSessionPrivate::getCountry() const {
    return MegaApi::strdup(session.country);
}

bool MegaAccountSessionPrivate::isCurrent() const {
    return session.current;
}

bool MegaAccountSessionPrivate::isAlive() const {
    return session.alive;
}

MegaHandle MegaAccountSessionPrivate::getHandle() const {
    return session.id;
}

MegaAccountSessionPrivate::MegaAccountSessionPrivate(
        const AccountSession *session) {
    this->session = *session;
}

MegaAccountPurchase *MegaAccountPurchasePrivate::fromAccountPurchase(
        const AccountPurchase *purchase) {
    return new MegaAccountPurchasePrivate(purchase);
}

MegaAccountPurchasePrivate::~MegaAccountPurchasePrivate() {

}

MegaAccountPurchase *MegaAccountPurchasePrivate::copy() {
    return new MegaAccountPurchasePrivate(&purchase);
}

int64_t MegaAccountPurchasePrivate::getTimestamp() const {
    return purchase.timestamp;
}

const char *MegaAccountPurchasePrivate::getHandle() const {
    return MegaApi::strdup(purchase.handle);
}

const char *MegaAccountPurchasePrivate::getCurrency() const {
    return MegaApi::strdup(purchase.currency);
}

double MegaAccountPurchasePrivate::getAmount() const {
    return purchase.amount;
}

int MegaAccountPurchasePrivate::getMethod() const {
    return purchase.method;
}

MegaAccountPurchasePrivate::MegaAccountPurchasePrivate(
        const AccountPurchase *purchase) {
    this->purchase = *purchase;
}

MegaAccountTransaction *MegaAccountTransactionPrivate::fromAccountTransaction(
        const AccountTransaction *transaction) {
    return new MegaAccountTransactionPrivate(transaction);
}

MegaAccountTransactionPrivate::~MegaAccountTransactionPrivate() {

}

MegaAccountTransaction *MegaAccountTransactionPrivate::copy() {
    return new MegaAccountTransactionPrivate(&transaction);
}

int64_t MegaAccountTransactionPrivate::getTimestamp() const {
    return transaction.timestamp;
}

const char *MegaAccountTransactionPrivate::getHandle() const {
    return MegaApi::strdup(transaction.handle);
}

const char *MegaAccountTransactionPrivate::getCurrency() const {
    return MegaApi::strdup(transaction.currency);
}

double MegaAccountTransactionPrivate::getAmount() const {
    return transaction.delta;
}

MegaAccountTransactionPrivate::MegaAccountTransactionPrivate(
        const AccountTransaction *transaction) {
    this->transaction = *transaction;
}<|MERGE_RESOLUTION|>--- conflicted
+++ resolved
@@ -837,8 +837,60 @@
     return new MegaRequestPrivate(*this);
 }
 
-MegaRequestPrivate::MegaRequestPrivate(int type,
-        MegaRequestListener *listener) {
+//MegaRequestPrivate::MegaRequestPrivate(MegaRequestPrivate &request)
+//{
+//    this->link = NULL;
+//    this->sessionKey = NULL;
+//    this->name = NULL;
+//    this->email = NULL;
+//    this->text = NULL;
+//    this->password = NULL;
+//    this->newPassword = NULL;
+//    this->privateKey = NULL;
+//    this->access = MegaShare::ACCESS_UNKNOWN;
+//    this->publicNode = NULL;
+//    this->file = NULL;
+//    this->publicNode = NULL;
+//
+//    this->type = request.getType();
+//    this->setTag(request.getTag());
+//    this->setNodeHandle(request.getNodeHandle());
+//    this->setLink(request.getLink());
+//    this->setParentHandle(request.getParentHandle());
+//    this->setSessionKey(request.getSessionKey());
+//    this->setName(request.getName());
+//    this->setEmail(request.getEmail());
+//    this->setPassword(request.getPassword());
+//    this->setNewPassword(request.getNewPassword());
+//    this->setPrivateKey(request.getPrivateKey());
+//    this->setAccess(request.getAccess());
+//    this->setNumRetry(request.getNumRetry());
+//    this->numDetails = 0;
+//    this->setFile(request.getFile());
+//    this->setParamType(request.getParamType());
+//    this->setText(request.getText());
+//    this->setNumber(request.getNumber());
+//    this->setPublicNode(request.getPublicNode());
+//    this->setFlag(request.getFlag());
+//    this->setTransferTag(request.getTransferTag());
+//    this->setTotalBytes(request.getTotalBytes());
+//    this->setTransferredBytes(request.getTransferredBytes());
+//    this->listener = request.getListener();
+//#ifdef ENABLE_SYNC
+//    this->syncListener = request.getSyncListener();
+//#endif
+//    this->megaPricing = (MegaPricingPrivate *)request.getPricing();
+//
+//    this->accountDetails = NULL;
+//    if(request.getAccountDetails())
+//    {
+//        this->accountDetails = new AccountDetails();
+//        *(this->accountDetails) = *(request.getAccountDetails());
+//    }
+//}
+
+MegaRequestPrivate::MegaRequestPrivate(int type, MegaRequestListener *listener)
+{
     this->type = type;
     this->tag = 0;
     this->transfer = 0;
@@ -867,21 +919,21 @@
     this->transferredBytes = 0;
     this->number = 0;
 
-    if (type == MegaRequest::TYPE_ACCOUNT_DETAILS) {
+    if(type == MegaRequest::TYPE_ACCOUNT_DETAILS)
+    {
         this->accountDetails = new AccountDetails();
-    } else {
+    }
+    else
+    {
         this->accountDetails = NULL;
     }
 
-<<<<<<< HEAD
-    if ((type == MegaRequest::TYPE_GET_PRICING)
-            || (type == MegaRequest::TYPE_GET_PAYMENT_URL)) {
-=======
     if((type == MegaRequest::TYPE_GET_PRICING) || (type == MegaRequest::TYPE_GET_PAYMENT_ID))
     {
->>>>>>> 48ff9d03
         this->megaPricing = new MegaPricingPrivate();
-    } else {
+    }
+    else
+    {
         megaPricing = NULL;
     }
 }
@@ -1200,12 +1252,13 @@
     *len = userAttributes->size();
 }
 
-<<<<<<< HEAD
 void MegaRequestPrivate::setAttributeMap(TLV *tlvArray, unsigned int tlvLen,
-        int priv) {
+        int priv)
+{
     userAttributes = UserAttributes::tlvArrayToValueMap(tlvArray, tlvLen);
     this->priv = priv;
-=======
+}
+
 const char *MegaRequestPrivate::getRequestString() const
 {
 	switch(type)
@@ -1252,7 +1305,6 @@
         case TYPE_SUBMIT_PURCHASE_RECEIPT: return "SUBMIT_PURCHASE_RECEIPT";
 	}
     return "UNKNOWN";
->>>>>>> 48ff9d03
 }
 
 void MegaRequestPrivate::setAttributeMap(ValueMap map, int priv) {
@@ -1286,91 +1338,91 @@
         this->publicNode = publicNode->copy();
 }
 
-const char *MegaRequestPrivate::getRequestString() const {
-    switch (type) {
-    case TYPE_LOGIN:
-        return "LOGIN";
-    case TYPE_CREATE_FOLDER:
-        return "CREATE_FOLDER";
-    case TYPE_MOVE:
-        return "MOVE";
-    case TYPE_COPY:
-        return "COPY";
-    case TYPE_RENAME:
-        return "RENAME";
-    case TYPE_REMOVE:
-        return "REMOVE";
-    case TYPE_SHARE:
-        return "SHARE";
-    case TYPE_IMPORT_LINK:
-        return "IMPORT_LINK";
-    case TYPE_EXPORT:
-        return "EXPORT";
-    case TYPE_FETCH_NODES:
-        return "FETCH_NODES";
-    case TYPE_ACCOUNT_DETAILS:
-        return "ACCOUNT_DETAILS";
-    case TYPE_CHANGE_PW:
-        return "CHANGE_PW";
-    case TYPE_UPLOAD:
-        return "UPLOAD";
-    case TYPE_LOGOUT:
-        return "LOGOUT";
-    case TYPE_GET_PUBLIC_NODE:
-        return "GET_PUBLIC_NODE";
-    case TYPE_GET_ATTR_FILE:
-        return "GET_ATTR_FILE";
-    case TYPE_SET_ATTR_FILE:
-        return "SET_ATTR_FILE";
-    case TYPE_GET_ATTR_USER:
-        return "GET_ATTR_USER";
-    case TYPE_SET_ATTR_USER:
-        return "SET_ATTR_USER";
-    case TYPE_RETRY_PENDING_CONNECTIONS:
-        return "RETRY_PENDING_CONNECTIONS";
-    case TYPE_ADD_CONTACT:
-        return "ADD_CONTACT";
-    case TYPE_REMOVE_CONTACT:
-        return "REMOVE_CONTACT";
-    case TYPE_CREATE_ACCOUNT:
-        return "CREATE_ACCOUNT";
-    case TYPE_CONFIRM_ACCOUNT:
-        return "CONFIRM_ACCOUNT";
-    case TYPE_QUERY_SIGNUP_LINK:
-        return "QUERY_SIGNUP_LINK";
-    case TYPE_ADD_SYNC:
-        return "ADD_SYNC";
-    case TYPE_REMOVE_SYNC:
-        return "REMOVE_SYNC";
-    case TYPE_REMOVE_SYNCS:
-        return "REMOVE_SYNCS";
-    case TYPE_PAUSE_TRANSFERS:
-        return "PAUSE_TRANSFERS";
-    case TYPE_CANCEL_TRANSFER:
-        return "CANCEL_TRANSFER";
-    case TYPE_CANCEL_TRANSFERS:
-        return "CANCEL_TRANSFERS";
-    case TYPE_DELETE:
-        return "DELETE";
-    case TYPE_REPORT_EVENT:
-        return "REPORT_EVENT";
-    case TYPE_CANCEL_ATTR_FILE:
-        return "CANCEL_ATTR_FILE";
-    case TYPE_GET_PRICING:
-        return "GET_PRICING";
-    case TYPE_GET_PAYMENT_URL:
-        return "GET_PAYMENT_URL";
-    case TYPE_GET_USER_DATA:
-        return "GET_USER_DATA";
-    case TYPE_LOAD_BALANCING:
-        return "LOAD_BALANCING";
-    case TYPE_KILL_SESSION:
-        return "KILL_SESSION";
-    case TYPE_SUBMIT_PURCHASE_RECEIPT:
-        return "SUBMIT_PURCHASE_RECEIPT";
-    }
-    return "UNKNOWN";
-}
+//const char *MegaRequestPrivate::getRequestString() const {
+//    switch (type) {
+//    case TYPE_LOGIN:
+//        return "LOGIN";
+//    case TYPE_CREATE_FOLDER:
+//        return "CREATE_FOLDER";
+//    case TYPE_MOVE:
+//        return "MOVE";
+//    case TYPE_COPY:
+//        return "COPY";
+//    case TYPE_RENAME:
+//        return "RENAME";
+//    case TYPE_REMOVE:
+//        return "REMOVE";
+//    case TYPE_SHARE:
+//        return "SHARE";
+//    case TYPE_IMPORT_LINK:
+//        return "IMPORT_LINK";
+//    case TYPE_EXPORT:
+//        return "EXPORT";
+//    case TYPE_FETCH_NODES:
+//        return "FETCH_NODES";
+//    case TYPE_ACCOUNT_DETAILS:
+//        return "ACCOUNT_DETAILS";
+//    case TYPE_CHANGE_PW:
+//        return "CHANGE_PW";
+//    case TYPE_UPLOAD:
+//        return "UPLOAD";
+//    case TYPE_LOGOUT:
+//        return "LOGOUT";
+//    case TYPE_GET_PUBLIC_NODE:
+//        return "GET_PUBLIC_NODE";
+//    case TYPE_GET_ATTR_FILE:
+//        return "GET_ATTR_FILE";
+//    case TYPE_SET_ATTR_FILE:
+//        return "SET_ATTR_FILE";
+//    case TYPE_GET_ATTR_USER:
+//        return "GET_ATTR_USER";
+//    case TYPE_SET_ATTR_USER:
+//        return "SET_ATTR_USER";
+//    case TYPE_RETRY_PENDING_CONNECTIONS:
+//        return "RETRY_PENDING_CONNECTIONS";
+//    case TYPE_ADD_CONTACT:
+//        return "ADD_CONTACT";
+//    case TYPE_REMOVE_CONTACT:
+//        return "REMOVE_CONTACT";
+//    case TYPE_CREATE_ACCOUNT:
+//        return "CREATE_ACCOUNT";
+//    case TYPE_CONFIRM_ACCOUNT:
+//        return "CONFIRM_ACCOUNT";
+//    case TYPE_QUERY_SIGNUP_LINK:
+//        return "QUERY_SIGNUP_LINK";
+//    case TYPE_ADD_SYNC:
+//        return "ADD_SYNC";
+//    case TYPE_REMOVE_SYNC:
+//        return "REMOVE_SYNC";
+//    case TYPE_REMOVE_SYNCS:
+//        return "REMOVE_SYNCS";
+//    case TYPE_PAUSE_TRANSFERS:
+//        return "PAUSE_TRANSFERS";
+//    case TYPE_CANCEL_TRANSFER:
+//        return "CANCEL_TRANSFER";
+//    case TYPE_CANCEL_TRANSFERS:
+//        return "CANCEL_TRANSFERS";
+//    case TYPE_DELETE:
+//        return "DELETE";
+//    case TYPE_REPORT_EVENT:
+//        return "REPORT_EVENT";
+//    case TYPE_CANCEL_ATTR_FILE:
+//        return "CANCEL_ATTR_FILE";
+//    case TYPE_GET_PRICING:
+//        return "GET_PRICING";
+//    case TYPE_GET_PAYMENT_URL:
+//        return "GET_PAYMENT_URL";
+//    case TYPE_GET_USER_DATA:
+//        return "GET_USER_DATA";
+//    case TYPE_LOAD_BALANCING:
+//        return "LOAD_BALANCING";
+//    case TYPE_KILL_SESSION:
+//        return "KILL_SESSION";
+//    case TYPE_SUBMIT_PURCHASE_RECEIPT:
+//        return "SUBMIT_PURCHASE_RECEIPT";
+//    }
+//    return "UNKNOWN";
+//}
 
 MegaRequestListener *MegaRequestPrivate::getListener() const {
     return listener;
@@ -2513,16 +2565,9 @@
     waiter->notify();
 }
 
-<<<<<<< HEAD
-void MegaApiImpl::getPaymentUrl(handle productHandle,
-        MegaRequestListener *listener) {
-    MegaRequestPrivate *request = new MegaRequestPrivate(
-            MegaRequest::TYPE_GET_PAYMENT_URL, listener);
-=======
 void MegaApiImpl::getPaymentId(handle productHandle, MegaRequestListener *listener)
 {
     MegaRequestPrivate *request = new MegaRequestPrivate(MegaRequest::TYPE_GET_PAYMENT_ID, listener);
->>>>>>> 48ff9d03
     request->setNodeHandle(productHandle);
     requestQueue.push(request);
     waiter->notify();
@@ -2738,15 +2783,10 @@
     waiter->notify();
 }
 
-<<<<<<< HEAD
-void MegaApiImpl::pauseTransfers(bool pause, MegaRequestListener* listener) {
-    MegaRequestPrivate *request = new MegaRequestPrivate(
-            MegaRequest::TYPE_PAUSE_TRANSFERS, listener);
-=======
+
 void MegaApiImpl::pauseTransfers(bool pause, int direction, MegaRequestListener* listener)
 {
     MegaRequestPrivate *request = new MegaRequestPrivate(MegaRequest::TYPE_PAUSE_TRANSFERS, listener);
->>>>>>> 48ff9d03
     request->setFlag(pause);
     request->setNumber(direction);
     requestQueue.push(request);
@@ -2947,19 +2987,6 @@
     waiter->notify();
 }
 
-<<<<<<< HEAD
-void MegaApiImpl::startStreaming(MegaNode* node, m_off_t startPos, m_off_t size,
-        MegaTransferListener *listener) {
-    MegaTransferPrivate* transfer = new MegaTransferPrivate(
-            MegaTransfer::TYPE_DOWNLOAD, listener);
-    if (node)
-        transfer->setNodeHandle(node->getHandle());
-    transfer->setStartPos(startPos);
-    transfer->setEndPos(startPos + size - 1);
-    transfer->setMaxRetries(maxRetries);
-    transferQueue.push(transfer);
-    waiter->notify();
-=======
 void MegaApiImpl::startStreaming(MegaNode* node, m_off_t startPos, m_off_t size, MegaTransferListener *listener)
 {
 	MegaTransferPrivate* transfer = new MegaTransferPrivate(MegaTransfer::TYPE_DOWNLOAD, listener);
@@ -2977,7 +3004,6 @@
 	transfer->setMaxRetries(maxRetries);
 	transferQueue.push(transfer);
 	waiter->notify();
->>>>>>> 48ff9d03
 }
 
 #ifdef ENABLE_SYNC
@@ -4525,181 +4551,78 @@
     fireOnRequestFinish(request, megaError);
 }
 
-void MegaApiImpl::enumeratequotaitems_result(handle product, unsigned prolevel,
-        unsigned gbstorage, unsigned gbtransfer, unsigned months,
-        unsigned amount, const char* currency, const char* description,
-        const char* iosid, const char* androidid) {
-    if (requestMap.find(client->restag) == requestMap.end())
-        return;
+void MegaApiImpl::enumeratequotaitems_result(handle product, unsigned prolevel, unsigned gbstorage, unsigned gbtransfer, unsigned months, unsigned amount, const char* currency, const char* description, const char* iosid, const char* androidid)
+{
+    if(requestMap.find(client->restag) == requestMap.end()) return;
     MegaRequestPrivate* request = requestMap.at(client->restag);
-<<<<<<< HEAD
-    if (!request
-            || ((request->getType() != MegaRequest::TYPE_GET_PRICING)
-                    && (request->getType() != MegaRequest::TYPE_GET_PAYMENT_URL))) {
-=======
     if(!request || ((request->getType() != MegaRequest::TYPE_GET_PRICING) &&
                     (request->getType() != MegaRequest::TYPE_GET_PAYMENT_ID)))
     {
->>>>>>> 48ff9d03
-        return;
-    }
-
-    request->addProduct(product, prolevel, gbstorage, gbtransfer, months,
-            amount, currency, description, iosid, androidid);
-}
-
-void MegaApiImpl::enumeratequotaitems_result(error e) {
-    if (requestMap.find(client->restag) == requestMap.end())
-        return;
+        return;
+    }
+
+    request->addProduct(product, prolevel, gbstorage, gbtransfer, months, amount, currency, description, iosid, androidid);
+}
+
+void MegaApiImpl::enumeratequotaitems_result(error e)
+{
+    if(requestMap.find(client->restag) == requestMap.end()) return;
     MegaRequestPrivate* request = requestMap.at(client->restag);
-<<<<<<< HEAD
-    if (!request
-            || ((request->getType() != MegaRequest::TYPE_GET_PRICING)
-                    && (request->getType() != MegaRequest::TYPE_GET_PAYMENT_URL))) {
-=======
     if(!request || ((request->getType() != MegaRequest::TYPE_GET_PRICING) &&
                     (request->getType() != MegaRequest::TYPE_GET_PAYMENT_ID)))
     {
->>>>>>> 48ff9d03
-        return;
-    }
-
-    if (request->getType() == MegaRequest::TYPE_GET_PRICING) {
+        return;
+    }
+
+    if(request->getType() == MegaRequest::TYPE_GET_PRICING)
+    {
         fireOnRequestFinish(request, MegaError(e));
-    } else {
+    }
+    else
+    {
         MegaPricing *pricing = request->getPricing();
         int i;
-        for (i = 0; i < pricing->getNumProducts(); i++) {
-            if (pricing->getHandle(i) == request->getNodeHandle()) {
+        for(i = 0; i < pricing->getNumProducts(); i++)
+        {
+            if(pricing->getHandle(i) == request->getNodeHandle())
+            {
                 request->setNumber(i);
                 requestMap.erase(request->getTag());
                 int nextTag = client->nextreqtag();
                 request->setTag(nextTag);
-                requestMap[nextTag] = request;
-                client->purchase_additem(0, request->getNodeHandle(),
-                        pricing->getAmount(i), pricing->getCurrency(i), 0, NULL,
-                        NULL);
+                requestMap[nextTag]=request;
+                client->purchase_additem(0, request->getNodeHandle(), pricing->getAmount(i),
+                                         pricing->getCurrency(i), 0, NULL, NULL);
                 break;
             }
         }
 
-        if (i == pricing->getNumProducts()) {
+        if(i == pricing->getNumProducts())
+        {
             fireOnRequestFinish(request, MegaError(API_ENOENT));
         }
         delete pricing;
     }
 }
 
-void MegaApiImpl::additem_result(error e) {
-    if (requestMap.find(client->restag) == requestMap.end())
-        return;
+
+void MegaApiImpl::additem_result(error e)
+{
+    if(requestMap.find(client->restag) == requestMap.end()) return;
     MegaRequestPrivate* request = requestMap.at(client->restag);
-<<<<<<< HEAD
-    if (!request || (request->getType() != MegaRequest::TYPE_GET_PAYMENT_URL))
-        return;
-=======
     if(!request || (request->getType() != MegaRequest::TYPE_GET_PAYMENT_ID)) return;
->>>>>>> 48ff9d03
-
-    if (e != API_OK) {
+
+    if(e != API_OK)
+    {
         client->purchase_begin();
         fireOnRequestFinish(request, MegaError(e));
         return;
     }
 
-<<<<<<< HEAD
-    requestMap.erase(request->getTag());
-    int nextTag = client->nextreqtag();
-    request->setTag(nextTag);
-    requestMap[nextTag] = request;
-    client->purchase_checkout(1);
-}
-
-void MegaApiImpl::checkout_result(error e) {
-    if (requestMap.find(client->restag) == requestMap.end())
-        return;
-    MegaRequestPrivate* request = requestMap.at(client->restag);
-    if (!request || (request->getType() != MegaRequest::TYPE_GET_PAYMENT_URL))
-        return;
-
-    fireOnRequestFinish(request, MegaError(e));
-}
-
-string urlEncode(const string &value) {
-    ostringstream result;
-    result.fill('0');
-    result << hex;
-
-    for (unsigned int i = 0; i < value.size(); i++) {
-        char c = value[i];
-        if (isalnum(c) || c == '-' || c == '_' || c == '.' || c == '~') {
-            result << c;
-        } else {
-            result << '%' << setw(2) << (int) c;
-        }
-    }
-
-    return result.str();
-}
-
-void MegaApiImpl::checkout_result(const char *response) {
-    if (requestMap.find(client->restag) == requestMap.end())
-        return;
-    MegaRequestPrivate* request = requestMap.at(client->restag);
-    if (!request || (request->getType() != MegaRequest::TYPE_GET_PAYMENT_URL))
-        return;
-
-    fireOnRequestFinish(request, MegaError(API_ETEMPUNAVAIL));
-    return;
-
-#if 0
-    MegaPricing *pricing = request->getPricing();
-    if(strcmp(response, pricing->getCurrency(request->getNumber())))
-    {
-        fireOnRequestFinish(request, MegaError(API_EINTERNAL));
-        delete pricing;
-        return;
-    }
-    delete pricing;
-
-    client->json.pos++;
-    if(!client->json.enterobject())
-    {
-        fireOnRequestFinish(request, MegaError(API_EINTERNAL));
-        return;
-    }
-
-    ostringstream oss;
-    oss << "PAYMENT_URL";
-    string buffer;
-    int i = 0;
-    while(client->json.storeobject(&buffer))
-    {
-        if (i)
-        {
-            oss << "&";
-        }
-
-        i++;
-        oss << buffer;
-
-        client->json.pos++;
-        if(!client->json.storeobject(&buffer))
-        {
-            fireOnRequestFinish(request, MegaError(API_EINTERNAL));
-        }
-
-        buffer = urlEncode(buffer);
-        oss << "=" << buffer;
-    }
-
-    request->setLink(oss.str().c_str());
-=======
     char saleid[16];
     Base64::btoa((byte *)&client->purchase_basket.back(), 8, saleid);
     request->setLink(saleid);
     client->purchase_begin();
->>>>>>> 48ff9d03
     fireOnRequestFinish(request, MegaError(API_OK));
 }
 
@@ -6479,189 +6402,181 @@
     return result;
 }
 
-void MegaApiImpl::sendPendingTransfers() {
+void MegaApiImpl::sendPendingTransfers()
+{
     MegaTransferPrivate *transfer;
     error e;
     int nextTag;
 
-    while ((transfer = transferQueue.pop())) {
+    while((transfer = transferQueue.pop()))
+    {
         sdkMutex.lock();
         e = API_OK;
         nextTag = client->nextreqtag();
 
-        switch (transfer->getType()) {
-        case MegaTransfer::TYPE_UPLOAD: {
-            const char* localPath = transfer->getPath();
-            const char* fileName = transfer->getFileName();
-            int64_t mtime = transfer->getTime();
-            Node *parent = client->nodebyhandle(transfer->getParentHandle());
-
-            if (!localPath || !parent) {
-                e = API_EARGS;
-                break;
-            }
-
-            currentTransfer = transfer;
-            string tmpString = localPath;
-            string wLocalPath;
-            client->fsaccess->path2local(&tmpString, &wLocalPath);
-
-            string wFileName = fileName;
-            MegaFilePut *f = new MegaFilePut(client, &wLocalPath, &wFileName,
-                    transfer->getParentHandle(), "", mtime);
-
-            bool started = client->startxfer(PUT, f);
-            if (!started) {
-                //Unable to read the file
-                transfer->setSyncTransfer(false);
-                transferMap[nextTag] = transfer;
-                transfer->setTag(nextTag);
-                fireOnTransferStart(transfer);
-                fireOnTransferFinish(transfer, MegaError(API_EREAD));
-            } else if (transfer->getTag() == -1) {
-                //Already existing transfer
-                //Delete the new one and set the transfer as regular
-                transfer_map::iterator it = client->transfers[PUT].find(f);
-                if (it != client->transfers[PUT].end()) {
-                    int previousTag = it->second->tag;
-                    if (transferMap.find(previousTag) != transferMap.end()) {
-                        MegaTransferPrivate* previousTransfer = transferMap.at(
-                                previousTag);
-                        previousTransfer->setSyncTransfer(false);
-                        delete transfer;
-                    }
+        switch(transfer->getType())
+        {
+            case MegaTransfer::TYPE_UPLOAD:
+            {
+                const char* localPath = transfer->getPath();
+                const char* fileName = transfer->getFileName();
+                int64_t mtime = transfer->getTime();
+                Node *parent = client->nodebyhandle(transfer->getParentHandle());
+
+                if(!localPath || !parent)
+                {
+                    e = API_EARGS;
+                    break;
                 }
-            }
-            currentTransfer = NULL;
-            break;
-        }
-        case MegaTransfer::TYPE_DOWNLOAD: {
-            handle nodehandle = transfer->getNodeHandle();
-            Node *node = client->nodebyhandle(nodehandle);
-            MegaNode *publicNode = transfer->getPublicNode();
-            const char *parentPath = transfer->getParentPath();
-            const char *fileName = transfer->getFileName();
-            if (!node && !publicNode) {
-                e = API_EARGS;
-                break;
-            }
-
-            currentTransfer = transfer;
-            if (parentPath || fileName) {
-                string name;
-                string securename;
-                string path;
-
-                if (parentPath) {
-                    path = parentPath;
-                } else {
-                    string separator;
-                    client->fsaccess->local2path(
-                            &client->fsaccess->localseparator, &separator);
-                    path = ".";
-                    path.append(separator);
+
+                currentTransfer = transfer;
+                string tmpString = localPath;
+                string wLocalPath;
+                client->fsaccess->path2local(&tmpString, &wLocalPath);
+
+                string wFileName = fileName;
+                MegaFilePut *f = new MegaFilePut(client, &wLocalPath, &wFileName, transfer->getParentHandle(), "", mtime);
+
+                bool started = client->startxfer(PUT,f);
+                if(!started)
+                {
+                    //Unable to read the file
+                    transfer->setSyncTransfer(false);
+                    transferMap[nextTag]=transfer;
+                    transfer->setTag(nextTag);
+                    fireOnTransferStart(transfer);
+                    fireOnTransferFinish(transfer, MegaError(API_EREAD));
                 }
-
-                MegaFileGet *f;
-
-                if (node) {
-                    if (!fileName) {
-                        attr_map::iterator ait = node->attrs.map.find('n');
-                        if (ait == node->attrs.map.end()) {
-                            name = "CRYPTO_ERROR";
-                        } else if (!ait->second.size()) {
-                            name = "BLANK";
-                        } else {
-                            name = ait->second;
-                        }
-                    } else {
-                        name = fileName;
-                    }
-
-                    client->fsaccess->name2local(&name);
-                    client->fsaccess->local2path(&name, &securename);
-                    path += securename;
-                    f = new MegaFileGet(client, node, path);
-                } else {
-                    if (!transfer->getFileName())
-                        name = publicNode->getName();
-                    else
-                        name = transfer->getFileName();
-
-                    client->fsaccess->name2local(&name);
-                    client->fsaccess->local2path(&name, &securename);
-                    path += securename;
-                    f = new MegaFileGet(client, publicNode, path);
-                }
-
-                transfer->setPath(path.c_str());
-                client->startxfer(GET, f);
-                if (transfer->getTag() == -1) {
+                else if(transfer->getTag() == -1)
+                {
                     //Already existing transfer
                     //Delete the new one and set the transfer as regular
-                    transfer_map::iterator it = client->transfers[GET].find(f);
-                    if (it != client->transfers[GET].end()) {
+                    transfer_map::iterator it = client->transfers[PUT].find(f);
+                    if(it != client->transfers[PUT].end())
+                    {
                         int previousTag = it->second->tag;
-                        if (transferMap.find(previousTag)
-                                != transferMap.end()) {
-                            MegaTransferPrivate* previousTransfer =
-                                    transferMap.at(previousTag);
+                        if(transferMap.find(previousTag) != transferMap.end())
+                        {
+                            MegaTransferPrivate* previousTransfer = transferMap.at(previousTag);
                             previousTransfer->setSyncTransfer(false);
                             delete transfer;
                         }
                     }
                 }
-            } else {
-                m_off_t startPos = transfer->getStartPos();
-                m_off_t endPos = transfer->getEndPos();
-                if (startPos < 0 || endPos < 0 || startPos > endPos) {
-                    e = API_EARGS;
-                    break;
+                currentTransfer=NULL;
+                break;
+            }
+            case MegaTransfer::TYPE_DOWNLOAD:
+            {
+                handle nodehandle = transfer->getNodeHandle();
+                Node *node = client->nodebyhandle(nodehandle);
+                MegaNode *publicNode = transfer->getPublicNode();
+                const char *parentPath = transfer->getParentPath();
+                const char *fileName = transfer->getFileName();
+                if(!node && !publicNode) { e = API_EARGS; break; }
+
+                currentTransfer=transfer;
+                if(parentPath || fileName)
+                {
+                    string name;
+                    string securename;
+                    string path;
+
+                    if(parentPath)
+                    {
+                        path = parentPath;
+                    }
+                    else
+                    {
+                        string separator;
+                        client->fsaccess->local2path(&client->fsaccess->localseparator, &separator);
+                        path = ".";
+                        path.append(separator);
+                    }
+
+                    MegaFileGet *f;
+
+                    if(node)
+                    {
+                        if(!fileName)
+                        {
+                            attr_map::iterator ait = node->attrs.map.find('n');
+                            if(ait == node->attrs.map.end())
+                            {
+                                name = "CRYPTO_ERROR";
+                            }
+                            else if(!ait->second.size())
+                            {
+                                name = "BLANK";
+                            }
+                            else
+                            {
+                                name = ait->second;
+                            }
+                        }
+                        else
+                        {
+                            name = fileName;
+                        }
+
+                        client->fsaccess->name2local(&name);
+                        client->fsaccess->local2path(&name, &securename);
+                        path += securename;
+                        f = new MegaFileGet(client, node, path);
+                    }
+                    else
+                    {
+                        if(!transfer->getFileName())
+                            name = publicNode->getName();
+                        else
+                            name = transfer->getFileName();
+
+                        client->fsaccess->name2local(&name);
+                        client->fsaccess->local2path(&name, &securename);
+                        path += securename;
+                        f = new MegaFileGet(client, publicNode, path);
+                    }
+
+                    transfer->setPath(path.c_str());
+                    client->startxfer(GET,f);
+                    if(transfer->getTag() == -1)
+                    {
+                        //Already existing transfer
+                        //Delete the new one and set the transfer as regular
+                        transfer_map::iterator it = client->transfers[GET].find(f);
+                        if(it != client->transfers[GET].end())
+                        {
+                            int previousTag = it->second->tag;
+                            if(transferMap.find(previousTag) != transferMap.end())
+                            {
+                                MegaTransferPrivate* previousTransfer = transferMap.at(previousTag);
+                                previousTransfer->setSyncTransfer(false);
+                                delete transfer;
+                            }
+                        }
+                    }
                 }
-                if (node) {
-                    if (startPos >= node->size || endPos >= node->size) {
-                        e = API_EARGS;
-                        break;
-                    }
-
-                    m_off_t totalBytes = endPos - startPos + 1;
-                    transferMap[nextTag] = transfer;
-                    transfer->setTotalBytes(totalBytes);
-                    transfer->setTag(nextTag);
-                    fireOnTransferStart(transfer);
-                    client->pread(node, startPos, totalBytes, transfer);
-                    waiter->notify();
-                } else {
-                    {
-                        e = API_EARGS;
-                        break;
-                    }
-                    //TODO: Implement streaming of public nodes
-                }
-<<<<<<< HEAD
-            }
-=======
                 else
                 {
-                	m_off_t startPos = transfer->getStartPos();
-                	m_off_t endPos = transfer->getEndPos();
-                	if(startPos < 0 || endPos < 0 || startPos > endPos) { e = API_EARGS; break; }
-                	if(node)
-                	{
+                    m_off_t startPos = transfer->getStartPos();
+                    m_off_t endPos = transfer->getEndPos();
+                    if(startPos < 0 || endPos < 0 || startPos > endPos) { e = API_EARGS; break; }
+                    if(node)
+                    {
                         transfer->setFileName(node->displayname());
-                		if(startPos >= node->size || endPos >= node->size)
-                		{ e = API_EARGS; break; }
-
-                		m_off_t totalBytes = endPos - startPos + 1;
-                	    transferMap[nextTag]=transfer;
-						transfer->setTotalBytes(totalBytes);
-						transfer->setTag(nextTag);
+                        if(startPos >= node->size || endPos >= node->size)
+                        { e = API_EARGS; break; }
+
+                        m_off_t totalBytes = endPos - startPos + 1;
+                        transferMap[nextTag]=transfer;
+                        transfer->setTotalBytes(totalBytes);
+                        transfer->setTag(nextTag);
                         fireOnTransferStart(transfer);
-                	    client->pread(node, startPos, totalBytes, transfer);
-                	    waiter->notify();
-                	}
-                	else
-                	{
+                        client->pread(node, startPos, totalBytes, transfer);
+                        waiter->notify();
+                    }
+                    else
+                    {
                         transfer->setFileName(publicNode->getName());
                         if(startPos >= publicNode->getSize() || endPos >= publicNode->getSize())
                         { e = API_EARGS; break; }
@@ -6677,16 +6592,15 @@
                             MemAccess::get<int64_t>((const char*)publicNode->getNodeKey()->data() + SymmCipher::KEYLENGTH),
                                       startPos, totalBytes, transfer);
                         waiter->notify();
-                	}
+                    }
                 }
->>>>>>> 48ff9d03
-
-            currentTransfer = NULL;
-            break;
-        }
-        }
-
-        if (e)
+
+                currentTransfer=NULL;
+                break;
+            }
+        }
+
+        if(e)
             fireOnTransferFinish(transfer, MegaError(e));
 
         sdkMutex.unlock();
@@ -6708,111 +6622,114 @@
 #endif
 }
 
-void MegaApiImpl::sendPendingRequests() {
+void MegaApiImpl::sendPendingRequests()
+{
     MegaRequestPrivate *request;
     error e;
     int nextTag = 0;
 
-    while ((request = requestQueue.pop())) {
-        if (!nextTag) {
+    while((request = requestQueue.pop()))
+    {
+        if(!nextTag)
+        {
             client->abortbackoff(false);
         }
 
         sdkMutex.lock();
         nextTag = client->nextreqtag();
         request->setTag(nextTag);
-        requestMap[nextTag] = request;
+        requestMap[nextTag]=request;
         e = API_OK;
 
         fireOnRequestStart(request);
-        switch (request->getType()) {
-        case MegaRequest::TYPE_LOGIN: {
+        switch(request->getType())
+        {
+        case MegaRequest::TYPE_LOGIN:
+        {
             const char *login = request->getEmail();
             const char *password = request->getPassword();
             const char* megaFolderLink = request->getLink();
             const char* base64pwkey = request->getPrivateKey();
             const char* sessionKey = request->getSessionKey();
 
-            if (!megaFolderLink && (!(login && password)) && !sessionKey
-                    && (!(login && base64pwkey))) {
+            if(!megaFolderLink && (!(login && password)) && !sessionKey && (!(login && base64pwkey)))
+            {
                 e = API_EARGS;
                 break;
             }
 
             string slogin;
-            if (login) {
+            if(login)
+            {
                 slogin = login;
-                slogin.erase(slogin.begin(),
-                        std::find_if(slogin.begin(), slogin.end(),
-                                std::not1(
-                                        std::ptr_fun<int, int>(std::isspace))));
-                slogin.erase(
-                        std::find_if(slogin.rbegin(), slogin.rend(),
-                                std::not1(std::ptr_fun<int, int>(std::isspace))).base(),
-                        slogin.end());
+                slogin.erase(slogin.begin(), std::find_if(slogin.begin(), slogin.end(), std::not1(std::ptr_fun<int, int>(std::isspace))));
+                slogin.erase(std::find_if(slogin.rbegin(), slogin.rend(), std::not1(std::ptr_fun<int, int>(std::isspace))).base(), slogin.end());
             }
 
             requestMap.erase(request->getTag());
-            while (!requestMap.empty()) {
-                std::map<int, MegaRequestPrivate*>::iterator it =
-                        requestMap.begin();
-                if (it->second)
-                    fireOnRequestFinish(it->second,
-                            MegaError(MegaError::API_EACCESS));
+            while(!requestMap.empty())
+            {
+                std::map<int,MegaRequestPrivate*>::iterator it=requestMap.begin();
+                if(it->second) fireOnRequestFinish(it->second, MegaError(MegaError::API_EACCESS));
             }
 
-            while (!transferMap.empty()) {
-                std::map<int, MegaTransferPrivate *>::iterator it =
-                        transferMap.begin();
-                if (it->second)
-                    fireOnTransferFinish(it->second,
-                            MegaError(MegaError::API_EACCESS));
+            while(!transferMap.empty())
+            {
+                std::map<int, MegaTransferPrivate *>::iterator it=transferMap.begin();
+                if(it->second) fireOnTransferFinish(it->second, MegaError(MegaError::API_EACCESS));
             }
-            requestMap[request->getTag()] = request;
-
-            if (sessionKey) {
+            requestMap[request->getTag()]=request;
+
+            if(sessionKey)
+            {
                 byte session[sizeof client->key.key + MegaClient::SIDLEN];
-                Base64::atob(sessionKey, (byte *) session, sizeof session);
+                Base64::atob(sessionKey, (byte *)session, sizeof session);
                 client->login(session, sizeof session);
-            } else if (login && base64pwkey) {
+            }
+            else if(login && base64pwkey)
+            {
                 byte pwkey[SymmCipher::KEYLENGTH];
-                Base64::atob(base64pwkey, (byte *) pwkey, sizeof pwkey);
-
-                if (password) {
+                Base64::atob(base64pwkey, (byte *)pwkey, sizeof pwkey);
+
+                if(password)
+                {
                     uint64_t emailhash;
-                    Base64::atob(password, (byte *) &emailhash,
-                            sizeof emailhash);
+                    Base64::atob(password, (byte *)&emailhash, sizeof emailhash);
                     client->fastlogin(slogin.c_str(), pwkey, emailhash);
-                } else {
+                }
+                else
+                {
                     client->login(slogin.c_str(), pwkey);
                 }
-            } else if (login && password) {
+            }
+            else if(login && password)
+            {
                 byte pwkey[SymmCipher::KEYLENGTH];
-                if ((e = client->pw_key(password, pwkey)))
-                    break;
+                if((e = client->pw_key(password,pwkey))) break;
                 client->login(slogin.c_str(), pwkey);
-            } else {
+            }
+            else
+            {
                 const char* ptr;
-                if (!((ptr = strstr(megaFolderLink, "#F!"))
-                        && (strlen(ptr) > 12) && ptr[11] == '!')) {
+                if (!((ptr = strstr(megaFolderLink,"#F!")) && (strlen(ptr)>12) && ptr[11] == '!'))
+                {
                     e = API_EARGS;
                     break;
                 }
-                e = client->folderaccess(ptr + 3, ptr + 12);
-                if (e == API_OK) {
+                e = client->folderaccess(ptr+3,ptr+12);
+                if(e == API_OK)
+                {
                     fireOnRequestFinish(request, MegaError(e));
                 }
             }
 
             break;
         }
-        case MegaRequest::TYPE_CREATE_FOLDER: {
+        case MegaRequest::TYPE_CREATE_FOLDER:
+        {
             Node *parent = client->nodebyhandle(request->getParentHandle());
             const char *name = request->getName();
-            if (!name || !parent) {
-                e = API_EARGS;
-                break;
-            }
+            if(!name || !parent) { e = API_EARGS; break; }
 
             NewNode *newnode = new NewNode[1];
             SymmCipher key;
@@ -6826,8 +6743,8 @@
             newnode->parenthandle = UNDEF;
 
             // generate fresh random key for this folder node
-            PrnGen::genblock(buf, FOLDERNODEKEYLENGTH);
-            newnode->nodekey.assign((char*) buf, FOLDERNODEKEYLENGTH);
+            PrnGen::genblock(buf,FOLDERNODEKEYLENGTH);
+            newnode->nodekey.assign((char*)buf,FOLDERNODEKEYLENGTH);
             key.setkey(buf);
 
             // generate fresh attribute object with the folder name
@@ -6839,84 +6756,85 @@
             // JSON-encode object and encrypt attribute string
             attrs.getjson(&attrstring);
             newnode->attrstring = new string;
-            client->makeattr(&key, newnode->attrstring, attrstring.c_str());
+            client->makeattr(&key,newnode->attrstring,attrstring.c_str());
 
             // add the newly generated folder node
-            client->putnodes(parent->nodehandle, newnode, 1);
+            client->putnodes(parent->nodehandle,newnode,1);
             break;
         }
-        case MegaRequest::TYPE_MOVE: {
+        case MegaRequest::TYPE_MOVE:
+        {
             Node *node = client->nodebyhandle(request->getNodeHandle());
             Node *newParent = client->nodebyhandle(request->getParentHandle());
-            if (!node || !newParent) {
-                e = API_EARGS;
-                break;
-            }
-
-            if (node->parent == newParent) {
+            if(!node || !newParent) { e = API_EARGS; break; }
+
+            if(node->parent == newParent)
+            {
                 fireOnRequestFinish(request, MegaError(API_OK));
                 break;
             }
-            if ((e = client->checkmove(node, newParent)))
-                break;
+            if((e = client->checkmove(node,newParent))) break;
 
             e = client->rename(node, newParent);
             break;
         }
-        case MegaRequest::TYPE_COPY: {
+        case MegaRequest::TYPE_COPY:
+        {
             Node *node = client->nodebyhandle(request->getNodeHandle());
             Node *target = client->nodebyhandle(request->getParentHandle());
             const char* email = request->getEmail();
             MegaNode *publicNode = request->getPublicNode();
             const char *newName = request->getName();
 
-            if ((!node && !publicNode) || (!target && !email)) {
-                e = API_EARGS;
-                break;
-            }
-
-            if (publicNode) {
+            if((!node && !publicNode) || (!target && !email)) { e = API_EARGS; break; }
+
+            if(publicNode)
+            {
                 NewNode *newnode = new NewNode[1];
-                newnode->nodekey.assign(publicNode->getNodeKey()->data(),
-                        publicNode->getNodeKey()->size());
+                newnode->nodekey.assign(publicNode->getNodeKey()->data(), publicNode->getNodeKey()->size());
                 newnode->attrstring = new string;
-                newnode->attrstring->assign(publicNode->getAttrString()->data(),
-                        publicNode->getAttrString()->size());
+                newnode->attrstring->assign(publicNode->getAttrString()->data(), publicNode->getAttrString()->size());
                 newnode->nodehandle = publicNode->getHandle();
                 newnode->source = NEW_PUBLIC;
                 newnode->type = FILENODE;
                 newnode->parenthandle = UNDEF;
 
-                if (target) {
-                    client->putnodes(target->nodehandle, newnode, 1);
-                } else {
+                if(target)
+                {
+                    client->putnodes(target->nodehandle,newnode, 1);
+                }
+                else
+                {
                     client->putnodes(email, newnode, 1);
                 }
-            } else {
+            }
+            else
+            {
                 unsigned nc;
                 TreeProcCopy tc;
 
                 // determine number of nodes to be copied
-                client->proctree(node, &tc);
+                client->proctree(node,&tc);
                 tc.allocnodes();
                 nc = tc.nc;
 
                 // build new nodes array
-                client->proctree(node, &tc);
-                if (!nc) {
+                client->proctree(node,&tc);
+                if (!nc)
+                {
                     e = API_EARGS;
                     break;
                 }
 
                 tc.nn->parenthandle = UNDEF;
 
-                if (nc == 1 && newName && tc.nn[0].nodekey.size()) {
+                if(nc == 1 && newName && tc.nn[0].nodekey.size())
+                {
                     SymmCipher key;
                     AttrMap attrs;
                     string attrstring;
 
-                    key.setkey((const byte*) tc.nn[0].nodekey.data(),
-                            node->type);
+                    key.setkey((const byte*)tc.nn[0].nodekey.data(), node->type);
                     attrs = node->attrs;
 
                     string sname = newName;
@@ -6924,30 +6842,27 @@
                     attrs.map['n'] = sname;
 
                     attrs.getjson(&attrstring);
-                    client->makeattr(&key, tc.nn[0].attrstring,
-                            attrstring.c_str());
+                    client->makeattr(&key,tc.nn[0].attrstring, attrstring.c_str());
                 }
 
-                if (target) {
-                    client->putnodes(target->nodehandle, tc.nn, nc);
-                } else {
+                if (target)
+                {
+                    client->putnodes(target->nodehandle,tc.nn,nc);
+                }
+                else
+                {
                     client->putnodes(email, tc.nn, nc);
                 }
             }
             break;
         }
-        case MegaRequest::TYPE_RENAME: {
+        case MegaRequest::TYPE_RENAME:
+        {
             Node* node = client->nodebyhandle(request->getNodeHandle());
             const char* newName = request->getName();
-            if (!node || !newName) {
-                e = API_EARGS;
-                break;
-            }
-
-            if (!client->checkaccess(node, FULL)) {
-                e = API_EACCESS;
-                break;
-            }
+            if(!node || !newName) { e = API_EARGS; break; }
+
+            if (!client->checkaccess(node,FULL)) { e = API_EACCESS; break; }
 
             string sname = newName;
             fsAccess->normalize(&sname);
@@ -6955,82 +6870,77 @@
             e = client->setattr(node);
             break;
         }
-        case MegaRequest::TYPE_REMOVE: {
+        case MegaRequest::TYPE_REMOVE:
+        {
             Node* node = client->nodebyhandle(request->getNodeHandle());
-            if (!node) {
+            if(!node) { e = API_EARGS; break; }
+
+            e = client->unlink(node);
+            break;
+        }
+        case MegaRequest::TYPE_SHARE:
+        {
+            Node *node = client->nodebyhandle(request->getNodeHandle());
+            const char* email = request->getEmail();
+            int access = request->getAccess();
+            if(!node || !email || !strchr(email, '@'))
+            {
                 e = API_EARGS;
                 break;
             }
 
-            e = client->unlink(node);
-            break;
-        }
-        case MegaRequest::TYPE_SHARE: {
-            Node *node = client->nodebyhandle(request->getNodeHandle());
-            const char* email = request->getEmail();
-            int access = request->getAccess();
-            if (!node || !email || !strchr(email, '@')) {
-                e = API_EARGS;
-                break;
+            accesslevel_t a;
+            switch(access)
+            {
+                case MegaShare::ACCESS_UNKNOWN:
+                    a = ACCESS_UNKNOWN;
+                    break;
+                case MegaShare::ACCESS_READ:
+                    a = RDONLY;
+                    break;
+                case MegaShare::ACCESS_READWRITE:
+                    a = RDWR;
+                    break;
+                case MegaShare::ACCESS_FULL:
+                    a = FULL;
+                    break;
+                case MegaShare::ACCESS_OWNER:
+                    a = OWNER;
+                    break;
+                default:
+                    e = API_EARGS;
             }
 
-            accesslevel_t a;
-            switch (access) {
-            case MegaShare::ACCESS_UNKNOWN:
-                a = ACCESS_UNKNOWN;
-                break;
-            case MegaShare::ACCESS_READ:
-                a = RDONLY;
-                break;
-            case MegaShare::ACCESS_READWRITE:
-                a = RDWR;
-                break;
-            case MegaShare::ACCESS_FULL:
-                a = FULL;
-                break;
-            case MegaShare::ACCESS_OWNER:
-                a = OWNER;
-                break;
-            default:
-                e = API_EARGS;
-            }
-
-            if (e == API_OK)
+            if(e == API_OK)
                 client->setshare(node, email, a);
             break;
         }
         case MegaRequest::TYPE_IMPORT_LINK:
-        case MegaRequest::TYPE_GET_PUBLIC_NODE: {
+        case MegaRequest::TYPE_GET_PUBLIC_NODE:
+        {
             Node *node = client->nodebyhandle(request->getParentHandle());
             const char* megaFileLink = request->getLink();
-            if (!megaFileLink) {
-                e = API_EARGS;
-                break;
-            }
-            if ((request->getType() == MegaRequest::TYPE_IMPORT_LINK)
-                    && (!node)) {
-                e = API_EARGS;
-                break;
-            }
+            if(!megaFileLink) { e = API_EARGS; break; }
+            if((request->getType()==MegaRequest::TYPE_IMPORT_LINK) && (!node)) { e = API_EARGS; break; }
 
             e = client->openfilelink(megaFileLink, 1);
             break;
         }
-        case MegaRequest::TYPE_EXPORT: {
+        case MegaRequest::TYPE_EXPORT:
+        {
             Node* node = client->nodebyhandle(request->getNodeHandle());
-            if (!node) {
-                e = API_EARGS;
-                break;
-            }
+            if(!node) { e = API_EARGS; break; }
 
             e = client->exportnode(node, !request->getAccess());
             break;
         }
-        case MegaRequest::TYPE_FETCH_NODES: {
+        case MegaRequest::TYPE_FETCH_NODES:
+        {
             client->fetchnodes();
             break;
         }
-        case MegaRequest::TYPE_ACCOUNT_DETAILS: {
+        case MegaRequest::TYPE_ACCOUNT_DETAILS:
+        {
             int numDetails = request->getNumDetails();
             bool storage = (numDetails & 0x01) != 0;
             bool transfer = (numDetails & 0x02) != 0;
@@ -7040,67 +6950,60 @@
             bool sessions = (numDetails & 0x20) != 0;
 
             numDetails = 1;
-            if (transactions)
-                numDetails++;
-            if (purchases)
-                numDetails++;
-            if (sessions)
-                numDetails++;
+            if(transactions) numDetails++;
+            if(purchases) numDetails++;
+            if(sessions) numDetails++;
 
             request->setNumDetails(numDetails);
 
-            client->getaccountdetails(request->getAccountDetails(), storage,
-                    transfer, pro, transactions, purchases, sessions);
+            client->getaccountdetails(request->getAccountDetails(), storage, transfer, pro, transactions, purchases, sessions);
             break;
         }
-        case MegaRequest::TYPE_CHANGE_PW: {
+        case MegaRequest::TYPE_CHANGE_PW:
+        {
             const char* oldPassword = request->getPassword();
             const char* newPassword = request->getNewPassword();
-            if (!oldPassword || !newPassword) {
-                e = API_EARGS;
-                break;
-            }
+            if(!oldPassword || !newPassword) { e = API_EARGS; break; }
 
             byte pwkey[SymmCipher::KEYLENGTH];
             byte newpwkey[SymmCipher::KEYLENGTH];
-            if ((e = client->pw_key(oldPassword, pwkey))) {
-                e = API_EARGS;
-                break;
-            }
-            if ((e = client->pw_key(newPassword, newpwkey))) {
-                e = API_EARGS;
-                break;
-            }
+            if((e = client->pw_key(oldPassword, pwkey))) { e = API_EARGS; break; }
+            if((e = client->pw_key(newPassword, newpwkey))) { e = API_EARGS; break; }
             e = client->changepw(pwkey, newpwkey);
             break;
         }
-        case MegaRequest::TYPE_LOGOUT: {
-            if (request->getFlag()) {
+        case MegaRequest::TYPE_LOGOUT:
+        {
+            if(request->getFlag())
+            {
                 client->logout();
-            } else {
+            }
+            else
+            {
                 client->locallogout();
                 client->restag = nextTag;
                 logout_result(API_OK);
             }
             break;
         }
-        case MegaRequest::TYPE_GET_ATTR_FILE: {
+        case MegaRequest::TYPE_GET_ATTR_FILE:
+        {
             const char* dstFilePath = request->getFile();
             int type = request->getParamType();
             Node *node = client->nodebyhandle(request->getNodeHandle());
 
-            if (!dstFilePath || !node) {
-                e = API_EARGS;
-                break;
-            }
+            if(!dstFilePath || !node) { e = API_EARGS; break; }
 
             e = client->getfa(node, type);
-            if (e == API_EEXIST) {
+            if(e == API_EEXIST)
+            {
                 e = API_OK;
                 int prevtag = client->restag;
                 MegaRequestPrivate* req = NULL;
-                while (prevtag) {
-                    if (requestMap.find(prevtag) == requestMap.end()) {
+                while(prevtag)
+                {
+                    if(requestMap.find(prevtag) == requestMap.end())
+                    {
                         LOG_err << "Invalid duplicate getattr request";
                         req = NULL;
                         e = API_EINTERNAL;
@@ -7108,9 +7011,8 @@
                     }
 
                     req = requestMap.at(prevtag);
-                    if (!req
-                            || (req->getType()
-                                    != MegaRequest::TYPE_GET_ATTR_FILE)) {
+                    if(!req || (req->getType() != MegaRequest::TYPE_GET_ATTR_FILE))
+                    {
                         LOG_err << "Invalid duplicate getattr type";
                         req = NULL;
                         e = API_EINTERNAL;
@@ -7120,91 +7022,98 @@
                     prevtag = req->getNumber();
                 }
 
-                if (req) {
+                if(req)
+                {
                     LOG_debug << "Duplicate getattr detected";
                     req->setNumber(request->getTag());
                 }
             }
             break;
         }
-        case MegaRequest::TYPE_GET_ATTR_USER: {
+        case MegaRequest::TYPE_GET_ATTR_USER:
+        {
             const char* dstFilePath = request->getFile();
             int type = request->getParamType();
             User *user = client->finduser(request->getEmail(), 0);
 
-            if (!dstFilePath || !user || (type != 0)) {
+            if(!dstFilePath || !user || (type != 0)) { e = API_EARGS; break; }
+
+            client->getua(user, "a", false);
+            break;
+        }
+        case MegaRequest::TYPE_SET_ATTR_USER:
+        {
+            const char* value = request->getFile();
+            int type = request->getParamType();
+
+            if (!value || type < 0)
+            {
                 e = API_EARGS;
                 break;
             }
 
-            client->getua(user, "a", false);
-            break;
-        }
-        case MegaRequest::TYPE_SET_ATTR_USER: {
-            const char* value = request->getFile();
-            int type = request->getParamType();
-
-            if (!value || type < 0) {
-                e = API_EARGS;
-                break;
-            }
-
-            if (!type) {
+            if(!type)
+            {
                 string path = value;
                 string localpath;
                 fsAccess->path2local(&path, &localpath);
 
                 string attributedata;
                 FileAccess *f = fsAccess->newfileaccess();
-                if (!f->fopen(&localpath, 1, 0)) {
+                if (!f->fopen(&localpath, 1, 0))
+                {
                     delete f;
                     e = API_EREAD;
                     break;
                 }
 
-                if (!f->fread(&attributedata, f->size, 0, 0)) {
+                if (!f->fread(&attributedata, f->size, 0, 0))
+                {
                     delete f;
                     e = API_EREAD;
                     break;
                 }
                 delete f;
 
-                client->putua("a", (byte *) attributedata.data(),
-                        attributedata.size(), 0);
-            } else {
+                client->putua("a", (byte *)attributedata.data(), attributedata.size(), 0);
+            }
+            else
+            {
                 string attrname;
-                switch (type) {
-                case MegaApi::USER_ATTR_FIRSTNAME: {
-                    attrname = "firstname";
-                    break;
+                switch(type)
+                {
+                    case MegaApi::USER_ATTR_FIRSTNAME:
+                    {
+                        attrname = "firstname";
+                        break;
+                    }
+
+                    case MegaApi::USER_ATTR_LASTNAME:
+                    {
+                        attrname = "lastname";
+                        break;
+                    }
+
+                    default:
+                    {
+                        e = API_EARGS;
+                        break;
+                    }
                 }
-
-                case MegaApi::USER_ATTR_LASTNAME: {
-                    attrname = "lastname";
-                    break;
-                }
-
-                default: {
-                    e = API_EARGS;
-                    break;
-                }
-                }
-                if (!e) {
-                    client->putua(attrname.c_str(), (byte *) value,
-                            strlen(value), 2);
+                if(!e)
+                {
+                    client->putua(attrname.c_str(), (byte *)value, strlen(value), 2);
                 }
             }
             break;
         }
-        case MegaRequest::TYPE_SET_ATTR_FILE: {
+        case MegaRequest::TYPE_SET_ATTR_FILE:
+        {
             const char* srcFilePath = request->getFile();
             int type = request->getParamType();
             Node *node = client->nodebyhandle(request->getNodeHandle());
 
-            if (!srcFilePath || !node) {
-                e = API_EARGS;
-                break;
-            }
+            if(!srcFilePath || !node) { e = API_EARGS; break; }
 
             string path = srcFilePath;
             string localpath;
@@ -7212,42 +7121,43 @@
 
             string attributedata;
             FileAccess *f = fsAccess->newfileaccess();
-            if (!f->fopen(&localpath, 1, 0)) {
+            if (!f->fopen(&localpath, 1, 0))
+            {
                 delete f;
                 e = API_EREAD;
                 break;
             }
 
-            if (!f->fread(&attributedata, f->size, 0, 0)) {
+            if(!f->fread(&attributedata, f->size, 0, 0))
+            {
                 delete f;
                 e = API_EREAD;
                 break;
             }
             delete f;
 
-            client->putfa(node->nodehandle, type, node->nodecipher(),
-                    &attributedata);
+            client->putfa(node->nodehandle, type, node->nodecipher(), &attributedata);
             break;
         }
-        case MegaRequest::TYPE_CANCEL_ATTR_FILE: {
+        case MegaRequest::TYPE_CANCEL_ATTR_FILE:
+        {
             int type = request->getParamType();
             Node *node = client->nodebyhandle(request->getNodeHandle());
 
-            if (!node) {
-                e = API_EARGS;
-                break;
-            }
+            if (!node) { e = API_EARGS; break; }
 
             e = client->getfa(node, type, 1);
-            if (!e) {
-                std::map<int, MegaRequestPrivate*>::iterator it =
-                        requestMap.begin();
-                while (it != requestMap.end()) {
+            if (!e)
+            {
+                std::map<int, MegaRequestPrivate*>::iterator it = requestMap.begin();
+                while(it != requestMap.end())
+                {
                     MegaRequestPrivate *r = it->second;
                     it++;
-                    if (r->getType() == MegaRequest::TYPE_GET_ATTR_FILE
-                            && r->getParamType() == request->getParamType()
-                            && r->getNodeHandle() == request->getNodeHandle()) {
+                    if (r->getType() == MegaRequest::TYPE_GET_ATTR_FILE &&
+                        r->getParamType() == request->getParamType() &&
+                        r->getNodeHandle() == request->getNodeHandle())
+                    {
                         fireOnRequestFinish(r, MegaError(API_EINCOMPLETE));
                     }
                 }
@@ -7255,11 +7165,13 @@
             }
             break;
         }
-        case MegaRequest::TYPE_RETRY_PENDING_CONNECTIONS: {
+        case MegaRequest::TYPE_RETRY_PENDING_CONNECTIONS:
+        {
             bool disconnect = request->getFlag();
             bool includexfers = request->getNumber();
             client->abortbackoff(includexfers);
-            if (disconnect) {
+            if(disconnect)
+            {
 #if (WINDOWS_PHONE || TARGET_OS_IPHONE)
                 string servers;
                 if(!servers.size())
@@ -7282,7 +7194,7 @@
                             }
 
                             if (servers.size())
-                            break;
+                                break;
                         }
 #ifdef WINDOWS_PHONE
                         std::this_thread::sleep_for(std::chrono::seconds(1));
@@ -7301,99 +7213,74 @@
             fireOnRequestFinish(request, MegaError(API_OK));
             break;
         }
-        case MegaRequest::TYPE_ADD_CONTACT: {
+        case MegaRequest::TYPE_ADD_CONTACT:
+        {
             const char *email = request->getEmail();
-            if (!email) {
-                e = API_EARGS;
-                break;
-            }
+            if(!email) { e = API_EARGS; break; }
             e = client->invite(email, VISIBLE);
             break;
         }
-        case MegaRequest::TYPE_REMOVE_CONTACT: {
+        case MegaRequest::TYPE_REMOVE_CONTACT:
+        {
             const char *email = request->getEmail();
-            if (!email) {
-                e = API_EARGS;
-                break;
-            }
+            if(!email) { e = API_EARGS; break; }
             e = client->invite(email, HIDDEN);
             break;
         }
-        case MegaRequest::TYPE_CREATE_ACCOUNT: {
+        case MegaRequest::TYPE_CREATE_ACCOUNT:
+        {
             const char *email = request->getEmail();
             const char *password = request->getPassword();
             const char *name = request->getName();
             const char *pwkey = request->getPrivateKey();
 
-            if (!email || !name || (!password && !pwkey)) {
+            if(!email || !name || (!password && !pwkey))
+            {
+                e = API_EARGS; break;
+            }
+
+            requestMap.erase(request->getTag());
+            while(!requestMap.empty())
+            {
+                std::map<int,MegaRequestPrivate*>::iterator it=requestMap.begin();
+                if(it->second) fireOnRequestFinish(it->second, MegaError(MegaError::API_EACCESS));
+            }
+
+            while(!transferMap.empty())
+            {
+                std::map<int, MegaTransferPrivate *>::iterator it=transferMap.begin();
+                if(it->second) fireOnTransferFinish(it->second, MegaError(MegaError::API_EACCESS));
+            }
+            requestMap[request->getTag()]=request;
+
+            client->createephemeral();
+            break;
+        }
+        case MegaRequest::TYPE_QUERY_SIGNUP_LINK:
+        case MegaRequest::TYPE_CONFIRM_ACCOUNT:
+        {
+            const char *link = request->getLink();
+            const char *password = request->getPassword();
+            const char *pwkey = request->getPrivateKey();
+
+            if(!link || (request->getType() == MegaRequest::TYPE_CONFIRM_ACCOUNT && !password && !pwkey))
+            {
                 e = API_EARGS;
                 break;
             }
 
-            requestMap.erase(request->getTag());
-            while (!requestMap.empty()) {
-                std::map<int, MegaRequestPrivate*>::iterator it =
-                        requestMap.begin();
-                if (it->second)
-                    fireOnRequestFinish(it->second,
-                            MegaError(MegaError::API_EACCESS));
-            }
-
-            while (!transferMap.empty()) {
-                std::map<int, MegaTransferPrivate *>::iterator it =
-                        transferMap.begin();
-                if (it->second)
-                    fireOnTransferFinish(it->second,
-                            MegaError(MegaError::API_EACCESS));
-            }
-<<<<<<< HEAD
-            requestMap[request->getTag()] = request;
-
-            client->createephemeral();
+            const char* ptr = link;
+            const char* tptr;
+
+            if ((tptr = strstr(ptr,"#confirm"))) ptr = tptr+8;
+
+            unsigned len = (strlen(link)-(ptr-link))*3/4+4;
+            byte *c = new byte[len];
+            len = Base64::atob(ptr,c,len);
+            client->querysignuplink(c,len);
+            delete[] c;
             break;
         }
-        case MegaRequest::TYPE_QUERY_SIGNUP_LINK:
-        case MegaRequest::TYPE_CONFIRM_ACCOUNT: {
-            const char *link = request->getLink();
-            const char *password = request->getPassword();
-            const char *pwkey = request->getPrivateKey();
-
-            if (!link
-                    || (request->getType() == MegaRequest::TYPE_CONFIRM_ACCOUNT
-                            && !password && !pwkey)) {
-                e = API_EARGS;
-                break;
-=======
-            requestMap[request->getTag()]=request;
-
-			client->createephemeral();
-			break;
-		}
-		case MegaRequest::TYPE_QUERY_SIGNUP_LINK:
-		case MegaRequest::TYPE_CONFIRM_ACCOUNT:
-		{
-			const char *link = request->getLink();
-			const char *password = request->getPassword();
-			const char *pwkey = request->getPrivateKey();
-
-            if(!link || (request->getType() == MegaRequest::TYPE_CONFIRM_ACCOUNT && !password && !pwkey))
-			{
-				e = API_EARGS;
-				break;
-			}
-
-			const char* ptr = link;
-			const char* tptr;
-
-			if ((tptr = strstr(ptr,"#confirm"))) ptr = tptr+8;
-
-			unsigned len = (strlen(link)-(ptr-link))*3/4+4;
-			byte *c = new byte[len];
-            len = Base64::atob(ptr,c,len);
-			client->querysignuplink(c,len);
-			delete[] c;
-			break;
-		}
         case MegaRequest::TYPE_PAUSE_TRANSFERS:
         {
             bool pause = request->getFlag();
@@ -7409,37 +7296,18 @@
             if(pause)
             {
                 if(!pausetime) pausetime = Waiter::ds;
->>>>>>> 48ff9d03
             }
-
-            const char* ptr = link;
-            const char* tptr;
-
-            if ((tptr = strstr(ptr, "#confirm")))
-                ptr = tptr + 8;
-
-            unsigned len = (strlen(link) - (ptr - link)) * 3 / 4 + 4;
-            byte *c = new byte[len];
-            len = Base64::atob(ptr, c, len);
-            client->querysignuplink(c, len);
-            delete[] c;
-            break;
-        }
-        case MegaRequest::TYPE_PAUSE_TRANSFERS: {
-            bool pause = request->getFlag();
-            if (pause) {
-                if (!pausetime)
-                    pausetime = Waiter::ds;
-            } else if (pausetime) {
-                for (std::map<int, MegaTransferPrivate *>::iterator iter =
-                        transferMap.begin(); iter != transferMap.end();
-                        iter++) {
+            else if(pausetime)
+            {
+                for(std::map<int, MegaTransferPrivate *>::iterator iter = transferMap.begin(); iter != transferMap.end(); iter++)
+                {
                     MegaTransfer *transfer = iter->second;
-                    if (!transfer)
+                    if(!transfer)
                         continue;
 
                     m_time_t starttime = transfer->getStartTime();
-                    if (starttime) {
+                    if(starttime)
+                    {
                         m_time_t timepaused = Waiter::ds - pausetime;
                         iter->second->setStartTime(starttime + timepaused);
                     }
@@ -7464,56 +7332,51 @@
             fireOnRequestFinish(request, MegaError(API_OK));
             break;
         }
-        case MegaRequest::TYPE_CANCEL_TRANSFER: {
+        case MegaRequest::TYPE_CANCEL_TRANSFER:
+        {
             int transferTag = request->getTransferTag();
-            if (transferMap.find(transferTag) == transferMap.end()) {
-                e = API_ENOENT;
-                break;
-            };
+            if(transferMap.find(transferTag) == transferMap.end()) { e = API_ENOENT; break; };
 
             MegaTransferPrivate* megaTransfer = transferMap.at(transferTag);
             Transfer *transfer = megaTransfer->getTransfer();
 
-#ifdef _WIN32
-            if(transfer->type==GET)
-            {
-                transfer->localfilename.append("", 1);
-                WIN32_FILE_ATTRIBUTE_DATA fad;
-                if (GetFileAttributesExW((LPCWSTR)transfer->localfilename.data(), GetFileExInfoStandard, &fad))
-                SetFileAttributesW((LPCWSTR)transfer->localfilename.data(), fad.dwFileAttributes & ~FILE_ATTRIBUTE_HIDDEN);
-                transfer->localfilename.resize(transfer->localfilename.size()-1);
-            }
-#endif
+            #ifdef _WIN32
+                if(transfer->type==GET)
+                {
+                    transfer->localfilename.append("", 1);
+                    WIN32_FILE_ATTRIBUTE_DATA fad;
+                    if (GetFileAttributesExW((LPCWSTR)transfer->localfilename.data(), GetFileExInfoStandard, &fad))
+                        SetFileAttributesW((LPCWSTR)transfer->localfilename.data(), fad.dwFileAttributes & ~FILE_ATTRIBUTE_HIDDEN);
+                    transfer->localfilename.resize(transfer->localfilename.size()-1);
+                }
+            #endif
 
             megaTransfer->setSyncTransfer(true);
             megaTransfer->setLastErrorCode(API_EINCOMPLETE);
 
             file_list files = transfer->files;
             file_list::iterator iterator = files.begin();
-            while (iterator != files.end()) {
+            while (iterator != files.end())
+            {
                 File *file = *iterator;
                 iterator++;
-                if (!file->syncxfer)
-                    client->stopxfer(file);
+                if(!file->syncxfer) client->stopxfer(file);
             }
             fireOnRequestFinish(request, MegaError(API_OK));
             break;
         }
-        case MegaRequest::TYPE_CANCEL_TRANSFERS: {
+        case MegaRequest::TYPE_CANCEL_TRANSFERS:
+        {
             int direction = request->getParamType();
-            if ((direction != MegaTransfer::TYPE_DOWNLOAD)
-                    && (direction != MegaTransfer::TYPE_UPLOAD)) {
-                e = API_EARGS;
-                break;
-            }
-
-            for (transfer_map::iterator it =
-                    client->transfers[direction].begin();
-                    it != client->transfers[direction].end();) {
+            if((direction != MegaTransfer::TYPE_DOWNLOAD) && (direction != MegaTransfer::TYPE_UPLOAD))
+                { e = API_EARGS; break; }
+
+            for (transfer_map::iterator it = client->transfers[direction].begin() ; it != client->transfers[direction].end() ; )
+            {
                 Transfer *transfer = it->second;
-                if (transferMap.find(transfer->tag) != transferMap.end()) {
-                    MegaTransferPrivate* megaTransfer = transferMap.at(
-                            transfer->tag);
+                if(transferMap.find(transfer->tag) != transferMap.end())
+                {
+                    MegaTransferPrivate* megaTransfer = transferMap.at(transfer->tag);
                     megaTransfer->setSyncTransfer(true);
                     megaTransfer->setLastErrorCode(API_EINCOMPLETE);
                 }
@@ -7522,52 +7385,78 @@
 
                 file_list files = transfer->files;
                 file_list::iterator iterator = files.begin();
-                while (iterator != files.end()) {
+                while (iterator != files.end())
+                {
                     File *file = *iterator;
                     iterator++;
-                    if (!file->syncxfer)
-                        client->stopxfer(file);
+                    if(!file->syncxfer) client->stopxfer(file);
                 }
             }
             fireOnRequestFinish(request, MegaError(API_OK));
             break;
         }
 #ifdef ENABLE_SYNC
-            case MegaRequest::TYPE_ADD_SYNC:
+        case MegaRequest::TYPE_ADD_SYNC:
+        {
+            const char *localPath = request->getFile();
+            Node *node = client->nodebyhandle(request->getNodeHandle());
+            if(!node || (node->type==FILENODE) || !localPath)
             {
-                const char *localPath = request->getFile();
-                Node *node = client->nodebyhandle(request->getNodeHandle());
-                if(!node || (node->type==FILENODE) || !localPath)
-                {
-                    e = API_EARGS;
-                    break;
-                }
-
-                string utf8name(localPath);
-                string localname;
-                client->fsaccess->path2local(&utf8name, &localname);
-                e = client->addsync(&localname, DEBRISFOLDER, NULL, node, 0, -nextTag);
-                if(!e)
-                {
-                    MegaSyncPrivate *sync = new MegaSyncPrivate(client->syncs.back());
-                    sync->setListener(request->getSyncListener());
-                    syncMap[-nextTag] = sync;
-
-                    request->setNumber(client->syncs.back()->fsfp);
-                    fireOnRequestFinish(request, MegaError(API_OK));
-                }
+                e = API_EARGS;
                 break;
             }
-            case MegaRequest::TYPE_REMOVE_SYNCS:
+
+            string utf8name(localPath);
+            string localname;
+            client->fsaccess->path2local(&utf8name, &localname);
+            e = client->addsync(&localname, DEBRISFOLDER, NULL, node, 0, -nextTag);
+            if(!e)
             {
-                sync_list::iterator it = client->syncs.begin();
-                while(it != client->syncs.end())
+                MegaSyncPrivate *sync = new MegaSyncPrivate(client->syncs.back());
+                sync->setListener(request->getSyncListener());
+                syncMap[-nextTag] = sync;
+
+                request->setNumber(client->syncs.back()->fsfp);
+                fireOnRequestFinish(request, MegaError(API_OK));
+            }
+            break;
+        }
+        case MegaRequest::TYPE_REMOVE_SYNCS:
+        {
+            sync_list::iterator it = client->syncs.begin();
+            while(it != client->syncs.end())
+            {
+                Sync *sync = (*it);
+                int tag = sync->tag;
+                it++;
+
+                client->delsync(sync);
+
+                if(syncMap.find(tag) == syncMap.end())
                 {
-                    Sync *sync = (*it);
-                    int tag = sync->tag;
-                    it++;
-
-                    client->delsync(sync);
+                    MegaSyncPrivate *megaSync = syncMap.at(tag);
+                    syncMap.erase(tag);
+                    delete megaSync;
+                }
+            }
+            fireOnRequestFinish(request, MegaError(API_OK));
+            break;
+        }
+        case MegaRequest::TYPE_REMOVE_SYNC:
+        {
+            handle nodehandle = request->getNodeHandle();
+            sync_list::iterator it = client->syncs.begin();
+            bool found = false;
+            while(it != client->syncs.end())
+            {
+                Sync *sync = (*it);
+                int tag = sync->tag;
+                if(!sync->localroot.node || sync->localroot.node->nodehandle == nodehandle)
+                {
+                    string path;
+                    fsAccess->local2path(&sync->localroot.localname, &path);
+                    request->setFile(path.c_str());
+                    client->delsync(sync, request->getFlag());
 
                     if(syncMap.find(tag) == syncMap.end())
                     {
@@ -7575,93 +7464,69 @@
                         syncMap.erase(tag);
                         delete megaSync;
                     }
+
+                    fireOnRequestFinish(request, MegaError(API_OK));
+                    found = true;
+                    break;
                 }
-                fireOnRequestFinish(request, MegaError(API_OK));
-                break;
+                it++;
             }
-            case MegaRequest::TYPE_REMOVE_SYNC:
-            {
-                handle nodehandle = request->getNodeHandle();
-                sync_list::iterator it = client->syncs.begin();
-                bool found = false;
-                while(it != client->syncs.end())
-                {
-                    Sync *sync = (*it);
-                    int tag = sync->tag;
-                    if(!sync->localroot.node || sync->localroot.node->nodehandle == nodehandle)
-                    {
-                        string path;
-                        fsAccess->local2path(&sync->localroot.localname, &path);
-                        request->setFile(path.c_str());
-                        client->delsync(sync, request->getFlag());
-
-                        if(syncMap.find(tag) == syncMap.end())
-                        {
-                            MegaSyncPrivate *megaSync = syncMap.at(tag);
-                            syncMap.erase(tag);
-                            delete megaSync;
-                        }
-
-                        fireOnRequestFinish(request, MegaError(API_OK));
-                        found = true;
-                        break;
-                    }
-                    it++;
-                }
-
-                if(!found) e = API_ENOENT;
-                break;
-            }
+
+            if(!found) e = API_ENOENT;
+            break;
+        }
 #endif
-        case MegaRequest::TYPE_REPORT_EVENT: {
+        case MegaRequest::TYPE_REPORT_EVENT:
+        {
             int evtType = request->getParamType();
             const char *details = request->getText();
             int number = request->getNumber();
 
-            if (evtType < 0 || evtType >= MegaApi::EVENT_INVALID) {
+            if(evtType < 0 || evtType >= MegaApi::EVENT_INVALID)
+            {
                 e = API_EARGS;
                 break;
             }
 
             string event;
-            switch (evtType) {
-            case MegaApi::EVENT_FEEDBACK:
-                event = "F";
-                if (number < 1 || number > 5)
-                    e = API_EARGS;
-                else
-                    event.append(1, '0' + number);
-                break;
-            case MegaApi::EVENT_DEBUG:
-                event = "A"; //Application event
-                break;
-            default:
-                e = API_EINTERNAL;
+            switch(evtType)
+            {
+                case MegaApi::EVENT_FEEDBACK:
+                    event = "F";
+                    if(number < 1 || number > 5)
+                        e = API_EARGS;
+                    else
+                        event.append(1, '0'+number);
+                    break;
+                case MegaApi::EVENT_DEBUG:
+                    event = "A"; //Application event
+                    break;
+                default:
+                    e = API_EINTERNAL;
             }
 
-            if (!e)
+            if(!e)
                 client->reportevent(event.c_str(), details);
             break;
         }
-        case MegaRequest::TYPE_DELETE: {
+        case MegaRequest::TYPE_DELETE:
+        {
             threadExit = 1;
             break;
         }
         case MegaRequest::TYPE_GET_PRICING:
-<<<<<<< HEAD
-        case MegaRequest::TYPE_GET_PAYMENT_URL: {
-=======
         case MegaRequest::TYPE_GET_PAYMENT_ID:
         {
->>>>>>> 48ff9d03
             client->purchase_enumeratequotaitems();
             break;
         }
-        case MegaRequest::TYPE_SUBMIT_PURCHASE_RECEIPT: {
+        case MegaRequest::TYPE_SUBMIT_PURCHASE_RECEIPT:
+        {
             const char* receipt = request->getText();
             int type = request->getNumber();
 
-            if (!receipt) {
+            if(!receipt)
+            {
                 e = API_EARGS;
                 break;
             }
@@ -7669,22 +7534,26 @@
             client->submitpurchasereceipt(type, receipt);
             break;
         }
-        case MegaRequest::TYPE_GET_USER_DATA: {
+        case MegaRequest::TYPE_GET_USER_DATA:
+        {
             const char *email = request->getEmail();
-            if (request->getFlag() && !email) {
+            if(request->getFlag() && !email)
+            {
                 e = API_EARGS;
                 break;
             }
 
-            if (!request->getFlag()) {
+            if(!request->getFlag())
+            {
                 client->getuserdata();
-            } else {
+            }
+            else
+            {
                 client->getpubkey(email);
             }
 
             break;
         }
-            // ATTR
         case MegaRequest::TYPE_GET_USER_ATTRIBUTE: {
 
             const char *u = request->getEmail();
@@ -7707,9 +7576,11 @@
             client->getownsigningkeys(false);
             break;
         }
-        case MegaRequest::TYPE_LOAD_BALANCING: {
+        case MegaRequest::TYPE_LOAD_BALANCING:
+        {
             const char* service = request->getName();
-            if (!service) {
+            if(!service)
+            {
                 e = API_EARGS;
                 break;
             }
@@ -7722,21 +7593,27 @@
             client->getPublicStaticKey(u);
             break;
         }
-        case MegaRequest::TYPE_KILL_SESSION: {
+        case MegaRequest::TYPE_KILL_SESSION:
+        {
             MegaHandle handle = request->getNodeHandle();
-            if (handle == INVALID_HANDLE) {
+            if (handle == INVALID_HANDLE)
+            {
                 client->killallsessions();
-            } else {
+            }
+            else
+            {
                 client->killsession(handle);
             }
             break;
         }
-        default: {
+        default:
+        {
             e = API_EINTERNAL;
         }
         }
 
-        if (e) {
+        if(e)
+        {
             LOG_err << "Error starting request: " << e;
             fireOnRequestFinish(request, MegaError(e));
         }

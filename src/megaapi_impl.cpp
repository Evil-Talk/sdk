﻿/**
 * @file megaapi_impl.cpp
 * @brief Private implementation of the intermediate layer for the MEGA C++ SDK.
 *
 * (c) 2013-2014 by Mega Limited, Auckland, New Zealand
 *
 * This file is part of the MEGA SDK - Client Access Engine.
 *
 * Applications using the MEGA API must present a valid application key
 * and comply with the the rules set forth in the Terms of Service.
 *
 * The MEGA SDK is distributed in the hope that it will be useful,
 * but WITHOUT ANY WARRANTY; without even the implied warranty of
 * MERCHANTABILITY or FITNESS FOR A PARTICULAR PURPOSE.
 *
 * @copyright Simplified (2-clause) BSD License.
 *
 * You should have received a copy of the license along with this
 * program.
 */

#define _LARGE_FILES

#define _GNU_SOURCE 1
#define _FILE_OFFSET_BITS 64

#define USE_VARARGS
#define PREFER_STDARG
#include "megaapi_impl.h"
#include "megaapi.h"

#include <iomanip>
#include <algorithm>
#include <functional>
#include <cctype>
#include <locale>

#ifndef _WIN32
#ifndef _LARGEFILE64_SOURCE
    #define _LARGEFILE64_SOURCE
#endif
#include <signal.h>
#endif


#ifdef __APPLE__
    #include <xlocale.h>
    #include <strings.h>

    #if TARGET_OS_IPHONE
    #include <netdb.h>
    #include <resolv.h>
    #include <arpa/inet.h>
    #endif
#endif

#ifdef _WIN32
#ifndef WINDOWS_PHONE
#include <shlwapi.h>
#endif

#endif

#if (!defined(_WIN32) && !defined(USE_CURL_PUBLIC_KEY_PINNING)) || defined(WINDOWS_PHONE)
#include <openssl/rand.h>
#endif

using namespace mega;

MegaNodePrivate::MegaNodePrivate(const char *name, int type, int64_t size, int64_t ctime, int64_t mtime, uint64_t nodehandle,
                                 string *nodekey, string *attrstring, const char *fingerprint, MegaHandle parentHandle,
                                 const char *privateauth, const char *publicauth, bool ispublic, bool isForeign)
: MegaNode()
{
    this->name = MegaApi::strdup(name);
    this->fingerprint = MegaApi::strdup(fingerprint);
    this->customAttrs = NULL;
    this->duration = -1;
    this->latitude = INVALID_COORDINATE;
    this->longitude = INVALID_COORDINATE;
    this->type = type;
    this->size = size;
    this->ctime = ctime;
    this->mtime = mtime;
    this->nodehandle = nodehandle;
    this->parenthandle = parentHandle;
    this->attrstring.assign(attrstring->data(), attrstring->size());
    this->nodekey.assign(nodekey->data(), nodekey->size());
    this->changed = 0;
    this->thumbnailAvailable = false;
    this->previewAvailable = false;
    this->tag = 0;
    this->isPublicNode = ispublic;
    this->outShares = false;
    this->inShare = false;
    this->plink = NULL;
    this->sharekey = NULL;
    this->foreign = isForeign;

    if (privateauth)
    {
        this->privateAuth = privateauth;
    }

    if (publicauth)
    {
        this->publicAuth = publicauth;
    }

#ifdef ENABLE_SYNC
    this->syncdeleted = false;
#endif
}

MegaNodePrivate::MegaNodePrivate(MegaNode *node)
: MegaNode()
{
    this->name = MegaApi::strdup(node->getName());
    this->fingerprint = MegaApi::strdup(node->getFingerprint());
    this->customAttrs = NULL;
    this->duration = node->getDuration();
    this->latitude = node->getLatitude();
    this->longitude = node->getLongitude();
    this->type = node->getType();
    this->size = node->getSize();
    this->ctime = node->getCreationTime();
    this->mtime = node->getModificationTime();
    this->nodehandle = node->getHandle();
    this->parenthandle = node->getParentHandle();
    string * attrstring = node->getAttrString();
    this->attrstring.assign(attrstring->data(), attrstring->size());
    string *nodekey = node->getNodeKey();
    this->nodekey.assign(nodekey->data(),nodekey->size());
    this->changed = node->getChanges();
    this->thumbnailAvailable = node->hasThumbnail();
    this->previewAvailable = node->hasPreview();
    this->tag = node->getTag();
    this->isPublicNode = node->isPublic();
    this->privateAuth = *node->getPrivateAuth();
    this->publicAuth = *node->getPublicAuth();
    this->outShares = node->isOutShare();
    this->inShare = node->isInShare();
    this->foreign = node->isForeign();
    this->sharekey = NULL;

    if (node->isExported())
    {
        this->plink = new PublicLink(node->getPublicHandle(), node->getExpirationTime(), node->isTakenDown());

        if (type == FOLDERNODE)
        {
            MegaNodePrivate *n = dynamic_cast<MegaNodePrivate *>(node);
            if (n)
            {
                string *sk = n->getSharekey();
                if (sk)
                {
                    this->sharekey = new string(*sk);
                }
            }
        }
    }
    else
    {
        this->plink = NULL;
    }

    if (node->hasCustomAttrs())
    {
        this->customAttrs = new attr_map();
        MegaStringList *names = node->getCustomAttrNames();
        for (int i = 0; i < names->size(); i++)
        {
            (*customAttrs)[AttrMap::string2nameid(names->get(i))] = node->getCustomAttr(names->get(i));
        }
        delete names;
    }

#ifdef ENABLE_SYNC
    this->syncdeleted = node->isSyncDeleted();
    this->localPath = node->getLocalPath();
#endif
}

MegaNodePrivate::MegaNodePrivate(Node *node)
: MegaNode()
{
    this->name = MegaApi::strdup(node->displayname());
    this->fingerprint = NULL;

    if (node->isvalid)
    {
        string fingerprint;
        node->serializefingerprint(&fingerprint);
        m_off_t size = node->size;
        char bsize[sizeof(size)+1];
        int l = Serialize64::serialize((byte *)bsize, size);
        char *buf = new char[l * 4 / 3 + 4];
        char ssize = 'A' + Base64::btoa((const byte *)bsize, l, buf);
        string result(1, ssize);
        result.append(buf);
        result.append(fingerprint);
        delete [] buf;

        this->fingerprint = MegaApi::strdup(result.c_str());
    }

    this->duration = -1;
    this->latitude = INVALID_COORDINATE;
    this->longitude = INVALID_COORDINATE;
    this->customAttrs = NULL;

    char buf[10];
    for (attr_map::iterator it = node->attrs.map.begin(); it != node->attrs.map.end(); it++)
    {
        int attrlen = node->attrs.nameid2string(it->first, buf);
        buf[attrlen] = '\0';
        if (buf[0] == '_')
        {
           if (!customAttrs)
           {
               customAttrs = new attr_map();
           }

           nameid id = AttrMap::string2nameid(&buf[1]);
           (*customAttrs)[id] = it->second;
        }
        else
        {
            if (it->first == AttrMap::string2nameid("d"))
            {
               if (node->type == FILENODE)
               {
                   duration = Base64::atoi(&it->second);
               }
            }
            else if (it->first == AttrMap::string2nameid("l"))
            {
                if (node->type == FILENODE)
                {
                    string coords = it->second;
                    if (coords.size() != 8)
                    {
                       LOG_warn << "Malformed GPS coordinates attribute";
                    }
                    else
                    {
                        byte buf[3];
                        int number = 0;
                        if (Base64::atob((const char *) coords.substr(0, 4).data(), buf, sizeof(buf)) == sizeof(buf))
                        {
                            number = (buf[2] << 16) | (buf[1] << 8) | (buf[0]);
                            latitude = -90 + 180 * (double) number / 0xFFFFFF;
                        }

                        if (Base64::atob((const char *) coords.substr(4, 4).data(), buf, sizeof(buf)) == sizeof(buf))
                        {
                            number = (buf[2] << 16) | (buf[1] << 8) | (buf[0]);
                            longitude = -180 + 360 * (double) number / 0x01000000;
                        }
                    }

                   if (longitude < -180 || longitude > 180)
                   {
                       longitude = INVALID_COORDINATE;
                   }
                   if (latitude < -90 || latitude > 90)
                   {
                       latitude = INVALID_COORDINATE;
                   }
                   if (longitude == INVALID_COORDINATE || latitude == INVALID_COORDINATE)
                   {
                       longitude = INVALID_COORDINATE;
                       latitude = INVALID_COORDINATE;
                   }
               }
            }
        }
    }

    this->type = node->type;
    this->size = node->size;
    this->ctime = node->ctime;
    this->mtime = node->mtime;
    this->nodehandle = node->nodehandle;
    this->parenthandle = node->parent ? node->parent->nodehandle : INVALID_HANDLE;

    if(node->attrstring)
    {
        this->attrstring.assign(node->attrstring->data(), node->attrstring->size());
    }
    this->nodekey.assign(node->nodekey.data(),node->nodekey.size());

    this->changed = 0;
    if(node->changed.attrs)
    {
        this->changed |= MegaNode::CHANGE_TYPE_ATTRIBUTES;
    }
    if(node->changed.ctime)
    {
        this->changed |= MegaNode::CHANGE_TYPE_TIMESTAMP;
    }
    if(node->changed.fileattrstring)
    {
        this->changed |= MegaNode::CHANGE_TYPE_FILE_ATTRIBUTES;
    }
    if(node->changed.inshare)
    {
        this->changed |= MegaNode::CHANGE_TYPE_INSHARE;
    }
    if(node->changed.outshares)
    {
        this->changed |= MegaNode::CHANGE_TYPE_OUTSHARE;
    }
    if(node->changed.pendingshares)
    {
        this->changed |= MegaNode::CHANGE_TYPE_PENDINGSHARE;
    }
    if(node->changed.owner)
    {
        this->changed |= MegaNode::CHANGE_TYPE_OWNER;
    }
    if(node->changed.parent)
    {
        this->changed |= MegaNode::CHANGE_TYPE_PARENT;
    }
    if(node->changed.removed)
    {
        this->changed |= MegaNode::CHANGE_TYPE_REMOVED;
    }
    if(node->changed.publiclink)
    {
        this->changed |= MegaNode::CHANGE_TYPE_PUBLIC_LINK;
    }


#ifdef ENABLE_SYNC
	this->syncdeleted = (node->syncdeleted != SYNCDEL_NONE);
    if(node->localnode)
    {
        node->localnode->getlocalpath(&localPath, true);
        localPath.append("", 1);
    }
#endif

    this->thumbnailAvailable = (node->hasfileattribute(0) != 0);
    this->previewAvailable = (node->hasfileattribute(1) != 0);
    this->tag = node->tag;
    this->isPublicNode = false;
    this->foreign = false;

    // if there's only one share and it has no user --> public link
    this->outShares = (node->outshares) ? (node->outshares->size() > 1 || node->outshares->begin()->second->user) : false;
    this->inShare = (node->inshare != NULL) && !node->parent;
    this->plink = node->plink ? new PublicLink(node->plink) : NULL;
    if (plink && type == FOLDERNODE && node->sharekey)
    {
        char key[FOLDERNODEKEYLENGTH*4/3+3];
        Base64::btoa(node->sharekey->key, FOLDERNODEKEYLENGTH, key);
        this->sharekey = new string(key);
    }
    else
    {
        this->sharekey = NULL;
    }
}

string* MegaNodePrivate::getSharekey()
{
    return sharekey;
}

MegaNode *MegaNodePrivate::copy()
{
    return new MegaNodePrivate(this);
}

bool MegaNodePrivate::serialize(string *d)
{
    unsigned short ll;
    bool flag;

    ll = name ? strlen(name) + 1 : 0;
    d->append((char*)&ll, sizeof(ll));
    d->append(name, ll);

    ll = fingerprint ? strlen(fingerprint) + 1 : 0;
    d->append((char*)&ll, sizeof(ll));
    d->append(fingerprint, ll);

    d->append((char*)&size, sizeof(size));
    d->append((char*)&ctime, sizeof(ctime));
    d->append((char*)&mtime, sizeof(mtime));
    d->append((char*)&nodehandle, sizeof(nodehandle));
    d->append((char*)&parenthandle, sizeof(parenthandle));

    ll = (unsigned short)attrstring.size();
    d->append((char*)&ll, sizeof(ll));
    d->append(attrstring.data(), ll);

    ll = (unsigned short)nodekey.size();
    d->append((char*)&ll, sizeof(ll));
    d->append(nodekey.data(), ll);

    ll = (unsigned short)privateAuth.size();
    d->append((char*)&ll, sizeof(ll));
    d->append(privateAuth.data(), ll);

    ll = (unsigned short)publicAuth.size();
    d->append((char*)&ll, sizeof(ll));
    d->append(publicAuth.data(), ll);

    flag = isPublicNode;
    d->append((char*)&flag, sizeof(flag));

    flag = foreign;
    d->append((char*)&flag, sizeof(flag));

    d->append("\0\0\0\0\0\0\0", 8);

    return true;
}

MegaNodePrivate *MegaNodePrivate::unserialize(string *d)
{
    const char* ptr = d->data();
    const char* end = ptr + d->size();

    if (ptr + sizeof(unsigned short) > end)
    {
        LOG_err << "MegaNode unserialization failed - data too short";
        return NULL;
    }

    unsigned short namelen = MemAccess::get<unsigned short>(ptr);
    ptr += sizeof(namelen);
    if (ptr + namelen + sizeof(unsigned short) > end)
    {
        LOG_err << "MegaNode unserialization failed - name too long";
        return NULL;
    }
    string name;
    if (namelen)
    {
        name.assign(ptr, namelen - 1);
    }
    ptr += namelen;

    unsigned short fingerprintlen = MemAccess::get<unsigned short>(ptr);
    ptr += sizeof(fingerprintlen);
    if (ptr + fingerprintlen + sizeof(unsigned short)
            + sizeof(int64_t) + sizeof(int64_t)
            + sizeof(int64_t) + sizeof(MegaHandle)
            + sizeof(MegaHandle) + sizeof(unsigned short) > end)
    {
        LOG_err << "MegaNode unserialization failed - fingerprint too long";
        return NULL;
    }
    string fingerprint;
    if (fingerprintlen)
    {
        fingerprint.assign(ptr, fingerprintlen - 1);
    }
    ptr += fingerprintlen;

    int64_t size = MemAccess::get<int64_t>(ptr);
    ptr += sizeof(int64_t);

    int64_t ctime = MemAccess::get<int64_t>(ptr);
    ptr += sizeof(int64_t);

    int64_t mtime = MemAccess::get<int64_t>(ptr);
    ptr += sizeof(int64_t);

    MegaHandle nodehandle = MemAccess::get<MegaHandle>(ptr);
    ptr += sizeof(MegaHandle);

    MegaHandle parenthandle = MemAccess::get<MegaHandle>(ptr);
    ptr += sizeof(MegaHandle);

    unsigned short ll = MemAccess::get<unsigned short>(ptr);
    ptr += sizeof(ll);
    if (ptr + ll + sizeof(unsigned short) > end)
    {
        LOG_err << "MegaNode unserialization failed - attrstring too long";
        return NULL;
    }
    string attrstring;
    attrstring.assign(ptr, ll);
    ptr += ll;

    ll = MemAccess::get<unsigned short>(ptr);
    ptr += sizeof(ll);
    if (ptr + ll + sizeof(unsigned short) > end)
    {
        LOG_err << "MegaNode unserialization failed - nodekey too long";
        return NULL;
    }
    string nodekey;
    nodekey.assign(ptr, ll);
    ptr += ll;

    ll = MemAccess::get<unsigned short>(ptr);
    ptr += sizeof(ll);
    if (ptr + ll + sizeof(unsigned short) > end)
    {
        LOG_err << "MegaNode unserialization failed - auth too long";
        return NULL;
    }
    string privauth;
    privauth.assign(ptr, ll);
    ptr += ll;

    ll = MemAccess::get<unsigned short>(ptr);
    ptr += sizeof(ll);
    if (ptr + ll + sizeof(bool) + sizeof(bool) + 8 > end)
    {
        LOG_err << "MegaNode unserialization failed - auth too long";
        return NULL;
    }

    string pubauth;
    privauth.assign(ptr, ll);
    ptr += ll;

    bool isPublicNode = MemAccess::get<bool>(ptr);
    ptr += sizeof(bool);

    bool foreign = MemAccess::get<bool>(ptr);
    ptr += sizeof(bool);

    if (memcmp(ptr, "\0\0\0\0\0\0\0", 8))
    {
        LOG_err << "MegaNodePrivate unserialization failed - invalid version";
        return NULL;
    }
    ptr += 8;

    d->erase(0, ptr - d->data());

    return new MegaNodePrivate(namelen ? name.c_str() : NULL, FILENODE, size, ctime,
                               mtime, nodehandle, &nodekey, &attrstring,
                               fingerprintlen ? fingerprint.c_str() : NULL,
                               parenthandle, privauth.c_str(), pubauth.c_str(),
                               isPublicNode, foreign);
}

char *MegaNodePrivate::getBase64Handle()
{
    char *base64Handle = new char[12];
    Base64::btoa((byte*)&(nodehandle),MegaClient::NODEHANDLE,base64Handle);
    return base64Handle;
}

int MegaNodePrivate::getType()
{
	return type;
}

const char* MegaNodePrivate::getName()
{
    if(type <= FOLDERNODE)
    {
        return name;
    }

    switch(type)
    {
        case ROOTNODE:
            return "Cloud Drive";
        case INCOMINGNODE:
            return "Inbox";
        case RUBBISHNODE:
            return "Rubbish Bin";
        default:
            return name;
    }
}

const char *MegaNodePrivate::getFingerprint()
{
    return fingerprint;
}

bool MegaNodePrivate::hasCustomAttrs()
{
    return customAttrs != NULL;
}

MegaStringList *MegaNodePrivate::getCustomAttrNames()
{
    if (!customAttrs)
    {
        return new MegaStringList();
    }

    vector<char*> names;
    char *buf;
    for (attr_map::iterator it = customAttrs->begin(); it != customAttrs->end(); it++)
    {
        buf = new char[10];
        int attrlen = AttrMap::nameid2string(it->first, buf);
        buf[attrlen] = '\0';
        names.push_back(buf);
    }
    return new MegaStringListPrivate(names.data(), names.size());
}

const char *MegaNodePrivate::getCustomAttr(const char *attrName)
{
    if (!customAttrs)
    {
        return NULL;
    }

    nameid n = AttrMap::string2nameid(attrName);
    if (!n)
    {
        return NULL;
    }

    attr_map::iterator it = customAttrs->find(n);
    if (it == customAttrs->end())
    {
        return NULL;
    }

    return it->second.c_str();
}

int MegaNodePrivate::getDuration()
{
    return duration;
}

double MegaNodePrivate::getLatitude()
{
    return latitude;
}

double MegaNodePrivate::getLongitude()
{
    return longitude;
}

int64_t MegaNodePrivate::getSize()
{
	return size;
}

int64_t MegaNodePrivate::getCreationTime()
{
	return ctime;
}

int64_t MegaNodePrivate::getModificationTime()
{
    return mtime;
}

MegaHandle MegaNodePrivate::getParentHandle()
{
    return parenthandle;
}

uint64_t MegaNodePrivate::getHandle()
{
	return nodehandle;
}

string *MegaNodePrivate::getNodeKey()
{
    return &nodekey;
}

char *MegaNodePrivate::getBase64Key()
{
    char *key = NULL;

    // the key
    if (type == FILENODE && nodekey.size() >= FILENODEKEYLENGTH)
    {
        key = new char[FILENODEKEYLENGTH * 4 / 3 + 3];
        Base64::btoa((const byte*)nodekey.data(), FILENODEKEYLENGTH, key);
    }
    else if (type == FOLDERNODE && sharekey)
    {
        key = MegaApi::strdup(sharekey->c_str());
    }
    else
    {
        key = new char[1];
        key[0] = 0;
    }

    return key;
}

string *MegaNodePrivate::getAttrString()
{
	return &attrstring;
}

int MegaNodePrivate::getTag()
{
    return tag;
}

int64_t MegaNodePrivate::getExpirationTime()
{
    return plink ? plink->ets : -1;
}

MegaHandle MegaNodePrivate::getPublicHandle()
{
    return plink ? (MegaHandle) plink->ph : INVALID_HANDLE;
}

MegaNode* MegaNodePrivate::getPublicNode()
{
    if (!plink || plink->isExpired())
    {
        return NULL;
    }

    char *skey = getBase64Key();
    string key(skey);

    MegaNode *node = new MegaNodePrivate(
                name, type, size, ctime, mtime,
                plink->ph, &key, &attrstring, fingerprint,
                INVALID_HANDLE);

    delete [] skey;

    return node;
}

char *MegaNodePrivate::getPublicLink()
{
    if (!plink)
    {
        return NULL;
    }

    char *base64ph = new char[12];
    Base64::btoa((byte*)&(plink->ph), MegaClient::NODEHANDLE, base64ph);

    char *base64k = getBase64Key();

    string strlink = "https://mega.nz/#";
    strlink += (type ? "F" : "");
    strlink += "!";
    strlink += base64ph;
    strlink += "!";
    strlink += base64k;

    char *link = MegaApi::strdup(strlink.c_str());

    delete [] base64ph;
    delete [] base64k;

    return link;
}

bool MegaNodePrivate::isFile()
{
	return type == TYPE_FILE;
}

bool MegaNodePrivate::isFolder()
{
    return (type != TYPE_FILE) && (type != TYPE_UNKNOWN);
}

bool MegaNodePrivate::isRemoved()
{
    return hasChanged(MegaNode::CHANGE_TYPE_REMOVED);
}

bool MegaNodePrivate::hasChanged(int changeType)
{
    return (changed & changeType);
}

int MegaNodePrivate::getChanges()
{
    return changed;
}


const unsigned int MegaApiImpl::MAX_SESSION_LENGTH = 64;

#ifdef ENABLE_SYNC
bool MegaNodePrivate::isSyncDeleted()
{
    return syncdeleted;
}

string MegaNodePrivate::getLocalPath()
{
    return localPath;
}

bool WildcardMatch(const char *pszString, const char *pszMatch)
//  cf. http://www.planet-source-code.com/vb/scripts/ShowCode.asp?txtCodeId=1680&lngWId=3
{
    const char *cp;
    const char *mp;

    while ((*pszString) && (*pszMatch != '*'))
    {
        if ((*pszMatch != *pszString) && (*pszMatch != '?'))
        {
            return false;
        }
        pszMatch++;
        pszString++;
    }

    while (*pszString)
    {
        if (*pszMatch == '*')
        {
            if (!*++pszMatch)
            {
                return true;
            }
            mp = pszMatch;
            cp = pszString + 1;
        }
        else if ((*pszMatch == *pszString) || (*pszMatch == '?'))
        {
            pszMatch++;
            pszString++;
        }
        else
        {
            pszMatch = mp;
            pszString = cp++;
        }
    }
    while (*pszMatch == '*')
    {
        pszMatch++;
    }
    return !*pszMatch;
}

bool MegaApiImpl::is_syncable(const char *name)
{
    // Don't sync these system files from OS X
    if (!strcmp(name, "Icon\x0d"))
    {
        return false;
    }

    for (unsigned int i = 0; i < excludedNames.size(); i++)
    {
        if (WildcardMatch(name, excludedNames[i].c_str()))
        {
            return false;
        }
    }

    return true;
}

bool MegaApiImpl::is_syncable(long long size)
{
    if (!syncLowerSizeLimit)
    {
        // No lower limit. Check upper limit only
        if (syncUpperSizeLimit && size > syncUpperSizeLimit)
        {
            return false;
        }
    }
    else if (!syncUpperSizeLimit)
    {
        // No upper limit. Check lower limit only
        if (syncLowerSizeLimit && size < syncLowerSizeLimit)
        {
            return false;
        }
    }
    else
    {
        //Upper and lower limit
        if(syncLowerSizeLimit < syncUpperSizeLimit)
        {
            // Normal use case:
            // Exclude files with a size lower than the lower limit
            // or greater than the upper limit
            if(size < syncLowerSizeLimit || size > syncUpperSizeLimit)
            {
                return false;
            }
        }
        else
        {
            // Special use case:
            // Exclude files with a size lower than the lower limit
            // AND greater than the upper limit
            if(size < syncLowerSizeLimit && size > syncUpperSizeLimit)
            {
                return false;
            }
        }
    }

    return true;
}

bool MegaApiImpl::isIndexing()
{
    if(!client || client->syncs.size() == 0)
    {
        return false;
    }

    if(client->syncscanstate)
    {
        return true;
    }

    bool indexing = false;
    sdkMutex.lock();
    sync_list::iterator it = client->syncs.begin();
    while(it != client->syncs.end())
    {
        Sync *sync = (*it);
        if(sync->state == SYNC_INITIALSCAN)
        {
            indexing = true;
            break;
        }
        it++;
    }
    sdkMutex.unlock();
    return indexing;
}
#endif

bool MegaNodePrivate::hasThumbnail()
{
	return thumbnailAvailable;
}

bool MegaNodePrivate::hasPreview()
{
    return previewAvailable;
}

bool MegaNodePrivate::isPublic()
{
    return isPublicNode;
}

bool MegaNodePrivate::isShared()
{
    return outShares || inShare;
}

bool MegaNodePrivate::isOutShare()
{
    return outShares;
}

bool MegaNodePrivate::isInShare()
{
    return inShare;
}

bool MegaNodePrivate::isExported()
{
    return plink;
}

bool MegaNodePrivate::isExpired()
{
    return plink ? (plink->isExpired()) : false;
}

bool MegaNodePrivate::isTakenDown()
{
    return plink ? plink->takendown : false;
}

bool MegaNodePrivate::isForeign()
{
    return foreign;
}

string *MegaNodePrivate::getPrivateAuth()
{
    return &privateAuth;
}

void MegaNodePrivate::setPrivateAuth(const char *privateAuth)
{
    if (!privateAuth || !privateAuth[0])
    {
        this->privateAuth.clear();
    }
    else
    {
        this->privateAuth = privateAuth;
    }
}

void MegaNodePrivate::setPublicAuth(const char *publicAuth)
{
    if (!publicAuth || !publicAuth[0])
    {
        this->publicAuth.clear();
    }
    else
    {
        this->publicAuth = publicAuth;
    }
}

void MegaNodePrivate::setForeign(bool foreign)
{
    this->foreign = foreign;
}

string *MegaNodePrivate::getPublicAuth()
{
    return &publicAuth;
}

MegaNodePrivate::~MegaNodePrivate()
{
    delete[] name;
    delete [] fingerprint;
    delete customAttrs;
    delete plink;
    delete sharekey;
}

MegaUserPrivate::MegaUserPrivate(User *user) : MegaUser()
{
    email = MegaApi::strdup(user->email.c_str());
    handle = user->userhandle;
	visibility = user->show;
	ctime = user->ctime;
    tag = user->getTag();
    changed = 0;
    if (user->changed.authring)
    {
        changed |= MegaUser::CHANGE_TYPE_AUTHRING;
    }
    if(user->changed.avatar)
    {
        changed |= MegaUser::CHANGE_TYPE_AVATAR;
    }
    if(user->changed.lstint)
    {
        changed |= MegaUser::CHANGE_TYPE_LSTINT;
    }
    if(user->changed.firstname)
    {
        changed |= MegaUser::CHANGE_TYPE_FIRSTNAME;
    }
    if(user->changed.lastname)
    {
        changed |= MegaUser::CHANGE_TYPE_LASTNAME;
    }
    if(user->changed.email)
    {
        changed |= MegaUser::CHANGE_TYPE_EMAIL;
    }
    if(user->changed.keyring)
    {
        changed |= MegaUser::CHANGE_TYPE_KEYRING;
    }
    if(user->changed.country)
    {
        changed |= MegaUser::CHANGE_TYPE_COUNTRY;
    }
    if(user->changed.birthday)
    {
        changed |= MegaUser::CHANGE_TYPE_BIRTHDAY;
    }
    if(user->changed.puCu255)
    {
        changed |= MegaUser::CHANGE_TYPE_PUBKEY_CU255;
    }
    if(user->changed.puEd255)
    {
        changed |= MegaUser::CHANGE_TYPE_PUBKEY_ED255;
    }
    if(user->changed.sigPubk)
    {
        changed |= MegaUser::CHANGE_TYPE_SIG_PUBKEY_RSA;
    }
    if(user->changed.sigCu255)
    {
        changed |= MegaUser::CHANGE_TYPE_SIG_PUBKEY_CU25;
    }
}

MegaUserPrivate::MegaUserPrivate(MegaUser *user) : MegaUser()
{
	email = MegaApi::strdup(user->getEmail());
    handle = user->getHandle();
	visibility = user->getVisibility();
	ctime = user->getTimestamp();
    changed = user->getChanges();
    tag = user->isOwnChange();
}

MegaUser *MegaUserPrivate::fromUser(User *user)
{
    if(!user)
    {
        return NULL;
    }
    return new MegaUserPrivate(user);
}

MegaUser *MegaUserPrivate::copy()
{
	return new MegaUserPrivate(this);
}

MegaUserPrivate::~MegaUserPrivate()
{
	delete[] email;
}

const char* MegaUserPrivate::getEmail()
{
	return email;
}

MegaHandle MegaUserPrivate::getHandle()
{
    return handle;
}

int MegaUserPrivate::getVisibility()
{
	return visibility;
}

int64_t MegaUserPrivate::getTimestamp()
{
	return ctime;
}

bool MegaUserPrivate::hasChanged(int changeType)
{
    return (changed & changeType);
}

int MegaUserPrivate::getChanges()
{
    return changed;
}

int MegaUserPrivate::isOwnChange()
{
    return tag;
}


MegaNode *MegaNodePrivate::fromNode(Node *node)
{
    if(!node) return NULL;
    return new MegaNodePrivate(node);
}

MegaSharePrivate::MegaSharePrivate(MegaShare *share) : MegaShare()
{
	this->nodehandle = share->getNodeHandle();
	this->user = MegaApi::strdup(share->getUser());
	this->access = share->getAccess();
	this->ts = share->getTimestamp();
}

MegaShare *MegaSharePrivate::copy()
{
	return new MegaSharePrivate(this);
}

MegaSharePrivate::MegaSharePrivate(uint64_t handle, Share *share)
{
    this->nodehandle = handle;
    this->user = share->user ? MegaApi::strdup(share->user->email.c_str()) : NULL;
	this->access = share->access;
	this->ts = share->ts;
}

MegaShare *MegaSharePrivate::fromShare(uint64_t nodeuint64_t, Share *share)
{
    return new MegaSharePrivate(nodeuint64_t, share);
}

MegaSharePrivate::~MegaSharePrivate()
{
	delete[] user;
}

const char *MegaSharePrivate::getUser()
{
	return user;
}

uint64_t MegaSharePrivate::getNodeHandle()
{
    return nodehandle;
}

int MegaSharePrivate::getAccess()
{
	return access;
}

int64_t MegaSharePrivate::getTimestamp()
{
	return ts;
}


MegaTransferPrivate::MegaTransferPrivate(int type, MegaTransferListener *listener)
{
    this->type = type;
    this->tag = -1;
    this->path = NULL;
    this->nodeHandle = UNDEF;
    this->parentHandle = UNDEF;
    this->startPos = -1;
    this->endPos = -1;
    this->parentPath = NULL;
    this->listener = listener;
    this->retry = 0;
    this->maxRetries = 7;
    this->time = -1;
    this->startTime = 0;
    this->transferredBytes = 0;
    this->totalBytes = 0;
    this->fileName = NULL;
    this->transfer = NULL;
    this->speed = 0;
    this->deltaSize = 0;
    this->updateTime = 0;
    this->publicNode = NULL;
    this->lastBytes = NULL;
    this->syncTransfer = false;
    this->streamingTransfer = false;
    this->temporarySourceFile = false;
    this->lastError = API_OK;
    this->folderTransferTag = 0;
    this->appData = NULL;
}

MegaTransferPrivate::MegaTransferPrivate(const MegaTransferPrivate *transfer)
{
    path = NULL;
    parentPath = NULL;
    fileName = NULL;
    publicNode = NULL;
    lastBytes = NULL;
    appData = NULL;

    this->listener = transfer->getListener();
    this->transfer = transfer->getTransfer();
    this->type = transfer->getType();
    this->setTag(transfer->getTag());
    this->setPath(transfer->getPath());
    this->setNodeHandle(transfer->getNodeHandle());
    this->setParentHandle(transfer->getParentHandle());
    this->setStartPos(transfer->getStartPos());
    this->setEndPos(transfer->getEndPos());
    this->setParentPath(transfer->getParentPath());
    this->setNumRetry(transfer->getNumRetry());
    this->setMaxRetries(transfer->getMaxRetries());
    this->setTime(transfer->getTime());
    this->setStartTime(transfer->getStartTime());
    this->setTransferredBytes(transfer->getTransferredBytes());
    this->setTotalBytes(transfer->getTotalBytes());
    this->setFileName(transfer->getFileName());
    this->setSpeed(transfer->getSpeed());
    this->setDeltaSize(transfer->getDeltaSize());
    this->setUpdateTime(transfer->getUpdateTime());
    this->setPublicNode(transfer->getPublicNode());
    this->setTransfer(transfer->getTransfer());
    this->setSyncTransfer(transfer->isSyncTransfer());
    this->setStreamingTransfer(transfer->isStreamingTransfer());
    this->setSourceFileTemporary(transfer->isSourceFileTemporary());
    this->setLastError(transfer->getLastError());
    this->setFolderTransferTag(transfer->getFolderTransferTag());
    this->setAppData(transfer->getAppData());
}

MegaTransfer* MegaTransferPrivate::copy()
{
    return new MegaTransferPrivate(this);
}

void MegaTransferPrivate::setTransfer(Transfer *transfer)
{
	this->transfer = transfer;
}

Transfer* MegaTransferPrivate::getTransfer() const
{
	return transfer;
}

int MegaTransferPrivate::getTag() const
{
	return tag;
}

long long MegaTransferPrivate::getSpeed() const
{
	return speed;
}

long long MegaTransferPrivate::getDeltaSize() const
{
	return deltaSize;
}

int64_t MegaTransferPrivate::getUpdateTime() const
{
	return updateTime;
}

MegaNode *MegaTransferPrivate::getPublicNode() const
{
	return publicNode;
}

MegaNode *MegaTransferPrivate::getPublicMegaNode() const
{
    if(publicNode)
    {
        return publicNode->copy();
    }

    return NULL;
}

bool MegaTransferPrivate::isSyncTransfer() const
{
	return syncTransfer;
}

bool MegaTransferPrivate::isStreamingTransfer() const
{
    return streamingTransfer;
}

bool MegaTransferPrivate::isSourceFileTemporary() const
{
    return temporarySourceFile;
}

int MegaTransferPrivate::getType() const
{
	return type;
}

int64_t MegaTransferPrivate::getStartTime() const
{
	return startTime;
}

long long MegaTransferPrivate::getTransferredBytes() const
{
	return transferredBytes;
}

long long MegaTransferPrivate::getTotalBytes() const
{
	return totalBytes;
}

const char* MegaTransferPrivate::getPath() const
{
	return path;
}

const char* MegaTransferPrivate::getParentPath() const
{
	return parentPath;
}

uint64_t MegaTransferPrivate::getNodeHandle() const
{
	return nodeHandle;
}

uint64_t MegaTransferPrivate::getParentHandle() const
{
	return parentHandle;
}

long long MegaTransferPrivate::getStartPos() const
{
	return startPos;
}

long long MegaTransferPrivate::getEndPos() const
{
	return endPos;
}

int MegaTransferPrivate::getNumRetry() const
{
	return retry;
}

int MegaTransferPrivate::getMaxRetries() const
{
	return maxRetries;
}

int64_t MegaTransferPrivate::getTime() const
{
	return time;
}

const char* MegaTransferPrivate::getFileName() const
{
	return fileName;
}

char * MegaTransferPrivate::getLastBytes() const
{
    return lastBytes;
}

MegaError MegaTransferPrivate::getLastError() const
{
    return this->lastError;
}

bool MegaTransferPrivate::isFolderTransfer() const
{
    return folderTransferTag < 0;
}

int MegaTransferPrivate::getFolderTransferTag() const
{
    return this->folderTransferTag;
}

void MegaTransferPrivate::setAppData(const char *data)
{
    if (this->appData)
    {
        delete [] this->appData;
    }
    this->appData = MegaApi::strdup(data);
}

const char *MegaTransferPrivate::getAppData() const
{
    return this->appData;
}

bool MegaTransferPrivate::serialize(string *d)
{
    d->append((const char*)&type, sizeof(type));
    d->append((const char*)&nodeHandle, sizeof(nodeHandle));
    d->append((const char*)&parentHandle, sizeof(parentHandle));

    unsigned short ll;
    ll = path ? strlen(path) + 1 : 0;
    d->append((char*)&ll, sizeof(ll));
    d->append(path, ll);

    ll = parentPath ? strlen(parentPath) + 1 : 0;
    d->append((char*)&ll, sizeof(ll));
    d->append(parentPath, ll);

    ll = fileName ? strlen(fileName) + 1 : 0;
    d->append((char*)&ll, sizeof(ll));
    d->append(fileName, ll);

    d->append((const char*)&folderTransferTag, sizeof(folderTransferTag));
    d->append("\0\0\0\0\0\0", 7);

    ll = appData ? strlen(appData) + 1 : 0;
    if (ll)
    {
        char hasAppData = 1;
        d->append(&hasAppData, 1);
        d->append((char*)&ll, sizeof(ll));
        d->append(appData, ll);
    }
    else
    {
        d->append("", 1);
    }

    MegaNodePrivate *node = dynamic_cast<MegaNodePrivate *>(publicNode);
    bool isPublic = (node != NULL);
    d->append((const char*)&isPublic, sizeof(bool));
    if (isPublic)
    {
        node->serialize(d);
    }
    return true;
}

MegaTransferPrivate *MegaTransferPrivate::unserialize(string *d)
{
    const char* ptr = d->data();
    const char* end = ptr + d->size();

    if (ptr + sizeof(int) + sizeof(MegaHandle)
            + sizeof(MegaHandle) + sizeof(unsigned short) > end)
    {
        LOG_err << "MegaTransfer unserialization failed - data too short";
        return NULL;
    }

    int type = MemAccess::get<int>(ptr);
    ptr += sizeof(int);

    MegaTransferPrivate *transfer = new MegaTransferPrivate(type);
    transfer->nodeHandle = MemAccess::get<MegaHandle>(ptr);
    ptr += sizeof(MegaHandle);

    transfer->parentHandle = MemAccess::get<MegaHandle>(ptr);
    ptr += sizeof(MegaHandle);

    unsigned short pathlen = MemAccess::get<unsigned short>(ptr);
    ptr += sizeof(unsigned short);

    if (ptr + pathlen + sizeof(unsigned short) > end)
    {
        LOG_err << "MegaTransfer unserialization failed - path too long";
        delete transfer;
        return NULL;
    }

    if (pathlen)
    {
        string path;
        path.assign(ptr, pathlen - 1);
        transfer->setPath(path.c_str());
    }
    ptr += pathlen;

    unsigned short parentPathLen = MemAccess::get<unsigned short>(ptr);
    ptr += sizeof(unsigned short);

    if (ptr + parentPathLen + sizeof(unsigned short) > end)
    {
        LOG_err << "MegaTransfer unserialization failed - parentpath too long";
        delete transfer;
        return NULL;
    }

    if (parentPathLen)
    {
        string path;
        path.assign(ptr, parentPathLen - 1);
        transfer->setParentPath(path.c_str());
    }
    ptr += parentPathLen;

    unsigned short fileNameLen = MemAccess::get<unsigned short>(ptr);
    ptr += sizeof(unsigned short);

    if (ptr + fileNameLen + sizeof(int) + 7 + sizeof(char) > end)
    {
        LOG_err << "MegaTransfer unserialization failed - filename too long";
        delete transfer;
        return NULL;
    }

    if (fileNameLen)
    {
        string path;
        path.assign(ptr, fileNameLen - 1);
        transfer->setFileName(path.c_str());
    }
    ptr += fileNameLen;

    transfer->folderTransferTag = MemAccess::get<int>(ptr);
    ptr += sizeof(int);

    if (memcmp(ptr, "\0\0\0\0\0\0", 7))
    {
        LOG_err << "MegaTransfer unserialization failed - invalid version";
        delete transfer;
        return NULL;
    }
    ptr += 7;

    char hasAppData = MemAccess::get<char>(ptr);
    ptr += sizeof(char);
    if (hasAppData > 1)
    {
        LOG_err << "MegaTransfer unserialization failed - invalid app data";
        delete transfer;
        return NULL;
    }

    if (hasAppData)
    {
        if (ptr + sizeof(unsigned short) > end)
        {
            LOG_err << "MegaTransfer unserialization failed - no app data header";
            delete transfer;
            return NULL;
        }

        unsigned short appDataLen = MemAccess::get<unsigned short>(ptr);
        ptr += sizeof(unsigned short);
        if (!appDataLen || (ptr + appDataLen > end))
        {
            LOG_err << "MegaTransfer unserialization failed - invalid appData";
            delete transfer;
            return NULL;
        }

        string data;
        data.assign(ptr, appDataLen - 1);
        transfer->setAppData(data.c_str());
        ptr += appDataLen;
    }

    if (ptr + sizeof(bool) > end)
    {
        LOG_err << "MegaTransfer unserialization failed - reading public node";
        delete transfer;
        return NULL;
    }

    bool isPublic = MemAccess::get<bool>(ptr);
    ptr += sizeof(bool);

    d->erase(0, ptr - d->data());

    if (isPublic)
    {
        MegaNodePrivate *publicNode = MegaNodePrivate::unserialize(d);
        if (!publicNode)
        {
            LOG_err << "MegaTransfer unserialization failed - unable to unserialize MegaNode";
            delete transfer;
            return NULL;
        }

        transfer->setPublicNode(publicNode);
        delete publicNode;
    }

    return transfer;
}

void MegaTransferPrivate::setTag(int tag)
{
	this->tag = tag;
}

void MegaTransferPrivate::setSpeed(long long speed)
{
	this->speed = speed;
}

void MegaTransferPrivate::setDeltaSize(long long deltaSize)
{
	this->deltaSize = deltaSize;
}

void MegaTransferPrivate::setUpdateTime(int64_t updateTime)
{
	this->updateTime = updateTime;
}
void MegaTransferPrivate::setPublicNode(MegaNode *publicNode)
{
    if(this->publicNode)
    	delete this->publicNode;

    if(!publicNode)
    	this->publicNode = NULL;
    else
    	this->publicNode = publicNode->copy();
}

void MegaTransferPrivate::setSyncTransfer(bool syncTransfer)
{
    this->syncTransfer = syncTransfer;
}

void MegaTransferPrivate::setSourceFileTemporary(bool temporary)
{
    this->temporarySourceFile = temporary;
}

void MegaTransferPrivate::setStreamingTransfer(bool streamingTransfer)
{
    this->streamingTransfer = streamingTransfer;
}

void MegaTransferPrivate::setStartTime(int64_t startTime)
{
	this->startTime = startTime;
}

void MegaTransferPrivate::setTransferredBytes(long long transferredBytes)
{
	this->transferredBytes = transferredBytes;
}

void MegaTransferPrivate::setTotalBytes(long long totalBytes)
{
	this->totalBytes = totalBytes;
}

void MegaTransferPrivate::setLastBytes(char *lastBytes)
{
    this->lastBytes = lastBytes;
}

void MegaTransferPrivate::setLastError(MegaError e)
{
    this->lastError = e;
}

void MegaTransferPrivate::setFolderTransferTag(int tag)
{
    this->folderTransferTag = tag;
}

void MegaTransferPrivate::setListener(MegaTransferListener *listener)
{
    this->listener = listener;
}

void MegaTransferPrivate::setPath(const char* path)
{
	if(this->path) delete [] this->path;
    this->path = MegaApi::strdup(path);
	if(!this->path) return;

	for(int i = strlen(path)-1; i>=0; i--)
	{
		if((path[i]=='\\') || (path[i]=='/'))
		{
			setFileName(&(path[i+1]));
            char *parentPath = MegaApi::strdup(path);
            parentPath[i+1] = '\0';
            setParentPath(parentPath);
            delete [] parentPath;
			return;
		}
	}
	setFileName(path);
}

void MegaTransferPrivate::setParentPath(const char* path)
{
	if(this->parentPath) delete [] this->parentPath;
    this->parentPath =  MegaApi::strdup(path);
}

void MegaTransferPrivate::setFileName(const char* fileName)
{
	if(this->fileName) delete [] this->fileName;
    this->fileName =  MegaApi::strdup(fileName);
}

void MegaTransferPrivate::setNodeHandle(uint64_t nodeHandle)
{
	this->nodeHandle = nodeHandle;
}

void MegaTransferPrivate::setParentHandle(uint64_t parentHandle)
{
	this->parentHandle = parentHandle;
}

void MegaTransferPrivate::setStartPos(long long startPos)
{
	this->startPos = startPos;
}

void MegaTransferPrivate::setEndPos(long long endPos)
{
	this->endPos = endPos;
}

void MegaTransferPrivate::setNumRetry(int retry)
{
	this->retry = retry;
}

void MegaTransferPrivate::setMaxRetries(int maxRetries)
{
	this->maxRetries = maxRetries;
}

void MegaTransferPrivate::setTime(int64_t time)
{
	this->time = time;
}

const char * MegaTransferPrivate::getTransferString() const
{
    switch(type)
    {
    case TYPE_UPLOAD:
        return "UPLOAD";
    case TYPE_DOWNLOAD:
        return "DOWNLOAD";
    case TYPE_LOCAL_HTTP_DOWNLOAD:
        return "LOCAL_HTTP_DOWNLOAD";
    }

    return "UNKNOWN";
}

MegaTransferListener* MegaTransferPrivate::getListener() const
{
	return listener;
}

MegaTransferPrivate::~MegaTransferPrivate()
{
	delete[] path;
	delete[] parentPath;
	delete [] fileName;
    delete [] appData;
    delete publicNode;
}

const char * MegaTransferPrivate::toString() const
{
	return getTransferString();
}

const char * MegaTransferPrivate::__str__() const
{
	return getTransferString();
}

const char *MegaTransferPrivate::__toString() const
{
	return getTransferString();
}

MegaContactRequestPrivate::MegaContactRequestPrivate(PendingContactRequest *request)
{
    handle = request->id;
    sourceEmail = request->originatoremail.size() ? MegaApi::strdup(request->originatoremail.c_str()) : NULL;
    sourceMessage = request->msg.size() ? MegaApi::strdup(request->msg.c_str()) : NULL;
    targetEmail = request->targetemail.size() ? MegaApi::strdup(request->targetemail.c_str()) : NULL;
    creationTime = request->ts;
    modificationTime = request->uts;

    if(request->changed.accepted)
    {
        status = MegaContactRequest::STATUS_ACCEPTED;
    }
    else if(request->changed.deleted)
    {
        status = MegaContactRequest::STATUS_DELETED;
    }
    else if(request->changed.denied)
    {
        status = MegaContactRequest::STATUS_DENIED;
    }
    else if(request->changed.ignored)
    {
        status = MegaContactRequest::STATUS_IGNORED;
    }
    else if(request->changed.reminded)
    {
        status = MegaContactRequest::STATUS_REMINDED;
    }
    else
    {
        status = MegaContactRequest::STATUS_UNRESOLVED;
    }

    outgoing = request->isoutgoing;
}

MegaContactRequestPrivate::MegaContactRequestPrivate(const MegaContactRequest *request)
{
    handle = request->getHandle();
    sourceEmail = MegaApi::strdup(request->getSourceEmail());
    sourceMessage = MegaApi::strdup(request->getSourceMessage());
    targetEmail = MegaApi::strdup(request->getTargetEmail());
    creationTime = request->getCreationTime();
    modificationTime = request->getModificationTime();
    status = request->getStatus();
    outgoing = request->isOutgoing();
}

MegaContactRequestPrivate::~MegaContactRequestPrivate()
{
    delete [] sourceEmail;
    delete [] sourceMessage;
    delete [] targetEmail;
}

MegaContactRequest *MegaContactRequestPrivate::fromContactRequest(PendingContactRequest *request)
{
    return new MegaContactRequestPrivate(request);
}

MegaContactRequest *MegaContactRequestPrivate::copy() const
{
    return new MegaContactRequestPrivate(this);
}

MegaHandle MegaContactRequestPrivate::getHandle() const
{
    return handle;
}

char *MegaContactRequestPrivate::getSourceEmail() const
{
    return sourceEmail;
}

char *MegaContactRequestPrivate::getSourceMessage() const
{
    return sourceMessage;
}

char *MegaContactRequestPrivate::getTargetEmail() const
{
    return targetEmail;
}

int64_t MegaContactRequestPrivate::getCreationTime() const
{
    return creationTime;
}

int64_t MegaContactRequestPrivate::getModificationTime() const
{
    return modificationTime;
}

int MegaContactRequestPrivate::getStatus() const
{
    return status;
}

bool MegaContactRequestPrivate::isOutgoing() const
{
    return outgoing;
}


MegaAccountDetails *MegaAccountDetailsPrivate::fromAccountDetails(AccountDetails *details)
{
    return new MegaAccountDetailsPrivate(details);
}

MegaAccountDetailsPrivate::MegaAccountDetailsPrivate(AccountDetails *details)
{
    this->details = (*details);
}

MegaAccountDetailsPrivate::~MegaAccountDetailsPrivate()
{ }

MegaRequest *MegaRequestPrivate::copy()
{
    return new MegaRequestPrivate(this);
}

MegaRequestPrivate::MegaRequestPrivate(int type, MegaRequestListener *listener)
{
	this->type = type;
    this->tag = 0;
	this->transfer = 0;
	this->listener = listener;
#ifdef ENABLE_SYNC
    this->syncListener = NULL;
#endif
	this->nodeHandle = UNDEF;
	this->link = NULL;
	this->parentHandle = UNDEF;
    this->sessionKey = NULL;
	this->name = NULL;
	this->email = NULL;
    this->text = NULL;
	this->password = NULL;
	this->newPassword = NULL;
	this->privateKey = NULL;
	this->access = MegaShare::ACCESS_UNKNOWN;
	this->numRetry = 0;
	this->publicNode = NULL;
	this->numDetails = 0;
	this->file = NULL;
	this->attrType = 0;
    this->flag = false;
    this->totalBytes = -1;
    this->transferredBytes = 0;
    this->number = 0;

    if(type == MegaRequest::TYPE_ACCOUNT_DETAILS)
    {
        this->accountDetails = new AccountDetails();
    }
    else
    {
        this->accountDetails = NULL;
    }

    if((type == MegaRequest::TYPE_GET_PRICING) || (type == MegaRequest::TYPE_GET_PAYMENT_ID) || type == MegaRequest::TYPE_UPGRADE_ACCOUNT)
    {
        this->megaPricing = new MegaPricingPrivate();
    }
    else
    {
        megaPricing = NULL;
    }

#ifdef ENABLE_CHAT
    if(type == MegaRequest::TYPE_CHAT_CREATE)
    {
        this->chatPeerList = new MegaTextChatPeerListPrivate();
    }
    else
    {
        this->chatPeerList = NULL;
    }

    if(type == MegaRequest::TYPE_CHAT_FETCH)
    {
        this->chatList = new MegaTextChatListPrivate();
    }
    else
    {
        this->chatList = NULL;
    }
#endif

    stringMap = NULL;
}

MegaRequestPrivate::MegaRequestPrivate(MegaRequestPrivate *request)
{
    this->link = NULL;
    this->sessionKey = NULL;
    this->name = NULL;
    this->email = NULL;
    this->text = NULL;
    this->password = NULL;
    this->newPassword = NULL;
    this->privateKey = NULL;
    this->access = MegaShare::ACCESS_UNKNOWN;
    this->publicNode = NULL;
    this->file = NULL;
    this->publicNode = NULL;

    this->type = request->getType();
    this->setTag(request->getTag());
    this->setNodeHandle(request->getNodeHandle());
    this->setLink(request->getLink());
    this->setParentHandle(request->getParentHandle());
    this->setSessionKey(request->getSessionKey());
    this->setName(request->getName());
    this->setEmail(request->getEmail());
    this->setPassword(request->getPassword());
    this->setNewPassword(request->getNewPassword());
    this->setPrivateKey(request->getPrivateKey());
    this->setAccess(request->getAccess());
    this->setNumRetry(request->getNumRetry());
	this->numDetails = 0;
    this->setFile(request->getFile());
    this->setParamType(request->getParamType());
    this->setText(request->getText());
    this->setNumber(request->getNumber());
    this->setPublicNode(request->getPublicNode());
    this->setFlag(request->getFlag());
    this->setTransferTag(request->getTransferTag());
    this->setTotalBytes(request->getTotalBytes());
    this->setTransferredBytes(request->getTransferredBytes());
    this->listener = request->getListener();
#ifdef ENABLE_SYNC
    this->syncListener = request->getSyncListener();
#endif
    this->megaPricing = (MegaPricingPrivate *)request->getPricing();

    this->accountDetails = NULL;
    if(request->getAccountDetails())
    {
		this->accountDetails = new AccountDetails();
        *(this->accountDetails) = *(request->getAccountDetails());
	}

#ifdef ENABLE_CHAT   
    this->chatPeerList = request->getMegaTextChatPeerList() ? request->chatPeerList->copy() : NULL;
    this->chatList = request->getMegaTextChatList() ? request->chatList->copy() : NULL;
#endif

    this->stringMap = request->getMegaStringMap() ? request->stringMap->copy() : NULL;
}

AccountDetails *MegaRequestPrivate::getAccountDetails() const
{
    return accountDetails;
}

#ifdef ENABLE_CHAT
MegaTextChatPeerList *MegaRequestPrivate::getMegaTextChatPeerList() const
{
    return chatPeerList;
}

void MegaRequestPrivate::setMegaTextChatPeerList(MegaTextChatPeerList *chatPeers)
{
    if (this->chatPeerList)
        delete this->chatPeerList;

    this->chatPeerList = chatPeers->copy();
}

MegaTextChatList *MegaRequestPrivate::getMegaTextChatList() const
{
    return chatList;
}

void MegaRequestPrivate::setMegaTextChatList(MegaTextChatList *chatList)
{
    if (this->chatList)
        delete this->chatList;

    this->chatList = chatList->copy();
}
#endif

MegaStringMap *MegaRequestPrivate::getMegaStringMap() const
{
    return stringMap;
}

void MegaRequestPrivate::setMegaStringMap(const MegaStringMap *stringMap)
{
    if (this->stringMap)
    {
        delete this->stringMap;
    }

    this->stringMap = stringMap ? stringMap->copy() : NULL;
}

#ifdef ENABLE_SYNC
void MegaRequestPrivate::setSyncListener(MegaSyncListener *syncListener)
{
    this->syncListener = syncListener;
}

MegaSyncListener *MegaRequestPrivate::getSyncListener() const
{
    return syncListener;
}
#endif

MegaAccountDetails *MegaRequestPrivate::getMegaAccountDetails() const
{
    if(accountDetails)
    {
        return MegaAccountDetailsPrivate::fromAccountDetails(accountDetails);
    }
    return NULL;
}

MegaRequestPrivate::~MegaRequestPrivate()
{
	delete [] link;
	delete [] name;
	delete [] email;
	delete [] password;
	delete [] newPassword;
	delete [] privateKey;
    delete [] sessionKey;
	delete publicNode;
	delete [] file;
	delete accountDetails;
    delete megaPricing;
    delete [] text;

#ifdef ENABLE_CHAT
    delete chatPeerList;
    delete chatList;
#endif
}

int MegaRequestPrivate::getType() const
{
	return type;
}

uint64_t MegaRequestPrivate::getNodeHandle() const
{
	return nodeHandle;
}

const char* MegaRequestPrivate::getLink() const
{
	return link;
}

uint64_t MegaRequestPrivate::getParentHandle() const
{
	return parentHandle;
}

const char* MegaRequestPrivate::getSessionKey() const
{
	return sessionKey;
}

const char* MegaRequestPrivate::getName() const
{
	return name;
}

const char* MegaRequestPrivate::getEmail() const
{
	return email;
}

const char* MegaRequestPrivate::getPassword() const
{
	return password;
}

const char* MegaRequestPrivate::getNewPassword() const
{
	return newPassword;
}

const char* MegaRequestPrivate::getPrivateKey() const
{
	return privateKey;
}

int MegaRequestPrivate::getAccess() const
{
	return access;
}

const char* MegaRequestPrivate::getFile() const
{
	return file;
}

int MegaRequestPrivate::getParamType() const
{
	return attrType;
}

const char *MegaRequestPrivate::getText() const
{
    return text;
}

long long MegaRequestPrivate::getNumber() const
{
    return number;
}

bool MegaRequestPrivate::getFlag() const
{
	return flag;
}

long long MegaRequestPrivate::getTransferredBytes() const
{
	return transferredBytes;
}

long long MegaRequestPrivate::getTotalBytes() const
{
	return totalBytes;
}

int MegaRequestPrivate::getNumRetry() const
{
	return numRetry;
}

int MegaRequestPrivate::getNumDetails() const
{
    return numDetails;
}

int MegaRequestPrivate::getTag() const
{
    return tag;
}

MegaPricing *MegaRequestPrivate::getPricing() const
{
    return megaPricing ? megaPricing->copy() : NULL;
}

void MegaRequestPrivate::setNumDetails(int numDetails)
{
	this->numDetails = numDetails;
}

MegaNode *MegaRequestPrivate::getPublicNode() const
{
	return publicNode;
}

MegaNode *MegaRequestPrivate::getPublicMegaNode() const
{
    if(publicNode)
    {
        return publicNode->copy();
    }

    return NULL;
}

void MegaRequestPrivate::setNodeHandle(uint64_t nodeHandle)
{
	this->nodeHandle = nodeHandle;
}

void MegaRequestPrivate::setParentHandle(uint64_t parentHandle)
{
	this->parentHandle = parentHandle;
}

void MegaRequestPrivate::setSessionKey(const char* sessionKey)
{
    if(this->sessionKey) delete [] this->sessionKey;
    this->sessionKey = MegaApi::strdup(sessionKey);
}

void MegaRequestPrivate::setNumRetry(int numRetry)
{
	this->numRetry = numRetry;
}

void MegaRequestPrivate::setLink(const char* link)
{
	if(this->link)
		delete [] this->link;

    this->link = MegaApi::strdup(link);
}
void MegaRequestPrivate::setName(const char* name)
{
	if(this->name)
		delete [] this->name;

    this->name = MegaApi::strdup(name);
}
void MegaRequestPrivate::setEmail(const char* email)
{
	if(this->email)
		delete [] this->email;

    this->email = MegaApi::strdup(email);
}
void MegaRequestPrivate::setPassword(const char* password)
{
	if(this->password)
		delete [] this->password;

    this->password = MegaApi::strdup(password);
}
void MegaRequestPrivate::setNewPassword(const char* newPassword)
{
	if(this->newPassword)
		delete [] this->newPassword;

    this->newPassword = MegaApi::strdup(newPassword);
}
void MegaRequestPrivate::setPrivateKey(const char* privateKey)
{
	if(this->privateKey)
		delete [] this->privateKey;

    this->privateKey = MegaApi::strdup(privateKey);
}
void MegaRequestPrivate::setAccess(int access)
{
	this->access = access;
}

void MegaRequestPrivate::setFile(const char* file)
{
    if(this->file)
        delete [] this->file;

    this->file = MegaApi::strdup(file);
}

void MegaRequestPrivate::setParamType(int type)
{
    this->attrType = type;
}

void MegaRequestPrivate::setText(const char *text)
{
    if(this->text) delete [] this->text;
    this->text = MegaApi::strdup(text);
}

void MegaRequestPrivate::setNumber(long long number)
{
    this->number = number;
}

void MegaRequestPrivate::setFlag(bool flag)
{
    this->flag = flag;
}

void MegaRequestPrivate::setTransferTag(int transfer)
{
    this->transfer = transfer;
}

void MegaRequestPrivate::setListener(MegaRequestListener *listener)
{
    this->listener = listener;
}

void MegaRequestPrivate::setTotalBytes(long long totalBytes)
{
    this->totalBytes = totalBytes;
}

void MegaRequestPrivate::setTransferredBytes(long long transferredBytes)
{
    this->transferredBytes = transferredBytes;
}

void MegaRequestPrivate::setTag(int tag)
{
    this->tag = tag;
}

void MegaRequestPrivate::addProduct(handle product, int proLevel, int gbStorage, int gbTransfer, int months, int amount, const char *currency, const char* description, const char* iosid, const char* androidid)
{
    if(megaPricing)
    {
        megaPricing->addProduct(product, proLevel, gbStorage, gbTransfer, months, amount, currency, description, iosid, androidid);
    }
}

void MegaRequestPrivate::setProxy(Proxy *proxy)
{
    this->proxy = proxy;
}

Proxy *MegaRequestPrivate::getProxy()
{
    return proxy;
}

void MegaRequestPrivate::setPublicNode(MegaNode *publicNode)
{
    if(this->publicNode)
		delete this->publicNode;

    if(!publicNode)
		this->publicNode = NULL;
    else
		this->publicNode = publicNode->copy();
}

const char *MegaRequestPrivate::getRequestString() const
{
	switch(type)
	{
        case TYPE_LOGIN: return "LOGIN";
        case TYPE_CREATE_FOLDER: return "CREATE_FOLDER";
        case TYPE_MOVE: return "MOVE";
        case TYPE_COPY: return "COPY";
        case TYPE_RENAME: return "RENAME";
        case TYPE_REMOVE: return "REMOVE";
        case TYPE_SHARE: return "SHARE";
        case TYPE_IMPORT_LINK: return "IMPORT_LINK";
        case TYPE_EXPORT: return "EXPORT";
        case TYPE_FETCH_NODES: return "FETCH_NODES";
        case TYPE_ACCOUNT_DETAILS: return "ACCOUNT_DETAILS";
        case TYPE_CHANGE_PW: return "CHANGE_PW";
        case TYPE_UPLOAD: return "UPLOAD";
        case TYPE_LOGOUT: return "LOGOUT";
        case TYPE_GET_PUBLIC_NODE: return "GET_PUBLIC_NODE";
        case TYPE_GET_ATTR_FILE: return "GET_ATTR_FILE";
        case TYPE_SET_ATTR_FILE: return "SET_ATTR_FILE";
        case TYPE_GET_ATTR_USER: return "GET_ATTR_USER";
        case TYPE_SET_ATTR_USER: return "SET_ATTR_USER";
        case TYPE_RETRY_PENDING_CONNECTIONS: return "RETRY_PENDING_CONNECTIONS";
        case TYPE_REMOVE_CONTACT: return "REMOVE_CONTACT";
        case TYPE_CREATE_ACCOUNT: return "CREATE_ACCOUNT";
        case TYPE_CONFIRM_ACCOUNT: return "CONFIRM_ACCOUNT";
        case TYPE_QUERY_SIGNUP_LINK: return "QUERY_SIGNUP_LINK";
        case TYPE_ADD_SYNC: return "ADD_SYNC";
        case TYPE_REMOVE_SYNC: return "REMOVE_SYNC";
        case TYPE_REMOVE_SYNCS: return "REMOVE_SYNCS";
        case TYPE_PAUSE_TRANSFERS: return "PAUSE_TRANSFERS";
        case TYPE_CANCEL_TRANSFER: return "CANCEL_TRANSFER";
        case TYPE_CANCEL_TRANSFERS: return "CANCEL_TRANSFERS";
        case TYPE_DELETE: return "DELETE";
        case TYPE_REPORT_EVENT: return "REPORT_EVENT";
        case TYPE_CANCEL_ATTR_FILE: return "CANCEL_ATTR_FILE";
        case TYPE_GET_PRICING: return "GET_PRICING";
        case TYPE_GET_PAYMENT_ID: return "GET_PAYMENT_ID";
        case TYPE_UPGRADE_ACCOUNT: return "UPGRADE_ACCOUNT";
        case TYPE_GET_USER_DATA: return "GET_USER_DATA";
        case TYPE_LOAD_BALANCING: return "LOAD_BALANCING";
        case TYPE_KILL_SESSION: return "KILL_SESSION";
        case TYPE_SUBMIT_PURCHASE_RECEIPT: return "SUBMIT_PURCHASE_RECEIPT";
        case TYPE_CREDIT_CARD_STORE: return "CREDIT_CARD_STORE";
        case TYPE_CREDIT_CARD_QUERY_SUBSCRIPTIONS: return "CREDIT_CARD_QUERY_SUBSCRIPTIONS";
        case TYPE_CREDIT_CARD_CANCEL_SUBSCRIPTIONS: return "CREDIT_CARD_CANCEL_SUBSCRIPTIONS";
        case TYPE_GET_SESSION_TRANSFER_URL: return "GET_SESSION_TRANSFER_URL";
        case TYPE_GET_PAYMENT_METHODS: return "GET_PAYMENT_METHODS";
        case TYPE_INVITE_CONTACT: return "INVITE_CONTACT";
        case TYPE_REPLY_CONTACT_REQUEST: return "REPLY_CONTACT_REQUEST";
        case TYPE_SUBMIT_FEEDBACK: return "SUBMIT_FEEDBACK";
        case TYPE_SEND_EVENT: return "SEND_EVENT";
        case TYPE_CLEAN_RUBBISH_BIN: return "CLEAN_RUBBISH_BIN";
        case TYPE_SET_ATTR_NODE: return "SET_ATTR_NODE";
        case TYPE_CHAT_CREATE: return "CHAT_CREATE";
        case TYPE_CHAT_FETCH: return "CHAT_FETCH";
        case TYPE_CHAT_INVITE: return "CHAT_INVITE";
        case TYPE_CHAT_REMOVE: return "CHAT_REMOVE";
        case TYPE_CHAT_URL: return "CHAT_URL";
        case TYPE_CHAT_GRANT_ACCESS: return "CHAT_GRANT_ACCESS";
        case TYPE_CHAT_REMOVE_ACCESS: return "CHAT_REMOVE_ACCESS";
        case TYPE_USE_HTTPS_ONLY: return "USE_HTTPS_ONLY";
        case TYPE_SET_PROXY: return "SET_PROXY";
        case TYPE_GET_RECOVERY_LINK: return "GET_RECOVERY_LINK";
        case TYPE_QUERY_RECOVERY_LINK: return "QUERY_RECOVERY_LINK";
        case TYPE_CONFIRM_RECOVERY_LINK: return "CONFIRM_RECOVERY_LINK";
        case TYPE_GET_CANCEL_LINK: return "GET_CANCEL_LINK";
        case TYPE_CONFIRM_CANCEL_LINK: return "CONFIRM_CANCEL_LINK";
        case TYPE_GET_CHANGE_EMAIL_LINK: return "GET_CHANGE_EMAIL_LINK";
        case TYPE_CONFIRM_CHANGE_EMAIL_LINK: return "CONFIRM_CHANGE_EMAIL_LINK";
        case TYPE_CHAT_SET_TITLE: return "CHAT_SET_TITLE";
    }
    return "UNKNOWN";
}

MegaRequestListener *MegaRequestPrivate::getListener() const
{
	return listener;
}

int MegaRequestPrivate::getTransferTag() const
{
	return transfer;
}

const char *MegaRequestPrivate::toString() const
{
	return getRequestString();
}

const char *MegaRequestPrivate::__str__() const
{
	return getRequestString();
}

const char *MegaRequestPrivate::__toString() const
{
	return getRequestString();
}

MegaStringMapPrivate::MegaStringMapPrivate()
{

}

MegaStringMapPrivate::MegaStringMapPrivate(const string_map *map, bool toBase64)
{
    strMap.insert(map->begin(),map->end());

    if (toBase64)
    {
        char* buf;
        string_map::iterator it;
        for (it = strMap.begin(); it != strMap.end(); it++)
        {
            buf = new char[it->second.length() * 4 / 3 + 4];
            Base64::btoa((const byte *) it->second.data(), it->second.length(), buf);

            it->second.assign(buf);

            delete buf;
        }
    }
}

MegaStringMapPrivate::~MegaStringMapPrivate()
{

}

MegaStringMap *MegaStringMapPrivate::copy() const
{
    return new MegaStringMapPrivate(this);
}

const char *MegaStringMapPrivate::get(const char *key) const
{
    string_map::const_iterator it = strMap.find(key);

    if (it == strMap.end())
    {
        return NULL;
    }

    return it->second.data();
}

MegaStringList *MegaStringMapPrivate::getKeys() const
{
    vector<char*> keys;
    char *buf;
    for (string_map::const_iterator it = strMap.begin(); it != strMap.end(); it++)
    {
        buf = new char[it->first.length()+1];
        memcpy(buf, it->first.data(), it->first.length());
        buf[it->first.length()] = 0;

        keys.push_back(buf);
    }

    return new MegaStringListPrivate(keys.data(), keys.size());
}

void MegaStringMapPrivate::set(const char *key, const char *value)
{
    strMap[key] = value;
}

int MegaStringMapPrivate::size() const
{
    return strMap.size();
}

MegaStringMapPrivate::MegaStringMapPrivate(const MegaStringMapPrivate *megaStringMap)
{
    MegaStringList *keys = megaStringMap->getKeys();
    const char *key = NULL;
    const char *value = NULL;
    for (int i=0; i < keys->size(); i++)
    {
        key = keys->get(i);
        value = megaStringMap->get(key);

        strMap[key] = value;
    }

    delete keys;
}

MegaStringListPrivate::MegaStringListPrivate()
{
    list = NULL;
    s = 0;
}

MegaStringListPrivate::MegaStringListPrivate(MegaStringListPrivate *stringList)
{
    s = stringList->size();
    if (!s)
    {
        list = NULL;
        return;
    }

    list = new const char*[s];
    for (int i = 0; i < s; i++)
        list[i] = MegaApi::strdup(stringList->get(i));
}

MegaStringListPrivate::MegaStringListPrivate(char **newlist, int size)
{
    list = NULL;
    s = size;
    if (!size)
    {
        return;
    }

    list = new const char*[size];
    for (int i = 0; i < size; i++)
        list[i] = newlist[i];
}

MegaStringListPrivate::~MegaStringListPrivate()
{
    if(!list)
        return;

    for(int i=0; i<s; i++)
        delete [] list[i];
    delete [] list;
}

MegaStringList *MegaStringListPrivate::copy()
{
    return new MegaStringListPrivate(this);
}

const char *MegaStringListPrivate::get(int i)
{
    if(!list || (i < 0) || (i >= s))
        return NULL;

    return list[i];
}

int MegaStringListPrivate::size()
{
    return s;
}

MegaNodeListPrivate::MegaNodeListPrivate()
{
	list = NULL;
	s = 0;
}

MegaNodeListPrivate::MegaNodeListPrivate(Node** newlist, int size)
{
	list = NULL; s = size;
	if(!size) return;

	list = new MegaNode*[size];
	for(int i=0; i<size; i++)
		list[i] = MegaNodePrivate::fromNode(newlist[i]);
}

MegaNodeListPrivate::MegaNodeListPrivate(MegaNodeListPrivate *nodeList)
{
    s = nodeList->size();
	if (!s)
	{
		list = NULL;
		return;
	}

	list = new MegaNode*[s];
	for (int i = 0; i<s; i++)
        list[i] = new MegaNodePrivate(nodeList->get(i));
}

MegaNodeListPrivate::~MegaNodeListPrivate()
{
	if(!list)
		return;

	for(int i=0; i<s; i++)
		delete list[i];
	delete [] list;
}

MegaNodeList *MegaNodeListPrivate::copy()
{
    return new MegaNodeListPrivate(this);
}

MegaNode *MegaNodeListPrivate::get(int i)
{
	if(!list || (i < 0) || (i >= s))
		return NULL;

	return list[i];
}

int MegaNodeListPrivate::size()
{
	return s;
}

MegaUserListPrivate::MegaUserListPrivate()
{
	list = NULL;
	s = 0;
}

MegaUserListPrivate::MegaUserListPrivate(User** newlist, int size)
{
	list = NULL;
	s = size;

	if(!size)
		return;

	list = new MegaUser*[size];
	for(int i=0; i<size; i++)
		list[i] = MegaUserPrivate::fromUser(newlist[i]);
}

MegaUserListPrivate::MegaUserListPrivate(MegaUserListPrivate *userList)
{
    s = userList->size();
	if (!s)
	{
		list = NULL;
		return;
	}
	list = new MegaUser*[s];
	for (int i = 0; i<s; i++)
        list[i] = new MegaUserPrivate(userList->get(i));
}

MegaUserListPrivate::~MegaUserListPrivate()
{
	if(!list)
		return;

	for(int i=0; i<s; i++)
		delete list[i];

	delete [] list;
}

MegaUserList *MegaUserListPrivate::copy()
{
    return new MegaUserListPrivate(this);
}

MegaUser *MegaUserListPrivate::get(int i)
{
	if(!list || (i < 0) || (i >= s))
		return NULL;

	return list[i];
}

int MegaUserListPrivate::size()
{
	return s;
}


MegaShareListPrivate::MegaShareListPrivate()
{
	list = NULL;
	s = 0;
}

MegaShareListPrivate::MegaShareListPrivate(Share** newlist, uint64_t *uint64_tlist, int size)
{
	list = NULL; s = size;
	if(!size) return;

	list = new MegaShare*[size];
	for(int i=0; i<size; i++)
        list[i] = MegaSharePrivate::fromShare(uint64_tlist[i], newlist[i]);
}

MegaShareListPrivate::~MegaShareListPrivate()
{
	if(!list)
		return;

	for(int i=0; i<s; i++)
		delete list[i];

	delete [] list;
}

MegaShare *MegaShareListPrivate::get(int i)
{
	if(!list || (i < 0) || (i >= s))
		return NULL;

	return list[i];
}

int MegaShareListPrivate::size()
{
	return s;
}

MegaTransferListPrivate::MegaTransferListPrivate()
{
	list = NULL;
	s = 0;
}

MegaTransferListPrivate::MegaTransferListPrivate(MegaTransfer** newlist, int size)
{
    list = NULL;
    s = size;

    if(!size)
        return;

    list = new MegaTransfer*[size];
    for(int i=0; i<size; i++)
        list[i] = newlist[i]->copy();
}

MegaTransferListPrivate::~MegaTransferListPrivate()
{
	if(!list)
		return;

    for(int i=0; i < s; i++)
		delete list[i];

	delete [] list;
}

MegaTransfer *MegaTransferListPrivate::get(int i)
{
	if(!list || (i < 0) || (i >= s))
		return NULL;

	return list[i];
}

int MegaTransferListPrivate::size()
{
	return s;
}

MegaContactRequestListPrivate::MegaContactRequestListPrivate()
{
    list = NULL;
    s = 0;
}

MegaContactRequestListPrivate::MegaContactRequestListPrivate(PendingContactRequest **newlist, int size)
{
    list = NULL;
    s = size;

    if(!size)
        return;

    list = new MegaContactRequest*[size];
    for(int i=0; i<size; i++)
        list[i] = new MegaContactRequestPrivate(newlist[i]);
}

MegaContactRequestListPrivate::~MegaContactRequestListPrivate()
{
    if(!list)
        return;

    for(int i=0; i < s; i++)
        delete list[i];

    delete [] list;
}

MegaContactRequestList *MegaContactRequestListPrivate::copy()
{
    return new MegaContactRequestListPrivate(this);
}

MegaContactRequest *MegaContactRequestListPrivate::get(int i)
{
    if(!list || (i < 0) || (i >= s))
        return NULL;

    return list[i];
}

int MegaContactRequestListPrivate::size()
{
    return s;
}

MegaContactRequestListPrivate::MegaContactRequestListPrivate(MegaContactRequestListPrivate *requestList)
{
    s = requestList->size();
    if (!s)
    {
        list = NULL;
        return;
    }
    list = new MegaContactRequest*[s];
    for (int i = 0; i < s; i++)
        list[i] = new MegaContactRequestPrivate(requestList->get(i));
}

int MegaFile::nextseqno = 0;

MegaFile::MegaFile() : File()
{
    seqno = ++nextseqno;
    megaTransfer = NULL;
}

void MegaFile::setTransfer(MegaTransferPrivate *transfer)
{
    this->megaTransfer = transfer;
}

MegaTransferPrivate *MegaFile::getTransfer()
{
    return megaTransfer;
}

bool MegaFile::serialize(string *d)
{
    if (!megaTransfer)
    {
        return false;
    }

    if (!File::serialize(d))
    {
        return false;
    }

    if (!megaTransfer->serialize(d))
    {
        return false;
    }

    d->append("\0\0\0\0\0\0\0", 8);

    return true;
}

MegaFile *MegaFile::unserialize(string *d)
{
    File *file = File::unserialize(d);
    if (!file)
    {
        LOG_err << "Error unserializing MegaFile: Unable to unserialize File";
        return NULL;
    }

    MegaFile *megaFile = new MegaFile();
    *(File *)megaFile = *(File *)file;
    delete file;

    MegaTransferPrivate *transfer = MegaTransferPrivate::unserialize(d);
    if (!transfer)
    {
        delete megaFile;
        return NULL;
    }

    const char* ptr = d->data();
    const char* end = ptr + d->size();
    if (ptr + 8 > end)
    {
        LOG_err << "MegaFile unserialization failed - data too short";
        delete megaFile;
        delete transfer;
        return NULL;
    }

    if (memcmp(ptr, "\0\0\0\0\0\0\0", 8))
    {
        LOG_err << "MegaFile unserialization failed - invalid version";
        delete megaFile;
        delete transfer;
        return NULL;
    }
    ptr += 8;

    d->erase(0, ptr - d->data());

    transfer->setSourceFileTemporary(megaFile->temporaryfile);

    megaFile->setTransfer(transfer);
    return megaFile;
}

MegaFileGet::MegaFileGet(MegaClient *client, Node *n, string dstPath) : MegaFile()
{
    h = n->nodehandle;
    *(FileFingerprint*)this = *n;

    string securename = n->displayname();
    client->fsaccess->name2local(&securename);
    client->fsaccess->local2path(&securename, &name);

    string finalPath;
    if(dstPath.size())
    {
        char c = dstPath[dstPath.size()-1];
        if((c == '\\') || (c == '/')) finalPath = dstPath+name;
        else finalPath = dstPath;
    }
    else finalPath = name;

    size = n->size;
    mtime = n->mtime;

    if(n->nodekey.size()>=sizeof(filekey))
        memcpy(filekey,n->nodekey.data(),sizeof filekey);

    client->fsaccess->path2local(&finalPath, &localname);
    hprivate = true;
    hforeign = false;
}

MegaFileGet::MegaFileGet(MegaClient *client, MegaNode *n, string dstPath) : MegaFile()
{
    h = n->getHandle();
    name = n->getName();
	string finalPath;
	if(dstPath.size())
	{
		char c = dstPath[dstPath.size()-1];
		if((c == '\\') || (c == '/')) finalPath = dstPath+name;
		else finalPath = dstPath;
	}
	else finalPath = name;

    const char *fingerprint = n->getFingerprint();
    if (fingerprint)
    {
        FileFingerprint *fp = MegaApiImpl::getFileFingerprintInternal(fingerprint);
        if (fp)
        {
            *(FileFingerprint *)this = *(FileFingerprint *)fp;
            delete fp;
        }
    }

    size = n->getSize();
    mtime = n->getModificationTime();

    if(n->getNodeKey()->size()>=sizeof(filekey))
        memcpy(filekey,n->getNodeKey()->data(),sizeof filekey);

    client->fsaccess->path2local(&finalPath, &localname);
    hprivate = !n->isPublic();
    hforeign = n->isForeign();

    if(n->getPrivateAuth()->size())
    {
        privauth = *n->getPrivateAuth();
    }

    if(n->getPublicAuth()->size())
    {
        pubauth = *n->getPublicAuth();
    }
}

bool MegaFileGet::serialize(string *d)
{
    if (!MegaFile::serialize(d))
    {
        return false;
    }

    d->append("\0\0\0\0\0\0\0", 8);

    return true;
}

MegaFileGet *MegaFileGet::unserialize(string *d)
{
    MegaFile *file = MegaFile::unserialize(d);
    if (!file)
    {
        LOG_err << "Error unserializing MegaFileGet: Unable to unserialize MegaFile";
        return NULL;
    }

    const char* ptr = d->data();
    const char* end = ptr + d->size();
    if (ptr + 8 > end)
    {
        LOG_err << "MegaFileGet unserialization failed - data too short";
        delete file;
        return NULL;
    }

    if (memcmp(ptr, "\0\0\0\0\0\0\0", 8))
    {
        LOG_err << "MegaFileGet unserialization failed - invalid version";
        delete file;
        return NULL;
    }

    ptr += 8;
    if (ptr != end)
    {
        LOG_err << "MegaFileGet unserialization failed - wrong size";
        delete file;
        return NULL;
    }

    MegaFileGet *megaFile = new MegaFileGet();
    *(MegaFile *)megaFile = *(MegaFile *)file;
    delete file;

    return megaFile;
}

void MegaFileGet::prepare()
{
    if (!transfer->localfilename.size())
    {
        transfer->localfilename = localname;

        size_t index =  string::npos;
        while ((index = transfer->localfilename.rfind(transfer->client->fsaccess->localseparator, index)) != string::npos)
        {
            if(!(index % transfer->client->fsaccess->localseparator.size()))
            {
                break;
            }

            index--;
        }

        if(index != string::npos)
        {
            transfer->localfilename.resize(index + transfer->client->fsaccess->localseparator.size());
        }

        string suffix;
        transfer->client->fsaccess->tmpnamelocal(&suffix);
        transfer->localfilename.append(suffix);
    }
}

void MegaFileGet::updatelocalname()
{
#ifdef _WIN32
    transfer->localfilename.append("", 1);
    WIN32_FILE_ATTRIBUTE_DATA fad;
    if (GetFileAttributesExW((LPCWSTR)transfer->localfilename.data(), GetFileExInfoStandard, &fad))
        SetFileAttributesW((LPCWSTR)transfer->localfilename.data(), fad.dwFileAttributes & ~FILE_ATTRIBUTE_HIDDEN);
    transfer->localfilename.resize(transfer->localfilename.size()-1);
#endif
}

void MegaFileGet::progress()
{
#ifdef _WIN32
    if(transfer->slot && !transfer->slot->progressreported)
    {
        transfer->localfilename.append("", 1);
        WIN32_FILE_ATTRIBUTE_DATA fad;
        if (GetFileAttributesExW((LPCWSTR)transfer->localfilename.data(), GetFileExInfoStandard, &fad))
            SetFileAttributesW((LPCWSTR)transfer->localfilename.data(), fad.dwFileAttributes | FILE_ATTRIBUTE_HIDDEN);
        transfer->localfilename.resize(transfer->localfilename.size()-1);
    }
#endif
}

void MegaFileGet::completed(Transfer*, LocalNode*)
{
    delete this;
}

void MegaFileGet::terminated()
{
    delete this;
}

MegaFilePut::MegaFilePut(MegaClient *, string* clocalname, string *filename, handle ch, const char* ctargetuser, int64_t mtime, bool isSourceTemporary) : MegaFile()
{
    // full local path
    localname = *clocalname;

    // target parent node
    h = ch;

    // target user
    targetuser = ctargetuser;

    // new node name
    name = *filename;

    customMtime = mtime;

    temporaryfile = isSourceTemporary;
}

bool MegaFilePut::serialize(string *d)
{
    if (!MegaFile::serialize(d))
    {
        return false;
    }

    d->append((char*)&customMtime, sizeof(customMtime));
    d->append("\0\0\0\0\0\0\0", 8);

    return true;
}

MegaFilePut *MegaFilePut::unserialize(string *d)
{
    MegaFile *file = MegaFile::unserialize(d);
    if (!file)
    {
        LOG_err << "Error unserializing MegaFilePut: Unable to unserialize MegaFile";
        return NULL;
    }

    const char* ptr = d->data();
    const char* end = ptr + d->size();
    if (ptr + sizeof(int64_t) + 8 > end)
    {
        LOG_err << "MegaFilePut unserialization failed - data too short";
        delete file;
        return NULL;
    }

    int64_t customMtime = MemAccess::get<int64_t>(ptr);
    ptr += sizeof(customMtime);

    if (memcmp(ptr, "\0\0\0\0\0\0\0", 8))
    {
        LOG_err << "MegaFilePut unserialization failed - invalid version";
        delete file;
        return NULL;
    }

    ptr += 8;
    if (ptr != end)
    {
        LOG_err << "MegaFilePut unserialization failed - wrong size";
        delete file;
        return NULL;
    }

    MegaFilePut *megaFile = new MegaFilePut();
    *(MegaFile *)megaFile = *(MegaFile *)file;
    delete file;

    megaFile->customMtime = customMtime;
    return megaFile;
}

void MegaFilePut::completed(Transfer* t, LocalNode*)
{
    if(customMtime >= 0)
        t->mtime = customMtime;

    File::completed(t,NULL);
    delete this;
}

void MegaFilePut::terminated()
{
    delete this;
}

bool TreeProcessor::processNode(Node*)
{
	return false; /* Stops the processing */
}

TreeProcessor::~TreeProcessor()
{ }


//Entry point for the blocking thread
void *MegaApiImpl::threadEntryPoint(void *param)
{
#ifndef _WIN32
    struct sigaction noaction;
    memset(&noaction, 0, sizeof(noaction));
    noaction.sa_handler = SIG_IGN;
    ::sigaction(SIGPIPE, &noaction, 0);
#endif

    MegaApiImpl *megaApiImpl = (MegaApiImpl *)param;
    megaApiImpl->loop();
	return 0;
}

ExternalLogger *MegaApiImpl::externalLogger = NULL;

MegaApiImpl::MegaApiImpl(MegaApi *api, const char *appKey, MegaGfxProcessor* processor, const char *basePath, const char *userAgent)
{
	init(api, appKey, processor, basePath, userAgent);
}

MegaApiImpl::MegaApiImpl(MegaApi *api, const char *appKey, const char *basePath, const char *userAgent)
{
	init(api, appKey, NULL, basePath, userAgent);
}

MegaApiImpl::MegaApiImpl(MegaApi *api, const char *appKey, const char *basePath, const char *userAgent, int fseventsfd)
{
	init(api, appKey, NULL, basePath, userAgent, fseventsfd);
}

void MegaApiImpl::init(MegaApi *api, const char *appKey, MegaGfxProcessor* processor, const char *basePath, const char *userAgent, int fseventsfd)
{
    this->api = api;

    sdkMutex.init(true);
    maxRetries = 7;
	currentTransfer = NULL;
    pendingUploads = 0;
    pendingDownloads = 0;
    totalUploads = 0;
    totalDownloads = 0;
    client = NULL;
    waiting = false;
    waitingRequest = false;
    totalDownloadedBytes = 0;
    totalUploadedBytes = 0;
    activeRequest = NULL;
    activeTransfer = NULL;
    activeError = NULL;
    activeNodes = NULL;
    activeUsers = NULL;
    syncLowerSizeLimit = 0;
    syncUpperSizeLimit = 0;
    downloadSpeed = 0;
    uploadSpeed = 0;
    uploadPartialBytes = 0;
    downloadPartialBytes = 0;

#ifdef HAVE_LIBUV
    httpServer = NULL;
    httpServerMaxBufferSize = 0;
    httpServerMaxOutputSize = 0;
    httpServerEnableFiles = true;
    httpServerEnableFolders = false;
    httpServerRestrictedMode = MegaApi::HTTP_SERVER_ALLOW_CREATED_LOCAL_LINKS;
    httpServerSubtitlesSupportEnabled = false;
#endif

    httpio = new MegaHttpIO();
    waiter = new MegaWaiter();

#ifndef __APPLE__
    (void)fseventsfd;
    fsAccess = new MegaFileSystemAccess();
#else
    fsAccess = new MegaFileSystemAccess(fseventsfd);
#endif

	if (basePath)
	{
		string sBasePath = basePath;
		int lastIndex = sBasePath.size() - 1;
		if (sBasePath[lastIndex] != '/' && sBasePath[lastIndex] != '\\')
		{
			string utf8Separator;
			fsAccess->local2path(&fsAccess->localseparator, &utf8Separator);
			sBasePath.append(utf8Separator);
		}
		dbAccess = new MegaDbAccess(&sBasePath);

        this->basePath = basePath;
	}
	else dbAccess = NULL;

	gfxAccess = NULL;
	if(processor)
	{
		GfxProcExternal *externalGfx = new GfxProcExternal();
		externalGfx->setProcessor(processor);
		gfxAccess = externalGfx;
	}
	else
	{
		gfxAccess = new MegaGfxProc();
	}

	if(!userAgent)
	{
		userAgent = "";
	}

    client = new MegaClient(this, waiter, httpio, fsAccess, dbAccess, gfxAccess, appKey, userAgent);

#if defined(_WIN32) && !defined(WINDOWS_PHONE)
    httpio->unlock();
#endif

    //Start blocking thread
	threadExit = 0;
    thread.start(threadEntryPoint, this);
}

MegaApiImpl::~MegaApiImpl()
{
    MegaRequestPrivate *request = new MegaRequestPrivate(MegaRequest::TYPE_DELETE);
    requestQueue.push(request);
    waiter->notify();
    thread.join();
}

int MegaApiImpl::isLoggedIn()
{
    sdkMutex.lock();
    int result = client->loggedin();
    sdkMutex.unlock();
	return result;
}

char* MegaApiImpl::getMyEmail()
{
	User* u;
    sdkMutex.lock();
	if (!client->loggedin() || !(u = client->finduser(client->me)))
	{
		sdkMutex.unlock();
		return NULL;
	}

    char *result = MegaApi::strdup(u->email.c_str());
    sdkMutex.unlock();
    return result;
}

char *MegaApiImpl::getMyUserHandle()
{
    sdkMutex.lock();
    if (ISUNDEF(client->me))
    {
        sdkMutex.unlock();
        return NULL;
    }

    char buf[12];
    Base64::btoa((const byte*)&client->me, MegaClient::USERHANDLE, buf);
    char *result = MegaApi::strdup(buf);
    sdkMutex.unlock();
    return result;
}

MegaUser *MegaApiImpl::getMyUser()
{
    sdkMutex.lock();
    MegaUser *user = MegaUserPrivate::fromUser(client->finduser(client->me));
    sdkMutex.unlock();
    return user;
}

char *MegaApiImpl::getMyXMPPJid()
{
    sdkMutex.lock();
    if (ISUNDEF(client->me))
    {
        sdkMutex.unlock();
        return NULL;
    }

    char jid[16];
    Base32::btoa((const byte *)&client->me, MegaClient::USERHANDLE, jid);
    char *result = MegaApi::strdup(jid);

    sdkMutex.unlock();
    return result;
}

#ifdef ENABLE_CHAT
char *MegaApiImpl::getMyFingerprint()
{
    sdkMutex.lock();
    if (ISUNDEF(client->me))
    {
        sdkMutex.unlock();
        return NULL;
    }

    char *result = NULL;
    if (client->signkey)
    {
        result = client->signkey->genFingerprintHex();
    }

    sdkMutex.unlock();
    return result;
}
#endif

void MegaApiImpl::setLogLevel(int logLevel)
{
    if(!externalLogger)
    {
        externalLogger = new ExternalLogger();
    }
    externalLogger->setLogLevel(logLevel);
}

void MegaApiImpl::setLoggerClass(MegaLogger *megaLogger)
{
    if(!externalLogger)
    {
        externalLogger = new ExternalLogger();
    }
    externalLogger->setMegaLogger(megaLogger);
}

void MegaApiImpl::log(int logLevel, const char *message, const char *filename, int line)
{
    if(!externalLogger)
    {
        return;
    }

    externalLogger->postLog(logLevel, message, filename, line);
}

char* MegaApiImpl::getBase64PwKey(const char *password)
{
	if(!password) return NULL;

	byte pwkey[SymmCipher::KEYLENGTH];
	error e = client->pw_key(password,pwkey);
	if(e)
		return NULL;

	char* buf = new char[SymmCipher::KEYLENGTH*4/3+4];
	Base64::btoa((byte *)pwkey, SymmCipher::KEYLENGTH, buf);
	return buf;
}

char* MegaApiImpl::getStringHash(const char* base64pwkey, const char* inBuf)
{
	if(!base64pwkey || !inBuf) return NULL;

	char pwkey[SymmCipher::KEYLENGTH];
	Base64::atob(base64pwkey, (byte *)pwkey, sizeof pwkey);

	SymmCipher key;
	key.setkey((byte*)pwkey);

    uint64_t strhash;
	string neBuf = inBuf;

    strhash = client->stringhash64(&neBuf, &key);

	char* buf = new char[8*4/3+4];
    Base64::btoa((byte*)&strhash, 8, buf);
    return buf;
}

void MegaApiImpl::getSessionTransferURL(const char *path, MegaRequestListener *listener)
{
    MegaRequestPrivate *request = new MegaRequestPrivate(MegaRequest::TYPE_GET_SESSION_TRANSFER_URL);
    request->setText(path);
    request->setListener(listener);
    requestQueue.push(request);
    waiter->notify();
}

MegaHandle MegaApiImpl::base32ToHandle(const char *base32Handle)
{
	if(!base32Handle) return INVALID_HANDLE;

	handle h = 0;
	Base32::atob(base32Handle,(byte*)&h, MegaClient::USERHANDLE);
	return h;
}

const char* MegaApiImpl::ebcEncryptKey(const char* encryptionKey, const char* plainKey)
{
	if(!encryptionKey || !plainKey) return NULL;

	char pwkey[SymmCipher::KEYLENGTH];
	Base64::atob(encryptionKey, (byte *)pwkey, sizeof pwkey);

	SymmCipher key;
	key.setkey((byte*)pwkey);

	char plkey[SymmCipher::KEYLENGTH];
	Base64::atob(plainKey, (byte*)plkey, sizeof plkey);
	key.ecb_encrypt((byte*)plkey);

	char* buf = new char[SymmCipher::KEYLENGTH*4/3+4];
	Base64::btoa((byte*)plkey, SymmCipher::KEYLENGTH, buf);
	return buf;
}

handle MegaApiImpl::base64ToHandle(const char* base64Handle)
{
	if(!base64Handle) return UNDEF;

	handle h = 0;
	Base64::atob(base64Handle,(byte*)&h,MegaClient::NODEHANDLE);
    return h;
}

handle MegaApiImpl::base64ToUserHandle(const char *base64Handle)
{
    if(!base64Handle) return UNDEF;

    handle h = 0;
    Base64::atob(base64Handle,(byte*)&h,MegaClient::USERHANDLE);
    return h;
}

char *MegaApiImpl::handleToBase64(MegaHandle handle)
{
    char *base64Handle = new char[12];
    Base64::btoa((byte*)&(handle),MegaClient::NODEHANDLE,base64Handle);
    return base64Handle;
}

char *MegaApiImpl::userHandleToBase64(MegaHandle handle)
{
    char *base64Handle = new char[14];
    Base64::btoa((byte*)&(handle),MegaClient::USERHANDLE,base64Handle);
    return base64Handle;
}

void MegaApiImpl::retryPendingConnections(bool disconnect, bool includexfers, MegaRequestListener *listener)
{
	MegaRequestPrivate *request = new MegaRequestPrivate(MegaRequest::TYPE_RETRY_PENDING_CONNECTIONS);
	request->setFlag(disconnect);
	request->setNumber(includexfers);
	request->setListener(listener);
	requestQueue.push(request);
    waiter->notify();
}

void MegaApiImpl::addEntropy(char *data, unsigned int size)
{
    if(PrnGen::rng.CanIncorporateEntropy())
    {
        PrnGen::rng.IncorporateEntropy((const byte*)data, size);
    }

#if (!defined(_WIN32) && !defined(USE_CURL_PUBLIC_KEY_PINNING)) || defined(WINDOWS_PHONE)
    RAND_seed(data, size);
#endif
}

string MegaApiImpl::userAttributeToString(int type)
{
    string attrname;

    switch(type)
    {
        case MegaApi::USER_ATTR_AVATAR:
            attrname = "+a";
            break;

        case MegaApi::USER_ATTR_FIRSTNAME:
            attrname = "firstname";
            break;

        case MegaApi::USER_ATTR_LASTNAME:
            attrname = "lastname";
            break;

        case MegaApi::USER_ATTR_AUTHRING:
            attrname = "*!authring";
            break;

        case MegaApi::USER_ATTR_LAST_INTERACTION:
            attrname = "*!lstint";
            break;

        case MegaApi::USER_ATTR_ED25519_PUBLIC_KEY:
            attrname = "+puEd255";
            break;

        case MegaApi::USER_ATTR_CU25519_PUBLIC_KEY:
            attrname = "+puCu255";
            break;

        case MegaApi::USER_ATTR_SIG_RSA_PUBLIC_KEY:
            attrname = "+sigPubk";
            break;

        case MegaApi::USER_ATTR_SIG_CU255_PUBLIC_KEY:
            attrname = "+sigCu255";
            break;

        case MegaApi::USER_ATTR_KEYRING:
            attrname = "*keyring";
            break;
    }

    return attrname;
}

char MegaApiImpl::userAttributeToScope(int type)
{
    char scope;

    switch(type)
    {
        case MegaApi::USER_ATTR_AVATAR:
        case MegaApi::USER_ATTR_ED25519_PUBLIC_KEY:
        case MegaApi::USER_ATTR_CU25519_PUBLIC_KEY:
        case MegaApi::USER_ATTR_SIG_RSA_PUBLIC_KEY:
        case MegaApi::USER_ATTR_SIG_CU255_PUBLIC_KEY:
            scope = '+';
            break;

        case MegaApi::USER_ATTR_FIRSTNAME:
        case MegaApi::USER_ATTR_LASTNAME:
            scope = '0';
            break;

        case MegaApi::USER_ATTR_AUTHRING:
        case MegaApi::USER_ATTR_LAST_INTERACTION:
        case MegaApi::USER_ATTR_KEYRING:
            scope = '*';
            break;
    }

    return scope;
}

void MegaApiImpl::setStatsID(const char *id)
{
    if (!id || !*id || MegaClient::statsid)
    {
        return;
    }

    MegaClient::statsid = MegaApi::strdup(id);
}

void MegaApiImpl::fastLogin(const char* email, const char *stringHash, const char *base64pwkey, MegaRequestListener *listener)
{
    MegaRequestPrivate *request = new MegaRequestPrivate(MegaRequest::TYPE_LOGIN, listener);
	request->setEmail(email);
	request->setPassword(stringHash);
	request->setPrivateKey(base64pwkey);
	requestQueue.push(request);
    waiter->notify();
}

void MegaApiImpl::fastLogin(const char *session, MegaRequestListener *listener)
{
    MegaRequestPrivate *request = new MegaRequestPrivate(MegaRequest::TYPE_LOGIN, listener);
    request->setSessionKey(session);
    requestQueue.push(request);
    waiter->notify();
}

void MegaApiImpl::killSession(MegaHandle sessionHandle, MegaRequestListener *listener)
{
    MegaRequestPrivate *request = new MegaRequestPrivate(MegaRequest::TYPE_KILL_SESSION, listener);
    request->setNodeHandle(sessionHandle);
    requestQueue.push(request);
    waiter->notify();
}

void MegaApiImpl::getUserData(MegaRequestListener *listener)
{
    MegaRequestPrivate *request = new MegaRequestPrivate(MegaRequest::TYPE_GET_USER_DATA, listener);
    requestQueue.push(request);
    waiter->notify();
}

void MegaApiImpl::getUserData(MegaUser *user, MegaRequestListener *listener)
{
    MegaRequestPrivate *request = new MegaRequestPrivate(MegaRequest::TYPE_GET_USER_DATA, listener);
    request->setFlag(true);
    if(user)
    {
        request->setEmail(user->getEmail());
    }

    requestQueue.push(request);
    waiter->notify();
}

void MegaApiImpl::getUserData(const char *user, MegaRequestListener *listener)
{
    MegaRequestPrivate *request = new MegaRequestPrivate(MegaRequest::TYPE_GET_USER_DATA, listener);
    request->setFlag(true);
    request->setEmail(user);
    requestQueue.push(request);
    waiter->notify();
}

void MegaApiImpl::login(const char *login, const char *password, MegaRequestListener *listener)
{
	MegaRequestPrivate *request = new MegaRequestPrivate(MegaRequest::TYPE_LOGIN, listener);
	request->setEmail(login);
	request->setPassword(password);
	requestQueue.push(request);
    waiter->notify();
}

char *MegaApiImpl::dumpSession()
{
    sdkMutex.lock();
    byte session[MAX_SESSION_LENGTH];
    char* buf = NULL;
    int size;
    size = client->dumpsession(session, sizeof session);
    if (size > 0)
    {
        buf = new char[sizeof(session) * 4 / 3 + 4];
        Base64::btoa(session, size, buf);
    }

    sdkMutex.unlock();
    return buf;
}

char *MegaApiImpl::dumpXMPPSession()
{
    sdkMutex.lock();
    char* buf = NULL;

    if (client->loggedin())
    {
        buf = new char[MAX_SESSION_LENGTH * 4 / 3 + 4];
        Base64::btoa((const byte *)client->sid.data(), client->sid.size(), buf);
    }

    sdkMutex.unlock();
    return buf;
}

char *MegaApiImpl::getAccountAuth()
{
    sdkMutex.lock();
    char* buf = NULL;

    if (client->loggedin())
    {
        buf = new char[MAX_SESSION_LENGTH * 4 / 3 + 4];
        Base64::btoa((const byte *)client->sid.data(), client->sid.size(), buf);
    }

    sdkMutex.unlock();
    return buf;
}

void MegaApiImpl::setAccountAuth(const char *auth)
{
    sdkMutex.lock();
    if (!auth)
    {
        client->accountauth.clear();
    }
    else
    {
        client->accountauth = auth;
    }

    handle h = client->getrootpublicfolder();
    if (h != UNDEF)
    {
        client->setrootnode(h);
    }
    sdkMutex.unlock();
}

void MegaApiImpl::createAccount(const char* email, const char* password, const char* name, MegaRequestListener *listener)
{
    MegaRequestPrivate *request = new MegaRequestPrivate(MegaRequest::TYPE_CREATE_ACCOUNT, listener);
	request->setEmail(email);
	request->setPassword(password);
	request->setName(name);
	requestQueue.push(request);
    waiter->notify();
}

void MegaApiImpl::createAccount(const char* email, const char* password, const char* firstname, const char* lastname, MegaRequestListener *listener)
{
    MegaRequestPrivate *request = new MegaRequestPrivate(MegaRequest::TYPE_CREATE_ACCOUNT, listener);
    request->setEmail(email);
    request->setPassword(password);
    request->setName(firstname);
    request->setText(lastname);
    requestQueue.push(request);
    waiter->notify();
}

void MegaApiImpl::fastCreateAccount(const char* email, const char *base64pwkey, const char* name, MegaRequestListener *listener)
{
    MegaRequestPrivate *request = new MegaRequestPrivate(MegaRequest::TYPE_CREATE_ACCOUNT, listener);
	request->setEmail(email);
	request->setPrivateKey(base64pwkey);
	request->setName(name);
	requestQueue.push(request);
    waiter->notify();
}

void MegaApiImpl::querySignupLink(const char* link, MegaRequestListener *listener)
{
	MegaRequestPrivate *request = new MegaRequestPrivate(MegaRequest::TYPE_QUERY_SIGNUP_LINK, listener);
	request->setLink(link);
	requestQueue.push(request);
    waiter->notify();
}

void MegaApiImpl::confirmAccount(const char* link, const char *password, MegaRequestListener *listener)
{
	MegaRequestPrivate *request = new MegaRequestPrivate(MegaRequest::TYPE_CONFIRM_ACCOUNT, listener);
	request->setLink(link);
	request->setPassword(password);
	requestQueue.push(request);
    waiter->notify();
}

void MegaApiImpl::fastConfirmAccount(const char* link, const char *base64pwkey, MegaRequestListener *listener)
{
    MegaRequestPrivate *request = new MegaRequestPrivate(MegaRequest::TYPE_CONFIRM_ACCOUNT, listener);
	request->setLink(link);
	request->setPrivateKey(base64pwkey);
	requestQueue.push(request);
    waiter->notify();
}

void MegaApiImpl::resetPassword(const char *email, bool hasMasterKey, MegaRequestListener *listener)
{
    MegaRequestPrivate *request = new MegaRequestPrivate(MegaRequest::TYPE_GET_RECOVERY_LINK, listener);
    request->setEmail(email);
    request->setFlag(hasMasterKey);
    requestQueue.push(request);
    waiter->notify();
}

void MegaApiImpl::queryRecoveryLink(const char *link, MegaRequestListener *listener)
{
    MegaRequestPrivate *request = new MegaRequestPrivate(MegaRequest::TYPE_QUERY_RECOVERY_LINK, listener);
    request->setLink(link);
    requestQueue.push(request);
    waiter->notify();
}

void MegaApiImpl::confirmResetPasswordLink(const char *link, const char *newPwd, const char *masterKey, MegaRequestListener *listener)
{
    MegaRequestPrivate *request = new MegaRequestPrivate(MegaRequest::TYPE_CONFIRM_RECOVERY_LINK, listener);
    request->setLink(link);
    request->setPassword(newPwd);
    request->setPrivateKey(masterKey);
    requestQueue.push(request);
    waiter->notify();
}

void MegaApiImpl::cancelAccount(MegaRequestListener *listener)
{
    MegaRequestPrivate *request = new MegaRequestPrivate(MegaRequest::TYPE_GET_CANCEL_LINK, listener);
    requestQueue.push(request);
    waiter->notify();
}

void MegaApiImpl::confirmCancelAccount(const char *link, const char *pwd, MegaRequestListener *listener)
{
    MegaRequestPrivate *request = new MegaRequestPrivate(MegaRequest::TYPE_CONFIRM_CANCEL_LINK, listener);
    request->setLink(link);
    request->setPassword(pwd);
    requestQueue.push(request);
    waiter->notify();
}

void MegaApiImpl::changeEmail(const char *email, MegaRequestListener *listener)
{
    MegaRequestPrivate *request = new MegaRequestPrivate(MegaRequest::TYPE_GET_CHANGE_EMAIL_LINK, listener);
    request->setEmail(email);
    requestQueue.push(request);
    waiter->notify();
}

void MegaApiImpl::confirmChangeEmail(const char *link, const char *pwd, MegaRequestListener *listener)
{
    MegaRequestPrivate *request = new MegaRequestPrivate(MegaRequest::TYPE_CONFIRM_CHANGE_EMAIL_LINK, listener);
    request->setLink(link);
    request->setPassword(pwd);
    requestQueue.push(request);
    waiter->notify();
}

void MegaApiImpl::setProxySettings(MegaProxy *proxySettings)
{
    Proxy *localProxySettings = new Proxy();
    localProxySettings->setProxyType(proxySettings->getProxyType());

    string url;
    if(proxySettings->getProxyURL())
        url = proxySettings->getProxyURL();

    string localurl;

#if defined(WINDOWS_PHONE) || (defined(_WIN32) && defined(USE_CURL))
    localurl = url;
#else
    fsAccess->path2local(&url, &localurl);
#endif

    localProxySettings->setProxyURL(&localurl);

    if(proxySettings->credentialsNeeded())
    {
        string username;
        if(proxySettings->getUsername())
            username = proxySettings->getUsername();

        string localusername;

#if defined(WINDOWS_PHONE) || (defined(_WIN32) && defined(USE_CURL))
        localusername = username;
#else
        fsAccess->path2local(&username, &localusername);
#endif

        string password;
        if(proxySettings->getPassword())
            password = proxySettings->getPassword();

        string localpassword;

#if defined(WINDOWS_PHONE) || (defined(_WIN32) && defined(USE_CURL))
        localpassword = password;
#else
        fsAccess->path2local(&password, &localpassword);
#endif

        localProxySettings->setCredentials(&localusername, &localpassword);
    }

    MegaRequestPrivate *request = new MegaRequestPrivate(MegaRequest::TYPE_SET_PROXY);
    request->setProxy(localProxySettings);
    requestQueue.push(request);
    waiter->notify();
}

MegaProxy *MegaApiImpl::getAutoProxySettings()
{
    MegaProxy *proxySettings = new MegaProxy;
    sdkMutex.lock();
    Proxy *localProxySettings = httpio->getautoproxy();
    sdkMutex.unlock();
    proxySettings->setProxyType(localProxySettings->getProxyType());
    if(localProxySettings->getProxyType() == Proxy::CUSTOM)
    {
        string localProxyURL = localProxySettings->getProxyURL();
        string proxyURL;
        fsAccess->local2path(&localProxyURL, &proxyURL);
        LOG_debug << "Autodetected proxy: " << proxyURL;
        proxySettings->setProxyURL(proxyURL.c_str());
    }

    delete localProxySettings;
    return proxySettings;
}

void MegaApiImpl::loop()
{
#if defined(WINDOWS_PHONE) || TARGET_OS_IPHONE
    // Workaround to get the IP of valid DNS servers on Windows Phone/iOS
    string servers;

    while (true)
    {
    #ifdef WINDOWS_PHONE
        client->httpio->getMEGADNSservers(&servers);
    #else
        __res_state res;
        if(res_ninit(&res) == 0)
        {
            union res_sockaddr_union u[MAXNS];
            int nscount = res_getservers(&res, u, MAXNS);

            for(int i = 0; i < nscount; i++)
            {
                char straddr[INET6_ADDRSTRLEN];
                straddr[0] = 0;

                if(u[i].sin.sin_family == PF_INET)
                {
                    mega_inet_ntop(PF_INET, &u[i].sin.sin_addr, straddr, sizeof(straddr));
                }

                if(u[i].sin6.sin6_family == PF_INET6)
                {
                    mega_inet_ntop(PF_INET6, &u[i].sin6.sin6_addr, straddr, sizeof(straddr));
                }

                if(straddr[0])
                {
                    if (servers.size())
                    {
                        servers.append(",");
                    }
                    servers.append(straddr);
                }
            }

            res_ndestroy(&res);
        }
    #endif

        if (servers.size())
            break;

    #ifdef WINDOWS_PHONE
        std::this_thread::sleep_for(std::chrono::seconds(1));
    #else
        sleep(1);
    #endif
    }

    LOG_debug << "Using MEGA DNS servers " << servers;
    httpio->setdnsservers(servers.c_str());

#elif _WIN32
    httpio->lock();
#endif

    while(true)
	{
        sdkMutex.lock();
        int r = client->preparewait();
        sdkMutex.unlock();
        if (!r)
        {
            r = client->dowait();
        }

        if (r & Waiter::NEEDEXEC)
        {
            sendPendingTransfers();
            sendPendingRequests();
            if(threadExit)
                break;

            sdkMutex.lock();
            client->exec();
            sdkMutex.unlock();
        }
	}

    sdkMutex.lock();
    delete client;

	//It doesn't seem fully safe to delete those objects :-/
    // delete httpio;
    // delete waiter;
    // delete fsAccess;
    sdkMutex.unlock();
}


void MegaApiImpl::createFolder(const char *name, MegaNode *parent, MegaRequestListener *listener)
{
    MegaRequestPrivate *request = new MegaRequestPrivate(MegaRequest::TYPE_CREATE_FOLDER, listener);
    if(parent) request->setParentHandle(parent->getHandle());
	request->setName(name);
	requestQueue.push(request);
    waiter->notify();
}

void MegaApiImpl::moveNode(MegaNode *node, MegaNode *newParent, MegaRequestListener *listener)
{
	MegaRequestPrivate *request = new MegaRequestPrivate(MegaRequest::TYPE_MOVE, listener);
    if(node) request->setNodeHandle(node->getHandle());
    if(newParent) request->setParentHandle(newParent->getHandle());
	requestQueue.push(request);
    waiter->notify();
}

void MegaApiImpl::copyNode(MegaNode *node, MegaNode* target, MegaRequestListener *listener)
{
	MegaRequestPrivate *request = new MegaRequestPrivate(MegaRequest::TYPE_COPY, listener);
    if (node)
    {
        request->setPublicNode(node);
        request->setNodeHandle(node->getHandle());
    }
    if(target) request->setParentHandle(target->getHandle());
	requestQueue.push(request);
	waiter->notify();
}

void MegaApiImpl::copyNode(MegaNode *node, MegaNode *target, const char *newName, MegaRequestListener *listener)
{
    MegaRequestPrivate *request = new MegaRequestPrivate(MegaRequest::TYPE_COPY, listener);
    if (node)
    {
        request->setPublicNode(node);
        request->setNodeHandle(node->getHandle());
    }
    if(target) request->setParentHandle(target->getHandle());
    request->setName(newName);
    requestQueue.push(request);
    waiter->notify();
}

void MegaApiImpl::renameNode(MegaNode *node, const char *newName, MegaRequestListener *listener)
{
	MegaRequestPrivate *request = new MegaRequestPrivate(MegaRequest::TYPE_RENAME, listener);
    if(node) request->setNodeHandle(node->getHandle());
	request->setName(newName);
	requestQueue.push(request);
    waiter->notify();
}

void MegaApiImpl::remove(MegaNode *node, MegaRequestListener *listener)
{
	MegaRequestPrivate *request = new MegaRequestPrivate(MegaRequest::TYPE_REMOVE, listener);
    if(node) request->setNodeHandle(node->getHandle());
	requestQueue.push(request);
    waiter->notify();
}

void MegaApiImpl::cleanRubbishBin(MegaRequestListener *listener)
{
    MegaRequestPrivate *request = new MegaRequestPrivate(MegaRequest::TYPE_CLEAN_RUBBISH_BIN, listener);
    requestQueue.push(request);
    waiter->notify();
}

void MegaApiImpl::sendFileToUser(MegaNode *node, MegaUser *user, MegaRequestListener *listener)
{
	return sendFileToUser(node, user ? user->getEmail() : NULL, listener);
}

void MegaApiImpl::sendFileToUser(MegaNode *node, const char* email, MegaRequestListener *listener)
{
	MegaRequestPrivate *request = new MegaRequestPrivate(MegaRequest::TYPE_COPY, listener);
    if (node)
    {
        request->setPublicNode(node);
        request->setNodeHandle(node->getHandle());
    }
    request->setEmail(email);
	requestQueue.push(request);
    waiter->notify();
}

void MegaApiImpl::share(MegaNode* node, MegaUser *user, int access, MegaRequestListener *listener)
{
    return share(node, user ? user->getEmail() : NULL, access, listener);
}

void MegaApiImpl::share(MegaNode *node, const char* email, int access, MegaRequestListener *listener)
{
	MegaRequestPrivate *request = new MegaRequestPrivate(MegaRequest::TYPE_SHARE, listener);
    if(node) request->setNodeHandle(node->getHandle());
	request->setEmail(email);
	request->setAccess(access);
	requestQueue.push(request);
    waiter->notify();
}

void MegaApiImpl::loginToFolder(const char* megaFolderLink, MegaRequestListener *listener)
{
    MegaRequestPrivate *request = new MegaRequestPrivate(MegaRequest::TYPE_LOGIN, listener);
	request->setLink(megaFolderLink);
    request->setEmail("FOLDER");
	requestQueue.push(request);
    waiter->notify();
}

void MegaApiImpl::importFileLink(const char* megaFileLink, MegaNode *parent, MegaRequestListener *listener)
{
	MegaRequestPrivate *request = new MegaRequestPrivate(MegaRequest::TYPE_IMPORT_LINK, listener);
	if(parent) request->setParentHandle(parent->getHandle());
	request->setLink(megaFileLink);
	requestQueue.push(request);
    waiter->notify();
}

void MegaApiImpl::getPublicNode(const char* megaFileLink, MegaRequestListener *listener)
{
	MegaRequestPrivate *request = new MegaRequestPrivate(MegaRequest::TYPE_GET_PUBLIC_NODE, listener);
	request->setLink(megaFileLink);
	requestQueue.push(request);
    waiter->notify();
}

void MegaApiImpl::getThumbnail(MegaNode* node, const char *dstFilePath, MegaRequestListener *listener)
{
	getNodeAttribute(node, 0, dstFilePath, listener);
}

void MegaApiImpl::cancelGetThumbnail(MegaNode* node, MegaRequestListener *listener)
{
	cancelGetNodeAttribute(node, 0, listener);
}

void MegaApiImpl::setThumbnail(MegaNode* node, const char *srcFilePath, MegaRequestListener *listener)
{
	setNodeAttribute(node, 0, srcFilePath, listener);
}

void MegaApiImpl::getPreview(MegaNode* node, const char *dstFilePath, MegaRequestListener *listener)
{
	getNodeAttribute(node, 1, dstFilePath, listener);
}

void MegaApiImpl::cancelGetPreview(MegaNode* node, MegaRequestListener *listener)
{
	cancelGetNodeAttribute(node, 1, listener);
}

void MegaApiImpl::setPreview(MegaNode* node, const char *srcFilePath, MegaRequestListener *listener)
{
	setNodeAttribute(node, 1, srcFilePath, listener);
}

void MegaApiImpl::getUserAvatar(MegaUser* user, const char *dstFilePath, MegaRequestListener *listener)
{
    const char *email = NULL;
    if (user)
    {
        email = user->getEmail();
    }
    getUserAttr(email, MegaApi::USER_ATTR_AVATAR, dstFilePath, listener);
}

void MegaApiImpl::getUserAvatar(const char* email_or_handle, const char *dstFilePath, MegaRequestListener *listener)
{
    getUserAttr(email_or_handle, MegaApi::USER_ATTR_AVATAR, dstFilePath, listener);
}

char *MegaApiImpl::getUserAvatarColor(MegaUser *user)
{
    return getAvatarColor(user ? (handle) user->getHandle() : client->me);
}

char *MegaApiImpl::getUserAvatarColor(const char *userhandle)
{
    return getAvatarColor(userhandle ? MegaApiImpl::base64ToUserHandle(userhandle) : client->me);
}

void MegaApiImpl::setAvatar(const char *dstFilePath, MegaRequestListener *listener)
{
    setUserAttr(MegaApi::USER_ATTR_AVATAR, dstFilePath, listener);
}

void MegaApiImpl::getUserAttribute(MegaUser* user, int type, MegaRequestListener *listener)
{
    const char *email = NULL;
    if (user)
    {
        email = user->getEmail();
    }
    getUserAttr(email, type ? type : -1, NULL, listener);
}

void MegaApiImpl::getUserAttribute(const char* email_or_handle, int type, MegaRequestListener *listener)
{
    getUserAttr(email_or_handle, type ? type : -1, NULL, listener);
}

void MegaApiImpl::setUserAttribute(int type, const char *value, MegaRequestListener *listener)
{
    setUserAttr(type ? type : -1, value, listener);
}

void MegaApiImpl::setUserAttribute(int type, const MegaStringMap *value, MegaRequestListener *listener)
{
    MegaRequestPrivate *request = new MegaRequestPrivate(MegaRequest::TYPE_SET_ATTR_USER, listener);

    request->setMegaStringMap(value);
    request->setParamType(type);
    requestQueue.push(request);
    waiter->notify();
}

void MegaApiImpl::setCustomNodeAttribute(MegaNode *node, const char *attrName, const char *value, MegaRequestListener *listener)
{
    MegaRequestPrivate *request = new MegaRequestPrivate(MegaRequest::TYPE_SET_ATTR_NODE, listener);
    if(node) request->setNodeHandle(node->getHandle());
    request->setName(attrName);
    request->setText(value);
    request->setFlag(false);     // is official attribute?
    requestQueue.push(request);
    waiter->notify();
}

void MegaApiImpl::setNodeDuration(MegaNode *node, int secs, MegaRequestListener *listener)
{
    MegaRequestPrivate *request = new MegaRequestPrivate(MegaRequest::TYPE_SET_ATTR_NODE, listener);
    if(node) request->setNodeHandle(node->getHandle());
    request->setParamType(MegaApi::NODE_ATTR_DURATION);
    request->setNumber(secs);
    request->setFlag(true);     // is official attribute?
    requestQueue.push(request);
    waiter->notify();
}

void MegaApiImpl::setNodeCoordinates(MegaNode *node, double latitude, double longitude, MegaRequestListener *listener)
{
    MegaRequestPrivate *request = new MegaRequestPrivate(MegaRequest::TYPE_SET_ATTR_NODE, listener);

    if(node)
    {
        request->setNodeHandle(node->getHandle());
    }

    int lat = latitude;
    if (latitude != MegaNode::INVALID_COORDINATE)
    {
        lat = ((latitude + 90) / 180) * 0xFFFFFF;
    }

    int lon = longitude;
    if (longitude != MegaNode::INVALID_COORDINATE)
    {
        lon = (longitude == 180) ? 0 : ((longitude + 180) / 360) * 0x01000000;
    }

    request->setParamType(MegaApi::NODE_ATTR_COORDINATES);
    request->setTransferTag(lat);
    request->setNumDetails(lon);
    request->setFlag(true);     // is official attribute?
    requestQueue.push(request);
    waiter->notify();
}

void MegaApiImpl::exportNode(MegaNode *node, int64_t expireTime, MegaRequestListener *listener)
{
    MegaRequestPrivate *request = new MegaRequestPrivate(MegaRequest::TYPE_EXPORT, listener);
    if(node) request->setNodeHandle(node->getHandle());
    request->setNumber(expireTime);
    request->setAccess(1);
    requestQueue.push(request);
    waiter->notify();
}

void MegaApiImpl::disableExport(MegaNode *node, MegaRequestListener *listener)
{
    MegaRequestPrivate *request = new MegaRequestPrivate(MegaRequest::TYPE_EXPORT, listener);
    if(node) request->setNodeHandle(node->getHandle());
    request->setAccess(0);
    requestQueue.push(request);
    waiter->notify();
}

void MegaApiImpl::fetchNodes(MegaRequestListener *listener)
{
	MegaRequestPrivate *request = new MegaRequestPrivate(MegaRequest::TYPE_FETCH_NODES, listener);
	requestQueue.push(request);
    waiter->notify();
}

void MegaApiImpl::getPricing(MegaRequestListener *listener)
{
    MegaRequestPrivate *request = new MegaRequestPrivate(MegaRequest::TYPE_GET_PRICING, listener);
    requestQueue.push(request);
    waiter->notify();
}

void MegaApiImpl::getPaymentId(handle productHandle, MegaRequestListener *listener)
{
    MegaRequestPrivate *request = new MegaRequestPrivate(MegaRequest::TYPE_GET_PAYMENT_ID, listener);
    request->setNodeHandle(productHandle);
    requestQueue.push(request);
    waiter->notify();
}

void MegaApiImpl::upgradeAccount(MegaHandle productHandle, int paymentMethod, MegaRequestListener *listener)
{
    MegaRequestPrivate *request = new MegaRequestPrivate(MegaRequest::TYPE_UPGRADE_ACCOUNT, listener);
    request->setNodeHandle(productHandle);
    request->setNumber(paymentMethod);
    requestQueue.push(request);
    waiter->notify();
}

void MegaApiImpl::submitPurchaseReceipt(int gateway, const char *receipt, MegaRequestListener *listener)
{
    MegaRequestPrivate *request = new MegaRequestPrivate(MegaRequest::TYPE_SUBMIT_PURCHASE_RECEIPT, listener);
    request->setNumber(gateway);
    request->setText(receipt);
    requestQueue.push(request);
    waiter->notify();
}

void MegaApiImpl::creditCardStore(const char* address1, const char* address2, const char* city,
                                  const char* province, const char* country, const char *postalcode,
                                  const char* firstname, const char* lastname, const char* creditcard,
                                  const char* expire_month, const char* expire_year, const char* cv2,
                                  MegaRequestListener *listener)
{
    MegaRequestPrivate *request = new MegaRequestPrivate(MegaRequest::TYPE_CREDIT_CARD_STORE, listener);
    string email;

    sdkMutex.lock();
    User *u = client->finduser(client->me);
    if (u)
    {
        email = u->email;
    }
    sdkMutex.unlock();

    if (email.size())
    {
        string saddress1, saddress2, scity, sprovince, scountry, spostalcode;
        string sfirstname, slastname, screditcard, sexpire_month, sexpire_year, scv2;

        if (address1)
        {
           saddress1 = address1;
        }

        if (address2)
        {
            saddress2 = address2;
        }

        if (city)
        {
            scity = city;
        }

        if (province)
        {
            sprovince = province;
        }

        if (country)
        {
            scountry = country;
        }

        if (postalcode)
        {
            spostalcode = postalcode;
        }

        if (firstname)
        {
            sfirstname = firstname;
        }

        if (lastname)
        {
            slastname = lastname;
        }

        if (creditcard)
        {
            screditcard = creditcard;
            screditcard.erase(remove_if(screditcard.begin(), screditcard.end(),
                                     not1(ptr_fun(static_cast<int(*)(int)>(isdigit)))), screditcard.end());
        }

        if (expire_month)
        {
            sexpire_month = expire_month;
        }

        if (expire_year)
        {
            sexpire_year = expire_year;
        }

        if (cv2)
        {
            scv2 = cv2;
        }

        int tam = 256 + sfirstname.size() + slastname.size() + screditcard.size()
                + sexpire_month.size() + sexpire_year.size() + scv2.size() + saddress1.size()
                + saddress2.size() + scity.size() + sprovince.size() + spostalcode.size()
                + scountry.size() + email.size();

        char *ccplain = new char[tam];
        snprintf(ccplain, tam, "{\"first_name\":\"%s\",\"last_name\":\"%s\","
                "\"card_number\":\"%s\","
                "\"expiry_date_month\":\"%s\",\"expiry_date_year\":\"%s\","
                "\"cv2\":\"%s\",\"address1\":\"%s\","
                "\"address2\":\"%s\",\"city\":\"%s\","
                "\"province\":\"%s\",\"postal_code\":\"%s\","
                "\"country_code\":\"%s\",\"email_address\":\"%s\"}", sfirstname.c_str(), slastname.c_str(),
                 screditcard.c_str(), sexpire_month.c_str(), sexpire_year.c_str(), scv2.c_str(), saddress1.c_str(),
                 saddress2.c_str(), scity.c_str(), sprovince.c_str(), spostalcode.c_str(), scountry.c_str(), email.c_str());

        request->setText((const char* )ccplain);
        delete [] ccplain;
    }

    requestQueue.push(request);
    waiter->notify();
}

void MegaApiImpl::creditCardQuerySubscriptions(MegaRequestListener *listener)
{
    MegaRequestPrivate *request = new MegaRequestPrivate(MegaRequest::TYPE_CREDIT_CARD_QUERY_SUBSCRIPTIONS, listener);
    requestQueue.push(request);
    waiter->notify();
}

void MegaApiImpl::creditCardCancelSubscriptions(const char* reason, MegaRequestListener *listener)
{
    MegaRequestPrivate *request = new MegaRequestPrivate(MegaRequest::TYPE_CREDIT_CARD_CANCEL_SUBSCRIPTIONS, listener);
    request->setText(reason);
    requestQueue.push(request);
    waiter->notify();
}

void MegaApiImpl::getPaymentMethods(MegaRequestListener *listener)
{
    MegaRequestPrivate *request = new MegaRequestPrivate(MegaRequest::TYPE_GET_PAYMENT_METHODS, listener);
    requestQueue.push(request);
    waiter->notify();
}

char *MegaApiImpl::exportMasterKey()
{
    sdkMutex.lock();
    char* buf = NULL;

    if(client->loggedin())
    {
        buf = new char[SymmCipher::KEYLENGTH * 4 / 3 + 4];
        Base64::btoa(client->key.key, SymmCipher::KEYLENGTH, buf);
    }

    sdkMutex.unlock();
    return buf;
}

void MegaApiImpl::getAccountDetails(bool storage, bool transfer, bool pro, bool sessions, bool purchases, bool transactions, MegaRequestListener *listener)
{
	MegaRequestPrivate *request = new MegaRequestPrivate(MegaRequest::TYPE_ACCOUNT_DETAILS, listener);
	int numDetails = 0;
	if(storage) numDetails |= 0x01;
    if(transfer) numDetails |= 0x02;
	if(pro) numDetails |= 0x04;
	if(transactions) numDetails |= 0x08;
	if(purchases) numDetails |= 0x10;
	if(sessions) numDetails |= 0x20;
	request->setNumDetails(numDetails);

	requestQueue.push(request);
    waiter->notify();
}

void MegaApiImpl::changePassword(const char *oldPassword, const char *newPassword, MegaRequestListener *listener)
{
	MegaRequestPrivate *request = new MegaRequestPrivate(MegaRequest::TYPE_CHANGE_PW, listener);
	request->setPassword(oldPassword);
	request->setNewPassword(newPassword);
	requestQueue.push(request);
    waiter->notify();
}

void MegaApiImpl::logout(MegaRequestListener *listener)
{
	MegaRequestPrivate *request = new MegaRequestPrivate(MegaRequest::TYPE_LOGOUT, listener);
    request->setFlag(true);
	requestQueue.push(request);
    waiter->notify();
}

void MegaApiImpl::localLogout(MegaRequestListener *listener)
{
    MegaRequestPrivate *request = new MegaRequestPrivate(MegaRequest::TYPE_LOGOUT, listener);
    request->setFlag(false);
    requestQueue.push(request);
    waiter->notify();
}

void MegaApiImpl::submitFeedback(int rating, const char *comment, MegaRequestListener *listener)
{
    MegaRequestPrivate *request = new MegaRequestPrivate(MegaRequest::TYPE_SUBMIT_FEEDBACK, listener);
    request->setText(comment);
    request->setNumber(rating);
    requestQueue.push(request);
    waiter->notify();
}

void MegaApiImpl::reportEvent(const char *details, MegaRequestListener *listener)
{
    MegaRequestPrivate *request = new MegaRequestPrivate(MegaRequest::TYPE_REPORT_EVENT, listener);
    request->setText(details);
    requestQueue.push(request);
    waiter->notify();
}

void MegaApiImpl::sendEvent(int eventType, const char *message, MegaRequestListener *listener)
{
    MegaRequestPrivate *request = new MegaRequestPrivate(MegaRequest::TYPE_SEND_EVENT, listener);
    request->setNumber(eventType);
    request->setText(message);
    requestQueue.push(request);
    waiter->notify();
}

void MegaApiImpl::useHttpsOnly(bool usehttps)
{
    MegaRequestPrivate *request = new MegaRequestPrivate(MegaRequest::TYPE_USE_HTTPS_ONLY);
    request->setFlag(usehttps);
    requestQueue.push(request);
    waiter->notify();
}

bool MegaApiImpl::usingHttpsOnly()
{
    return client->usehttps;
}

void MegaApiImpl::getNodeAttribute(MegaNode *node, int type, const char *dstFilePath, MegaRequestListener *listener)
{
	MegaRequestPrivate *request = new MegaRequestPrivate(MegaRequest::TYPE_GET_ATTR_FILE, listener);
    if(dstFilePath)
    {
        string path(dstFilePath);
#if defined(_WIN32) && !defined(WINDOWS_PHONE)
        if(!PathIsRelativeA(path.c_str()) && ((path.size()<2) || path.compare(0, 2, "\\\\")))
            path.insert(0, "\\\\?\\");
#endif

        int c = path[path.size()-1];
        if((c=='/') || (c == '\\'))
        {
            const char *base64Handle = node->getBase64Handle();
            path.append(base64Handle);
            path.push_back('0' + type);
            path.append(".jpg");
            delete [] base64Handle;
        }

        request->setFile(path.c_str());
    }

    request->setParamType(type);
    if(node) request->setNodeHandle(node->getHandle());
	requestQueue.push(request);
    waiter->notify();
}

void MegaApiImpl::cancelGetNodeAttribute(MegaNode *node, int type, MegaRequestListener *listener)
{
	MegaRequestPrivate *request = new MegaRequestPrivate(MegaRequest::TYPE_CANCEL_ATTR_FILE, listener);
	request->setParamType(type);
	if (node) request->setNodeHandle(node->getHandle());
	requestQueue.push(request);
	waiter->notify();
}

void MegaApiImpl::setNodeAttribute(MegaNode *node, int type, const char *srcFilePath, MegaRequestListener *listener)
{
	MegaRequestPrivate *request = new MegaRequestPrivate(MegaRequest::TYPE_SET_ATTR_FILE, listener);
	request->setFile(srcFilePath);
    request->setParamType(type);
    if(node) request->setNodeHandle(node->getHandle());
	requestQueue.push(request);
    waiter->notify();
}

void MegaApiImpl::getUserAttr(const char *email_or_handle, int type, const char *dstFilePath, MegaRequestListener *listener)
{
    MegaRequestPrivate *request = new MegaRequestPrivate(MegaRequest::TYPE_GET_ATTR_USER, listener);

    if (type == MegaApi::USER_ATTR_AVATAR && dstFilePath)
    {
        string path(dstFilePath);
#if defined(_WIN32) && !defined(WINDOWS_PHONE)
        if(!PathIsRelativeA(path.c_str()) && ((path.size()<2) || path.compare(0, 2, "\\\\")))
            path.insert(0, "\\\\?\\");
#endif

        int c = path[path.size()-1];
        if((c=='/') || (c == '\\'))
        {
            path.append(email_or_handle);
            path.push_back('0' + type);
            path.append(".jpg");
        }

        request->setFile(path.c_str());
    }

    request->setParamType(type);
    if(email_or_handle)
    {
        request->setEmail(email_or_handle);
    }
    requestQueue.push(request);
    waiter->notify();
}

void MegaApiImpl::setUserAttr(int type, const char *value, MegaRequestListener *listener)
{
    MegaRequestPrivate *request = new MegaRequestPrivate(MegaRequest::TYPE_SET_ATTR_USER, listener);
    if(type == MegaApi::USER_ATTR_AVATAR)
    {
        request->setFile(value);
    }
    else
    {
        request->setText(value);
    }

    request->setParamType(type);
    requestQueue.push(request);
    waiter->notify();
}

char *MegaApiImpl::getAvatarColor(handle userhandle)
{
    string colors[] = {        
        "#69F0AE",
        "#13E03C",
        "#31B500",
        "#00897B",
        "#00ACC1",
        "#61D2FF",
        "#2BA6DE",
        "#FFD300",
        "#FFA500",
        "#FF6F00",
        "#E65100",
        "#FF5252",
        "#FF1A53",
        "#C51162",
        "#880E4F"
    };

    int index = userhandle % sizeof(colors)/sizeof(colors[0]);

    return MegaApi::strdup(colors[index].c_str());
}

void MegaApiImpl::inviteContact(const char *email, const char *message,int action, MegaRequestListener *listener)
{
    MegaRequestPrivate *request = new MegaRequestPrivate(MegaRequest::TYPE_INVITE_CONTACT, listener);
    request->setNumber(action);
    request->setEmail(email);
    request->setText(message);
    requestQueue.push(request);
    waiter->notify();
}

void MegaApiImpl::replyContactRequest(MegaContactRequest *r, int action, MegaRequestListener *listener)
{
    MegaRequestPrivate *request = new MegaRequestPrivate(MegaRequest::TYPE_REPLY_CONTACT_REQUEST, listener);
    if(r)
    {
        request->setNodeHandle(r->getHandle());
    }

    request->setNumber(action);
    requestQueue.push(request);
    waiter->notify();
}

void MegaApiImpl::removeContact(MegaUser *user, MegaRequestListener* listener)
{
	MegaRequestPrivate *request = new MegaRequestPrivate(MegaRequest::TYPE_REMOVE_CONTACT, listener);
    if(user)
    {
        request->setEmail(user->getEmail());
    }

	requestQueue.push(request);
    waiter->notify();
}

void MegaApiImpl::pauseTransfers(bool pause, int direction, MegaRequestListener* listener)
{
    MegaRequestPrivate *request = new MegaRequestPrivate(MegaRequest::TYPE_PAUSE_TRANSFERS, listener);
    request->setFlag(pause);
    request->setNumber(direction);
    requestQueue.push(request);
    waiter->notify();
}

void MegaApiImpl::enableTransferResumption(const char *loggedOutId)
{
    sdkMutex.lock();
    client->enabletransferresumption(loggedOutId);
    sdkMutex.unlock();
}

void MegaApiImpl::disableTransferResumption(const char *loggedOutId)
{
    sdkMutex.lock();
    client->disabletransferresumption(loggedOutId);
    sdkMutex.unlock();
}

bool MegaApiImpl::areTransfersPaused(int direction)
{
    if(direction != MegaTransfer::TYPE_DOWNLOAD && direction != MegaTransfer::TYPE_UPLOAD)
    {
        return false;
    }

    bool result;
    sdkMutex.lock();
    if(direction == MegaTransfer::TYPE_DOWNLOAD)
    {
        result = client->xferpaused[GET];
    }
    else
    {
        result = client->xferpaused[PUT];
    }
    sdkMutex.unlock();
    return result;
}

//-1 -> AUTO, 0 -> NONE, >0 -> b/s
void MegaApiImpl::setUploadLimit(int bpslimit)
{
    client->putmbpscap = bpslimit;
}

void MegaApiImpl::setDownloadMethod(int method)
{
    switch(method)
    {
        case MegaApi::TRANSFER_METHOD_NORMAL:
            client->usealtdownport = false;
            client->autodownport = false;
            break;
        case MegaApi::TRANSFER_METHOD_ALTERNATIVE_PORT:
            client->usealtdownport = true;
            client->autodownport = false;
            break;
        case MegaApi::TRANSFER_METHOD_AUTO:
            client->autodownport = true;
            break;
        case MegaApi::TRANSFER_METHOD_AUTO_NORMAL:
            client->usealtdownport = false;
            client->autodownport = true;
            break;
        case MegaApi::TRANSFER_METHOD_AUTO_ALTERNATIVE:
            client->usealtdownport = true;
            client->autodownport = true;
            break;
        default:
            break;
    }
}

void MegaApiImpl::setUploadMethod(int method)
{
    switch(method)
    {
        case MegaApi::TRANSFER_METHOD_NORMAL:
            client->usealtupport = false;
            client->autoupport = false;
            break;
        case MegaApi::TRANSFER_METHOD_ALTERNATIVE_PORT:
            client->usealtupport = true;
            client->autoupport = false;
            break;
        case MegaApi::TRANSFER_METHOD_AUTO:
            client->autoupport = true;
            break;
        case MegaApi::TRANSFER_METHOD_AUTO_NORMAL:
            client->usealtupport = false;
            client->autoupport = true;
            break;
        case MegaApi::TRANSFER_METHOD_AUTO_ALTERNATIVE:
            client->usealtupport = true;
            client->autoupport = true;
            break;
        default:
            break;
    }
}

int MegaApiImpl::getDownloadMethod()
{
    if (client->autodownport)
    {
        if(client->usealtdownport)
        {
            return MegaApi::TRANSFER_METHOD_AUTO_ALTERNATIVE;
        }
        else
        {
            return MegaApi::TRANSFER_METHOD_AUTO_NORMAL;
        }
    }

    if (client->usealtdownport)
    {
        return MegaApi::TRANSFER_METHOD_ALTERNATIVE_PORT;
    }

    return MegaApi::TRANSFER_METHOD_NORMAL;
}

int MegaApiImpl::getUploadMethod()
{
    if (client->autoupport)
    {
        if(client->usealtupport)
        {
            return MegaApi::TRANSFER_METHOD_AUTO_ALTERNATIVE;
        }
        else
        {
            return MegaApi::TRANSFER_METHOD_AUTO_NORMAL;
        }
    }

    if (client->usealtupport)
    {
        return MegaApi::TRANSFER_METHOD_ALTERNATIVE_PORT;
    }

    return MegaApi::TRANSFER_METHOD_NORMAL;
}

MegaTransferList *MegaApiImpl::getTransfers()
{
    sdkMutex.lock();

    vector<MegaTransfer *> transfers;
    for (int d = GET; d == GET || d == PUT; d += PUT - GET)
    {
        for (transfer_map::iterator it = client->transfers[d].begin(); it != client->transfers[d].end(); it++)
        {
            Transfer *t = it->second;
            if(transferMap.find(t->tag) == transferMap.end())
            {
                continue;
            }
            MegaTransferPrivate* transfer = transferMap.at(t->tag);
            transfers.push_back(transfer);
        }
    }

    MegaTransferList *result = new MegaTransferListPrivate(transfers.data(), transfers.size());

    sdkMutex.unlock();
    return result;
}

MegaTransferList *MegaApiImpl::getStreamingTransfers()
{
    sdkMutex.lock();

    vector<MegaTransfer *> transfers;
    for (std::map<int, MegaTransferPrivate *>::iterator it = transferMap.begin(); it != transferMap.end(); it++)
    {
        MegaTransferPrivate *transfer = it->second;
        if (transfer->isStreamingTransfer())
        {
            transfers.push_back(transfer);
        }
    }
    MegaTransferList *result = new MegaTransferListPrivate(transfers.data(), transfers.size());

    sdkMutex.unlock();
    return result;
}

MegaTransfer *MegaApiImpl::getTransferByTag(int transferTag)
{
    MegaTransfer* value = NULL;
    sdkMutex.lock();

    if(transferMap.find(transferTag) == transferMap.end())
    {
        sdkMutex.unlock();
        return NULL;
    }

    value = transferMap.at(transferTag)->copy();
    sdkMutex.unlock();
    return value;
}

MegaTransferList *MegaApiImpl::getTransfers(int type)
{
    if(type != MegaTransfer::TYPE_DOWNLOAD && type != MegaTransfer::TYPE_UPLOAD)
    {
        return new MegaTransferListPrivate();
    }

    sdkMutex.lock();

    vector<MegaTransfer *> transfers;
    for (transfer_map::iterator it = client->transfers[type].begin(); it != client->transfers[type].end(); it++)
    {
        Transfer *t = it->second;
        if(transferMap.find(t->tag) == transferMap.end())
        {
            continue;
        }
        MegaTransferPrivate* transfer = transferMap.at(t->tag);
        transfers.push_back(transfer);
    }

    MegaTransferList *result = new MegaTransferListPrivate(transfers.data(), transfers.size());

    sdkMutex.unlock();
    return result;
}

MegaTransferList *MegaApiImpl::getChildTransfers(int transferTag)
{
    sdkMutex.lock();

    if(transferMap.find(transferTag) == transferMap.end())
    {
        sdkMutex.unlock();
        return new MegaTransferListPrivate();
    }

    MegaTransfer *transfer = transferMap.at(transferTag);
    if(!transfer->isFolderTransfer())
    {
        sdkMutex.unlock();
        return new MegaTransferListPrivate();
    }

    vector<MegaTransfer *> transfers;
    for(std::map<int, MegaTransferPrivate *>::iterator it = transferMap.begin(); it != transferMap.end(); it++)
    {
        MegaTransferPrivate *t = it->second;
        if(t->getFolderTransferTag() == transferTag)
        {
            transfers.push_back(transfer);
        }
    }

    MegaTransferList *result = new MegaTransferListPrivate(transfers.data(), transfers.size());

    sdkMutex.unlock();
    return result;
}

void MegaApiImpl::startUpload(const char *localPath, MegaNode *parent, const char *fileName, int64_t mtime, int folderTransferTag, const char *appData, bool isSourceFileTemporary, MegaTransferListener *listener)
{
    MegaTransferPrivate* transfer = new MegaTransferPrivate(MegaTransfer::TYPE_UPLOAD, listener);
    if(localPath)
    {
        string path(localPath);
#if defined(_WIN32) && !defined(WINDOWS_PHONE)
        if(!PathIsRelativeA(path.c_str()) && ((path.size()<2) || path.compare(0, 2, "\\\\")))
            path.insert(0, "\\\\?\\");
#endif
        transfer->setPath(path.data());
    }

    if(parent)
    {
        transfer->setParentHandle(parent->getHandle());
    }

    transfer->setMaxRetries(maxRetries);
    transfer->setAppData(appData);
    transfer->setSourceFileTemporary(isSourceFileTemporary);

    if(fileName)
    {
        transfer->setFileName(fileName);
    }

    transfer->setTime(mtime);

    if(folderTransferTag)
    {
        transfer->setFolderTransferTag(folderTransferTag);
    }

	transferQueue.push(transfer);
    waiter->notify();
}

void MegaApiImpl::startUpload(const char* localPath, MegaNode* parent, MegaTransferListener *listener)
{ return startUpload(localPath, parent, (const char *)NULL, -1, 0, NULL, false, listener); }

void MegaApiImpl::startUpload(const char *localPath, MegaNode *parent, int64_t mtime, MegaTransferListener *listener)
{ return startUpload(localPath, parent, (const char *)NULL, mtime, 0, NULL, false, listener); }

void MegaApiImpl::startUpload(const char* localPath, MegaNode* parent, const char* fileName, MegaTransferListener *listener)
{ return startUpload(localPath, parent, fileName, -1, 0, NULL, false, listener); }

void MegaApiImpl::startDownload(MegaNode *node, const char* localPath, long /*startPos*/, long /*endPos*/, int folderTransferTag, const char *appData, MegaTransferListener *listener)
{
	MegaTransferPrivate* transfer = new MegaTransferPrivate(MegaTransfer::TYPE_DOWNLOAD, listener);

    if(localPath)
    {
#if defined(_WIN32) && !defined(WINDOWS_PHONE)
        string path(localPath);
        if(!PathIsRelativeA(path.c_str()) && ((path.size()<2) || path.compare(0, 2, "\\\\")))
            path.insert(0, "\\\\?\\");
        localPath = path.data();
#endif

        int c = localPath[strlen(localPath)-1];
        if((c=='/') || (c == '\\')) transfer->setParentPath(localPath);
        else transfer->setPath(localPath);
    }

    if(node)
    {
        transfer->setNodeHandle(node->getHandle());
        if (node->isPublic() || node->isForeign())
        {
            transfer->setPublicNode(node);
        }
    }

    transfer->setMaxRetries(maxRetries);
    transfer->setAppData(appData);

    if (folderTransferTag)
    {
        transfer->setFolderTransferTag(folderTransferTag);
    }

	transferQueue.push(transfer);
	waiter->notify();
}

void MegaApiImpl::startDownload(MegaNode *node, const char* localFolder, MegaTransferListener *listener)
{ startDownload(node, localFolder, 0, 0, 0, NULL, listener); }

void MegaApiImpl::cancelTransfer(MegaTransfer *t, MegaRequestListener *listener)
{
    MegaRequestPrivate *request = new MegaRequestPrivate(MegaRequest::TYPE_CANCEL_TRANSFER, listener);
    if(t)
    {
        request->setTransferTag(t->getTag());
    }
    requestQueue.push(request);
    waiter->notify();
}

void MegaApiImpl::cancelTransferByTag(int transferTag, MegaRequestListener *listener)
{
    MegaRequestPrivate *request = new MegaRequestPrivate(MegaRequest::TYPE_CANCEL_TRANSFER, listener);
    request->setTransferTag(transferTag);
    requestQueue.push(request);
    waiter->notify();
}

void MegaApiImpl::cancelTransfers(int direction, MegaRequestListener *listener)
{
    MegaRequestPrivate *request = new MegaRequestPrivate(MegaRequest::TYPE_CANCEL_TRANSFERS, listener);
    request->setParamType(direction);
    requestQueue.push(request);
    waiter->notify();
}

void MegaApiImpl::startStreaming(MegaNode* node, m_off_t startPos, m_off_t size, MegaTransferListener *listener)
{
	MegaTransferPrivate* transfer = new MegaTransferPrivate(MegaTransfer::TYPE_DOWNLOAD, listener);
    if(node && !node->isPublic() && !node->isForeign())
	{
		transfer->setNodeHandle(node->getHandle());
	}
	else
	{
		transfer->setPublicNode(node);
	}

    transfer->setStreamingTransfer(true);
	transfer->setStartPos(startPos);
	transfer->setEndPos(startPos + size - 1);
	transfer->setMaxRetries(maxRetries);
	transferQueue.push(transfer);
	waiter->notify();
}

#ifdef ENABLE_SYNC

//Move local files inside synced folders to the "Rubbish" folder.
bool MegaApiImpl::moveToLocalDebris(const char *path)
{
    sdkMutex.lock();

    string utf8path = path;
#if defined(_WIN32) && !defined(WINDOWS_PHONE)
        if(!PathIsRelativeA(utf8path.c_str()) && ((utf8path.size()<2) || utf8path.compare(0, 2, "\\\\")))
            utf8path.insert(0, "\\\\?\\");
#endif

    string localpath;
    fsAccess->path2local(&utf8path, &localpath);

    Sync *sync = NULL;
    for (sync_list::iterator it = client->syncs.begin(); it != client->syncs.end(); it++)
    {
        string *localroot = &((*it)->localroot.localname);
        if(((localroot->size()+fsAccess->localseparator.size())<localpath.size()) &&
            !memcmp(localroot->data(), localpath.data(), localroot->size()) &&
            !memcmp(fsAccess->localseparator.data(), localpath.data()+localroot->size(), fsAccess->localseparator.size()))
        {
            sync = (*it);
            break;
        }
    }

    if(!sync)
    {
        sdkMutex.unlock();
        return false;
    }

    bool result = sync->movetolocaldebris(&localpath);
    sdkMutex.unlock();

    return result;
}

int MegaApiImpl::syncPathState(string* path)
{
#if defined(_WIN32) && !defined(WINDOWS_PHONE)
    string prefix("\\\\?\\");
    string localPrefix;
    fsAccess->path2local(&prefix, &localPrefix);
    path->append("", 1);
    if(!PathIsRelativeW((LPCWSTR)path->data()) && (path->size()<4 || memcmp(path->data(), localPrefix.data(), 4)))
    {
        path->insert(0, localPrefix);
    }
    path->resize(path->size() - 1);
#endif

    int state = MegaApi::STATE_NONE;
    sdkMutex.lock();
    for (sync_list::iterator it = client->syncs.begin(); it != client->syncs.end(); it++)
    {
        Sync *sync = (*it);
        unsigned int ssize = sync->localroot.localname.size();
        if(path->size() < ssize || memcmp(path->data(), sync->localroot.localname.data(), ssize))
            continue;

        if(path->size() == ssize)
        {
            state = sync->localroot.ts;
            break;
        }
        else if(!memcmp(path->data()+ssize, client->fsaccess->localseparator.data(), client->fsaccess->localseparator.size()))
        {
            LocalNode* l = sync->localnodebypath(NULL, path);
            if(l)
                state = l->ts;
            else
                state = MegaApi::STATE_IGNORED;
            break;
        }
    }
    sdkMutex.unlock();
    return state;
}


MegaNode *MegaApiImpl::getSyncedNode(string *path)
{
    sdkMutex.lock();
    MegaNode *node = NULL;
    for (sync_list::iterator it = client->syncs.begin(); (it != client->syncs.end()) && (node == NULL); it++)
    {
        Sync *sync = (*it);
        if(path->size() == sync->localroot.localname.size() &&
                !memcmp(path->data(), sync->localroot.localname.data(), path->size()))
        {
            node = MegaNodePrivate::fromNode(sync->localroot.node);
            break;
        }

        LocalNode * localNode = sync->localnodebypath(NULL, path);
        if(localNode) node = MegaNodePrivate::fromNode(localNode->node);
    }
    sdkMutex.unlock();
    return node;
}

void MegaApiImpl::syncFolder(const char *localFolder, MegaNode *megaFolder, MegaRequestListener *listener)
{
    MegaRequestPrivate *request = new MegaRequestPrivate(MegaRequest::TYPE_ADD_SYNC);
    if(megaFolder) request->setNodeHandle(megaFolder->getHandle());
    if(localFolder)
    {
        string path(localFolder);
#if defined(_WIN32) && !defined(WINDOWS_PHONE)
        if(!PathIsRelativeA(path.c_str()) && ((path.size()<2) || path.compare(0, 2, "\\\\")))
            path.insert(0, "\\\\?\\");
#endif
        request->setFile(path.data());
    }

    request->setListener(listener);
    requestQueue.push(request);
    waiter->notify();
}

void MegaApiImpl::resumeSync(const char *localFolder, long long localfp, MegaNode *megaFolder, MegaRequestListener* listener)
{
    sdkMutex.lock();

#ifdef __APPLE__
    localfp = 0;
#endif

    LOG_debug << "Resume sync";

    MegaRequestPrivate *request = new MegaRequestPrivate(MegaRequest::TYPE_ADD_SYNC);
    request->setListener(listener);
    if(megaFolder) request->setNodeHandle(megaFolder->getHandle());
    if(localFolder)
    {
        string path(localFolder);
#if defined(_WIN32) && !defined(WINDOWS_PHONE)
        if(!PathIsRelativeA(path.c_str()) && ((path.size()<2) || path.compare(0, 2, "\\\\")))
            path.insert(0, "\\\\?\\");
#endif
        request->setFile(path.data());
    }
    request->setNumber(localfp);

    int nextTag = client->nextreqtag();
    request->setTag(nextTag);
    requestMap[nextTag]=request;
    error e = API_OK;
    fireOnRequestStart(request);

    const char *localPath = request->getFile();
    Node *node = client->nodebyhandle(request->getNodeHandle());
    if(!node || (node->type==FILENODE) || !localPath)
    {
        e = API_EARGS;
    }
    else
    {
        string utf8name(localPath);
        string localname;
        client->fsaccess->path2local(&utf8name, &localname);
        e = client->addsync(&localname, DEBRISFOLDER, NULL, node, localfp, -nextTag);
        if(!e)
        {
            MegaSyncPrivate *sync = new MegaSyncPrivate(client->syncs.back());
            sync->setListener(request->getSyncListener());
            syncMap[-nextTag] = sync;

            request->setNumber(client->syncs.back()->fsfp);
        }
    }

    fireOnRequestFinish(request, MegaError(e));
    sdkMutex.unlock();
}

void MegaApiImpl::removeSync(handle nodehandle, MegaRequestListener* listener)
{
    MegaRequestPrivate *request = new MegaRequestPrivate(MegaRequest::TYPE_REMOVE_SYNC, listener);
    request->setNodeHandle(nodehandle);
    request->setFlag(true);
    requestQueue.push(request);
    waiter->notify();
}

void MegaApiImpl::disableSync(handle nodehandle, MegaRequestListener *listener)
{
    MegaRequestPrivate *request = new MegaRequestPrivate(MegaRequest::TYPE_REMOVE_SYNC, listener);
    request->setNodeHandle(nodehandle);
    request->setFlag(false);
    requestQueue.push(request);
    waiter->notify();
}

int MegaApiImpl::getNumActiveSyncs()
{
    sdkMutex.lock();
    int num = client->syncs.size();
    sdkMutex.unlock();
    return num;
}

void MegaApiImpl::stopSyncs(MegaRequestListener *listener)
{
    MegaRequestPrivate *request = new MegaRequestPrivate(MegaRequest::TYPE_REMOVE_SYNCS, listener);
    requestQueue.push(request);
    waiter->notify();
}

bool MegaApiImpl::isSynced(MegaNode *n)
{
    if(!n) return false;
    sdkMutex.lock();
    Node *node = client->nodebyhandle(n->getHandle());
    if(!node)
    {
        sdkMutex.unlock();
        return false;
    }

    bool result = (node->localnode!=NULL);
    sdkMutex.unlock();
    return result;
}

void MegaApiImpl::setExcludedNames(vector<string> *excludedNames)
{
    sdkMutex.lock();
    if(!excludedNames)
    {
        this->excludedNames.clear();
        sdkMutex.unlock();
        return;
    }

    for(unsigned int i=0; i<excludedNames->size(); i++)
    {
        LOG_debug << "Excluded name: " << excludedNames->at(i);
    }

    this->excludedNames = *excludedNames;
    sdkMutex.unlock();
}

void MegaApiImpl::setExclusionLowerSizeLimit(long long limit)
{
    syncLowerSizeLimit = limit;
}

void MegaApiImpl::setExclusionUpperSizeLimit(long long limit)
{
    syncUpperSizeLimit = limit;
}

string MegaApiImpl::getLocalPath(MegaNode *n)
{
    if(!n) return string();
    sdkMutex.lock();
    Node *node = client->nodebyhandle(n->getHandle());
    if(!node || !node->localnode)
    {
        sdkMutex.unlock();
        return string();
    }

    string result;
    node->localnode->getlocalpath(&result, true);
    result.append("", 1);
    sdkMutex.unlock();
    return result;
}

long long MegaApiImpl::getNumLocalNodes()
{
    return client->totalLocalNodes;
}

#endif

int MegaApiImpl::getNumPendingUploads()
{
    return pendingUploads;
}

int MegaApiImpl::getNumPendingDownloads()
{
    return pendingDownloads;
}

int MegaApiImpl::getTotalUploads()
{
    return totalUploads;
}

int MegaApiImpl::getTotalDownloads()
{
    return totalDownloads;
}

void MegaApiImpl::resetTotalDownloads()
{
    totalDownloads = 0;
}

void MegaApiImpl::resetTotalUploads()
{
    totalUploads = 0;
}

MegaNode *MegaApiImpl::getRootNode()
{
    sdkMutex.lock();
    MegaNode *result = MegaNodePrivate::fromNode(client->nodebyhandle(client->rootnodes[0]));
    sdkMutex.unlock();
	return result;
}

MegaNode* MegaApiImpl::getInboxNode()
{
    sdkMutex.lock();
    MegaNode *result = MegaNodePrivate::fromNode(client->nodebyhandle(client->rootnodes[1]));
    sdkMutex.unlock();
	return result;
}

MegaNode* MegaApiImpl::getRubbishNode()
{
    sdkMutex.lock();
    MegaNode *result = MegaNodePrivate::fromNode(client->nodebyhandle(client->rootnodes[2]));
    sdkMutex.unlock();
    return result;
}

void MegaApiImpl::setDefaultFilePermissions(int permissions)
{
    fsAccess->setdefaultfilepermissions(permissions);
}

int MegaApiImpl::getDefaultFilePermissions()
{
    return fsAccess->getdefaultfilepermissions();
}

void MegaApiImpl::setDefaultFolderPermissions(int permissions)
{
    fsAccess->setdefaultfolderpermissions(permissions);
}

int MegaApiImpl::getDefaultFolderPermissions()
{
    return fsAccess->getdefaultfolderpermissions();
}

long long MegaApiImpl::getBandwidthOverquotaDelay()
{
    long long result = client->overquotauntil;
    return result > Waiter::ds ? (result - Waiter::ds) / 10 : 0;
}

bool MegaApiImpl::userComparatorDefaultASC (User *i, User *j)
{
	if(strcasecmp(i->email.c_str(), j->email.c_str())<=0) return 1;
    return 0;
}

char *MegaApiImpl::escapeFsIncompatible(const char *filename)
{
    if(!filename)
    {
        return NULL;
    }
    string name = filename;
    client->fsaccess->escapefsincompatible(&name);
    return MegaApi::strdup(name.c_str());
}

char *MegaApiImpl::unescapeFsIncompatible(const char *name)
{
    if(!name)
    {
        return NULL;
    }
    string filename = name;
    client->fsaccess->unescapefsincompatible(&filename);
    return MegaApi::strdup(filename.c_str());
}

bool MegaApiImpl::createThumbnail(const char *imagePath, const char *dstPath)
{
    if (!gfxAccess)
    {
        return false;
    }

    string utf8ImagePath = imagePath;
    string localImagePath;
    fsAccess->path2local(&utf8ImagePath, &localImagePath);

    string utf8DstPath = dstPath;
    string localDstPath;
    fsAccess->path2local(&utf8DstPath, &localDstPath);

    sdkMutex.lock();
    bool result = gfxAccess->savefa(&localImagePath, GfxProc::THUMBNAIL120X120, &localDstPath);
    sdkMutex.unlock();

    return result;
}

bool MegaApiImpl::createPreview(const char *imagePath, const char *dstPath)
{
    if (!gfxAccess)
    {
        return false;
    }

    string utf8ImagePath = imagePath;
    string localImagePath;
    fsAccess->path2local(&utf8ImagePath, &localImagePath);

    string utf8DstPath = dstPath;
    string localDstPath;
    fsAccess->path2local(&utf8DstPath, &localDstPath);

    sdkMutex.lock();
    bool result = gfxAccess->savefa(&localImagePath, GfxProc::PREVIEW1000x1000, &localDstPath);
    sdkMutex.unlock();

    return result;
}

bool MegaApiImpl::isOnline()
{
    return !client->httpio->noinetds;
}

#ifdef HAVE_LIBUV
bool MegaApiImpl::httpServerStart(bool localOnly, int port)
{
    sdkMutex.lock();
    if (httpServer && httpServer->getPort() == port && httpServer->isLocalOnly() == localOnly)
    {
        httpServer->clearAllowedHandles();
        sdkMutex.unlock();
        return true;
    }

    httpServerStop();
    httpServer = new MegaHTTPServer(this);
    httpServer->setMaxBufferSize(httpServerMaxBufferSize);
    httpServer->setMaxOutputSize(httpServerMaxOutputSize);
    httpServer->enableFileServer(httpServerEnableFiles);
    httpServer->enableFolderServer(httpServerEnableFolders);
    httpServer->setRestrictedMode(httpServerRestrictedMode);
    httpServer->enableSubtitlesSupport(httpServerRestrictedMode);

    bool result = httpServer->start(port, localOnly);
    if (!result)
    {
        MegaHTTPServer *server = httpServer;
        httpServer = NULL;
        sdkMutex.unlock();
        delete server;
    }
    else
    {
        sdkMutex.unlock();
    }
    return result;
}

void MegaApiImpl::httpServerStop()
{
    sdkMutex.lock();
    if (httpServer)
    {
        MegaHTTPServer *server = httpServer;
        httpServer = NULL;
        sdkMutex.unlock();
        delete server;
    }
    else
    {
        sdkMutex.unlock();
    }
}

int MegaApiImpl::httpServerIsRunning()
{
    bool result = false;
    sdkMutex.lock();
    if (httpServer)
    {
        result = httpServer->getPort();
    }
    sdkMutex.unlock();
    return result;
}

char *MegaApiImpl::httpServerGetLocalLink(MegaNode *node)
{
    if (!node)
    {
        return NULL;
    }

    sdkMutex.lock();
    if (!httpServer)
    {
        sdkMutex.unlock();
        return NULL;
    }

    char *result = httpServer->getLink(node);
    sdkMutex.unlock();
    return result;
}

void MegaApiImpl::httpServerSetMaxBufferSize(int bufferSize)
{
    sdkMutex.lock();
    httpServerMaxBufferSize = bufferSize <= 0 ? 0 : bufferSize;
    if (httpServer)
    {
        httpServer->setMaxBufferSize(httpServerMaxBufferSize);
    }
    sdkMutex.unlock();
}

int MegaApiImpl::httpServerGetMaxBufferSize()
{
    int value;
    sdkMutex.lock();
    if (httpServerMaxBufferSize)
    {
        value = httpServerMaxBufferSize;
    }
    else
    {
        value = StreamingBuffer::MAX_BUFFER_SIZE;
    }
    sdkMutex.unlock();
    return value;
}

void MegaApiImpl::httpServerSetMaxOutputSize(int outputSize)
{
    sdkMutex.lock();
    httpServerMaxOutputSize = outputSize <= 0 ? 0 : outputSize;
    if (httpServer)
    {
        httpServer->setMaxOutputSize(httpServerMaxOutputSize);
    }
    sdkMutex.unlock();
}

int MegaApiImpl::httpServerGetMaxOutputSize()
{
    int value;
    sdkMutex.lock();
    if (httpServerMaxOutputSize)
    {
        value = httpServerMaxOutputSize;
    }
    else
    {
        value = StreamingBuffer::MAX_OUTPUT_SIZE;
    }
    sdkMutex.unlock();
    return value;
}

void MegaApiImpl::httpServerEnableFileServer(bool enable)
{
    sdkMutex.lock();
    this->httpServerEnableFiles = enable;
    if (httpServer)
    {
        httpServer->enableFileServer(enable);
    }
    sdkMutex.unlock();
}

bool MegaApiImpl::httpServerIsFileServerEnabled()
{
    return httpServerEnableFiles;
}

void MegaApiImpl::httpServerEnableFolderServer(bool enable)
{
    sdkMutex.lock();
    this->httpServerEnableFolders = enable;
    if (httpServer)
    {
        httpServer->enableFolderServer(enable);
    }
    sdkMutex.unlock();
}

bool MegaApiImpl::httpServerIsFolderServerEnabled()
{
    return httpServerEnableFolders;
}

void MegaApiImpl::httpServerSetRestrictedMode(int mode)
{
    if (mode != MegaApi::HTTP_SERVER_DENY_ALL
            && mode != MegaApi::HTTP_SERVER_ALLOW_ALL
            && mode != MegaApi::HTTP_SERVER_ALLOW_CREATED_LOCAL_LINKS
            && mode != MegaApi::HTTP_SERVER_ALLOW_LAST_LOCAL_LINK)
    {
        return;
    }

    sdkMutex.lock();
    httpServerRestrictedMode = mode;
    if (httpServer)
    {
        httpServer->setRestrictedMode(httpServerRestrictedMode);
    }
    sdkMutex.unlock();
}

int MegaApiImpl::httpServerGetRestrictedMode()
{
    return httpServerRestrictedMode;
}

void MegaApiImpl::httpServerEnableSubtitlesSupport(bool enable)
{
    sdkMutex.lock();
    httpServerSubtitlesSupportEnabled = enable;
    if (httpServer)
    {
        httpServer->enableSubtitlesSupport(httpServerSubtitlesSupportEnabled);
    }
    sdkMutex.unlock();
}

bool MegaApiImpl::httpServerIsSubtitlesSupportEnabled()
{
    return httpServerSubtitlesSupportEnabled;
}

bool MegaApiImpl::httpServerIsLocalOnly()
{
    bool localOnly = true;
    sdkMutex.lock();
    if (httpServer)
    {
        localOnly = httpServer->isLocalOnly();
    }
    sdkMutex.unlock();
    return localOnly;
}

void MegaApiImpl::httpServerAddListener(MegaTransferListener *listener)
{
    if (!listener)
    {
        return;
    }

    sdkMutex.lock();
    httpServerListeners.insert(listener);
    sdkMutex.unlock();
}

void MegaApiImpl::httpServerRemoveListener(MegaTransferListener *listener)
{
    if (!listener)
    {
        return;
    }

    sdkMutex.lock();
    httpServerListeners.erase(listener);
    sdkMutex.unlock();
}

void MegaApiImpl::fireOnStreamingStart(MegaTransferPrivate *transfer)
{
    for(set<MegaTransferListener *>::iterator it = httpServerListeners.begin(); it != httpServerListeners.end() ; it++)
        (*it)->onTransferStart(api, transfer);
}

void MegaApiImpl::fireOnStreamingTemporaryError(MegaTransferPrivate *transfer, MegaError e)
{
    for(set<MegaTransferListener *>::iterator it = httpServerListeners.begin(); it != httpServerListeners.end() ; it++)
        (*it)->onTransferTemporaryError(api, transfer, &e);
}

void MegaApiImpl::fireOnStreamingFinish(MegaTransferPrivate *transfer, MegaError e)
{
    if(e.getErrorCode())
    {
        LOG_warn << "Streaming request finished with error: " << e.getErrorString();
    }
    else
    {
        LOG_info << "Streaming request finished";
    }

    for(set<MegaTransferListener *>::iterator it = httpServerListeners.begin(); it != httpServerListeners.end() ; it++)
        (*it)->onTransferFinish(api, transfer, &e);

    delete transfer;
}
#endif

#ifdef ENABLE_CHAT
void MegaApiImpl::createChat(bool group, MegaTextChatPeerList *peers, MegaRequestListener *listener)
{
    MegaRequestPrivate *request = new MegaRequestPrivate(MegaRequest::TYPE_CHAT_CREATE, listener);
    request->setFlag(group);
    request->setMegaTextChatPeerList(peers);
    requestQueue.push(request);
    waiter->notify();
}

void MegaApiImpl::inviteToChat(MegaHandle chatid, MegaHandle uh, int privilege, const char *title, MegaRequestListener *listener)
{
    MegaRequestPrivate *request = new MegaRequestPrivate(MegaRequest::TYPE_CHAT_INVITE, listener);
    request->setNodeHandle(chatid);
    request->setParentHandle(uh);
    request->setAccess(privilege);
    request->setText(title);
    requestQueue.push(request);
    waiter->notify();
}

void MegaApiImpl::removeFromChat(MegaHandle chatid, MegaHandle uh, MegaRequestListener *listener)
{
    MegaRequestPrivate *request = new MegaRequestPrivate(MegaRequest::TYPE_CHAT_REMOVE, listener);
    request->setNodeHandle(chatid);
    if (uh != INVALID_HANDLE)   // if not provided, it removes oneself from the chat
    {
        request->setParentHandle(uh);
    }
    requestQueue.push(request);
    waiter->notify();
}

void MegaApiImpl::getUrlChat(MegaHandle chatid, MegaRequestListener *listener)
{
    MegaRequestPrivate *request = new MegaRequestPrivate(MegaRequest::TYPE_CHAT_URL, listener);
    request->setNodeHandle(chatid);
    requestQueue.push(request);
    waiter->notify();
}

void MegaApiImpl::grantAccessInChat(MegaHandle chatid, MegaNode *n, MegaHandle uh, MegaRequestListener *listener)
{
    MegaRequestPrivate *request = new MegaRequestPrivate(MegaRequest::TYPE_CHAT_GRANT_ACCESS, listener);
    request->setParentHandle(chatid);
    request->setNodeHandle(n->getHandle());

    char uid[12];
    Base64::btoa((byte*)&uh, MegaClient::CHATHANDLE, uid);
    uid[11] = 0;

    request->setEmail(uid);
    requestQueue.push(request);
    waiter->notify();
}

void MegaApiImpl::removeAccessInChat(MegaHandle chatid, MegaNode *n, MegaHandle uh, MegaRequestListener *listener)
{
    MegaRequestPrivate *request = new MegaRequestPrivate(MegaRequest::TYPE_CHAT_REMOVE_ACCESS, listener);
    request->setParentHandle(chatid);
    request->setNodeHandle(n->getHandle());

    char uid[12];
    Base64::btoa((byte*)&uh, MegaClient::CHATHANDLE, uid);
    uid[11] = 0;

    request->setEmail(uid);
    waiter->notify();
}

void MegaApiImpl::updateChatPermissions(MegaHandle chatid, MegaHandle uh, int privilege, MegaRequestListener *listener)
{
    MegaRequestPrivate *request = new MegaRequestPrivate(MegaRequest::TYPE_CHAT_UPDATE_PERMISSIONS, listener);
    request->setNodeHandle(chatid);
    request->setParentHandle(uh);
    request->setAccess(privilege);
    requestQueue.push(request);
    waiter->notify();
}

void MegaApiImpl::truncateChat(MegaHandle chatid, MegaHandle messageid, MegaRequestListener *listener)
{
    MegaRequestPrivate *request = new MegaRequestPrivate(MegaRequest::TYPE_CHAT_TRUNCATE, listener);
    request->setNodeHandle(chatid);
    request->setParentHandle(messageid);
    requestQueue.push(request);
    waiter->notify();
}

void MegaApiImpl::setChatTitle(MegaHandle chatid, const char *title, MegaRequestListener *listener)
{
    MegaRequestPrivate *request = new MegaRequestPrivate(MegaRequest::TYPE_CHAT_SET_TITLE, listener);
    request->setNodeHandle(chatid);
    request->setText(title);
    requestQueue.push(request);
    waiter->notify();
}
#endif

MegaUserList* MegaApiImpl::getContacts()
{
    sdkMutex.lock();

	vector<User*> vUsers;
	for (user_map::iterator it = client->users.begin() ; it != client->users.end() ; it++ )
	{
		User *u = &(it->second);
        if (u->userhandle == client->me)
        {
            continue;
        }
        vector<User *>::iterator i = std::lower_bound(vUsers.begin(), vUsers.end(), u, MegaApiImpl::userComparatorDefaultASC);
		vUsers.insert(i, u);
	}
    MegaUserList *userList = new MegaUserListPrivate(vUsers.data(), vUsers.size());

    sdkMutex.unlock();

	return userList;
}


MegaUser* MegaApiImpl::getContact(const char *uid)
{
    sdkMutex.lock();
    MegaUser *user = MegaUserPrivate::fromUser(client->finduser(uid, 0));

    if (user && user->getHandle() == client->me)
    {
        delete user;
        user = NULL;    // it's not a contact
    }

    sdkMutex.unlock();
	return user;
}


MegaNodeList* MegaApiImpl::getInShares(MegaUser *megaUser)
{
    if (!megaUser)
    {
        return new MegaNodeListPrivate();
    }

    sdkMutex.lock();
    vector<Node*> vNodes;
    User *user = client->finduser(megaUser->getEmail(), 0);
    if (!user || user->show != VISIBLE)
    {
        sdkMutex.unlock();
        return new MegaNodeListPrivate();
    }

    for (handle_set::iterator sit = user->sharing.begin(); sit != user->sharing.end(); sit++)
    {
        Node *n;
        if ((n = client->nodebyhandle(*sit)) && !n->parent)
        {
            vNodes.push_back(n);
        }
    }

    MegaNodeList *nodeList;
    if (vNodes.size())
    {
        nodeList = new MegaNodeListPrivate(vNodes.data(), vNodes.size());
    }
    else
    {
        nodeList = new MegaNodeListPrivate();
    }

    sdkMutex.unlock();
    return nodeList;
}

MegaNodeList* MegaApiImpl::getInShares()
{
    sdkMutex.lock();

    vector<Node*> vNodes;
    for (user_map::iterator it = client->users.begin(); it != client->users.end(); it++)
    {
        User *user = &(it->second);
        if (user->show != VISIBLE)
        {
            continue;
        }

        Node *n;
        for (handle_set::iterator sit = user->sharing.begin(); sit != user->sharing.end(); sit++)
        {
            if ((n = client->nodebyhandle(*sit)) && !n->parent)
            {
                vNodes.push_back(n);
            }
        }
    }

    MegaNodeList *nodeList = new MegaNodeListPrivate(vNodes.data(), vNodes.size());
    sdkMutex.unlock();
    return nodeList;
}

MegaShareList* MegaApiImpl::getInSharesList()
{
    sdkMutex.lock();

    vector<Share*> vShares;
    handle_vector vHandles;

    for(user_map::iterator it = client->users.begin(); it != client->users.end(); it++)
    {
        User *user = &(it->second);
        if (user->show != VISIBLE)
        {
            continue;
        }

        Node *n;

        for (handle_set::iterator sit = user->sharing.begin(); sit != user->sharing.end(); sit++)
        {
            if ((n = client->nodebyhandle(*sit)) && !n->parent)
            {
                vShares.push_back(n->inshare);
                vHandles.push_back(n->nodehandle);
            }
        }
    }

    MegaShareList *shareList = new MegaShareListPrivate(vShares.data(), vHandles.data(), vShares.size());
    sdkMutex.unlock();
    return shareList;
}

bool MegaApiImpl::isPendingShare(MegaNode *megaNode)
{
    if(!megaNode) return false;

    sdkMutex.lock();
    Node *node = client->nodebyhandle(megaNode->getHandle());
    if(!node)
    {
        sdkMutex.unlock();
        return false;
    }

    bool result = (node->pendingshares != NULL);
    sdkMutex.unlock();

    return result;
}

MegaShareList *MegaApiImpl::getOutShares()
{
    sdkMutex.lock();

    OutShareProcessor shareProcessor;
    processTree(client->nodebyhandle(client->rootnodes[0]), &shareProcessor, true);
    MegaShareList *shareList = new MegaShareListPrivate(shareProcessor.getShares().data(), shareProcessor.getHandles().data(), shareProcessor.getShares().size());

	sdkMutex.unlock();
	return shareList;
}

MegaShareList* MegaApiImpl::getOutShares(MegaNode *megaNode)
{
    if(!megaNode) return new MegaShareListPrivate();

    sdkMutex.lock();
	Node *node = client->nodebyhandle(megaNode->getHandle());
	if(!node)
	{
        sdkMutex.unlock();
        return new MegaShareListPrivate();
	}

    if(!node->outshares)
    {
        sdkMutex.unlock();
        return new MegaShareListPrivate();
    }

	vector<Share*> vShares;
	vector<handle> vHandles;

    for (share_map::iterator it = node->outshares->begin(); it != node->outshares->end(); it++)
	{
        Share *share = it->second;
        if (share->user && (share->user->show == VISIBLE))
        {
            vShares.push_back(share);
            vHandles.push_back(node->nodehandle);
        }
	}

    MegaShareList *shareList = new MegaShareListPrivate(vShares.data(), vHandles.data(), vShares.size());
    sdkMutex.unlock();
    return shareList;
}

MegaShareList *MegaApiImpl::getPendingOutShares()
{
    sdkMutex.lock();

    PendingOutShareProcessor shareProcessor;
    processTree(client->nodebyhandle(client->rootnodes[0]), &shareProcessor, true);
    MegaShareList *shareList = new MegaShareListPrivate(shareProcessor.getShares().data(), shareProcessor.getHandles().data(), shareProcessor.getShares().size());

    sdkMutex.unlock();
    return shareList;
}

MegaShareList *MegaApiImpl::getPendingOutShares(MegaNode *megaNode)
{
    if(!megaNode)
    {
        return new MegaShareListPrivate();
    }

    sdkMutex.lock();
    Node *node = client->nodebyhandle(megaNode->getHandle());
    if(!node || !node->pendingshares)
    {
        sdkMutex.unlock();
        return new MegaShareListPrivate();
    }

    vector<Share*> vShares;
    vector<handle> vHandles;

    for (share_map::iterator it = node->pendingshares->begin(); it != node->pendingshares->end(); it++)
    {
        vShares.push_back(it->second);
        vHandles.push_back(node->nodehandle);
    }

    MegaShareList *shareList = new MegaShareListPrivate(vShares.data(), vHandles.data(), vShares.size());
    sdkMutex.unlock();
    return shareList;
}

MegaNodeList *MegaApiImpl::getPublicLinks()
{
    sdkMutex.lock();

    PublicLinkProcessor linkProcessor;
    processTree(client->nodebyhandle(client->rootnodes[0]), &linkProcessor, true);
    MegaNodeList *nodeList = new MegaNodeListPrivate(linkProcessor.getNodes().data(), linkProcessor.getNodes().size());

    sdkMutex.unlock();
    return nodeList;
}

MegaContactRequestList *MegaApiImpl::getIncomingContactRequests()
{
    sdkMutex.lock();
    vector<PendingContactRequest*> vContactRequests;
    for (handlepcr_map::iterator it = client->pcrindex.begin(); it != client->pcrindex.end(); it++)
    {
        if(!it->second->isoutgoing && !it->second->removed())
        {
            vContactRequests.push_back(it->second);
        }
    }

    MegaContactRequestList *requestList = new MegaContactRequestListPrivate(vContactRequests.data(), vContactRequests.size());
    sdkMutex.unlock();

    return requestList;
}

MegaContactRequestList *MegaApiImpl::getOutgoingContactRequests()
{
    sdkMutex.lock();
    vector<PendingContactRequest*> vContactRequests;
    for (handlepcr_map::iterator it = client->pcrindex.begin(); it != client->pcrindex.end(); it++)
    {
        if(it->second->isoutgoing && !it->second->removed())
        {
            vContactRequests.push_back(it->second);
        }
    }

    MegaContactRequestList *requestList = new MegaContactRequestListPrivate(vContactRequests.data(), vContactRequests.size());
    sdkMutex.unlock();

    return requestList;
}

int MegaApiImpl::getAccess(MegaNode* megaNode)
{
    if(!megaNode) return MegaShare::ACCESS_UNKNOWN;

    sdkMutex.lock();
    Node *node = client->nodebyhandle(megaNode->getHandle());
    if(!node)
    {
        sdkMutex.unlock();
        return MegaShare::ACCESS_UNKNOWN;
    }

    if (!client->loggedin())
    {
        sdkMutex.unlock();
        return MegaShare::ACCESS_READ;
    }

    if(node->type > FOLDERNODE)
    {
        sdkMutex.unlock();
        return MegaShare::ACCESS_OWNER;
    }

    Node *n = node;
    accesslevel_t a = OWNER;
    while (n)
    {
        if (n->inshare) { a = n->inshare->access; break; }
        n = n->parent;
    }

    sdkMutex.unlock();

    switch(a)
    {
        case RDONLY: return MegaShare::ACCESS_READ;
        case RDWR: return MegaShare::ACCESS_READWRITE;
        case FULL: return MegaShare::ACCESS_FULL;
        default: return MegaShare::ACCESS_OWNER;
    }
}

bool MegaApiImpl::processMegaTree(MegaNode* n, MegaTreeProcessor* processor, bool recursive)
{
	if(!n) return true;
	if(!processor) return false;

    sdkMutex.lock();
	Node *node = client->nodebyhandle(n->getHandle());
	if(!node)
	{
        sdkMutex.unlock();
		return true;
	}

	if (node->type != FILENODE)
	{
		for (node_list::iterator it = node->children.begin(); it != node->children.end(); )
		{
			MegaNode *megaNode = MegaNodePrivate::fromNode(*it++);
			if(recursive)
			{
				if(!processMegaTree(megaNode,processor))
				{
					delete megaNode;
                    sdkMutex.unlock();
					return 0;
				}
			}
			else
			{
				if(!processor->processMegaNode(megaNode))
				{
					delete megaNode;
                    sdkMutex.unlock();
					return 0;
				}
			}
			delete megaNode;
		}
	}
	bool result = processor->processMegaNode(n);

    sdkMutex.unlock();
    return result;
}

MegaNodeList *MegaApiImpl::search(const char *searchString)
{
    if(!searchString)
    {
        return new MegaNodeListPrivate();
    }

    sdkMutex.lock();

    node_vector result;
    Node *node;

    // rootnodes
    for (unsigned int i = 0; i < (sizeof client->rootnodes / sizeof *client->rootnodes); i++)
    {
        node = client->nodebyhandle(client->rootnodes[i]);

        SearchTreeProcessor searchProcessor(searchString);
        processTree(node, &searchProcessor);
        node_vector& vNodes = searchProcessor.getResults();

        result.insert(result.end(), vNodes.begin(), vNodes.end());
    }

    // inshares
    MegaShareList *shares = getInSharesList();
    for (int i = 0; i < shares->size(); i++)
    {
        node = client->nodebyhandle(shares->get(i)->getNodeHandle());

        SearchTreeProcessor searchProcessor(searchString);
        processTree(node, &searchProcessor);
        vector<Node *>& vNodes  = searchProcessor.getResults();

        result.insert(result.end(), vNodes.begin(), vNodes.end());
    }
    delete shares;

    MegaNodeList *nodeList = new MegaNodeListPrivate(result.data(), result.size());
    
    sdkMutex.unlock();

    return nodeList;
}

MegaNode *MegaApiImpl::createForeignFileNode(MegaHandle handle, const char *key, const char *name, m_off_t size, m_off_t mtime,
                                            MegaHandle parentHandle, const char* privateauth, const char *publicauth)
{
    string nodekey;
    string attrstring;
    nodekey.resize(strlen(key) * 3 / 4 + 3);
    nodekey.resize(Base64::atob(key, (byte *)nodekey.data(), nodekey.size()));
    return new MegaNodePrivate(name, FILENODE, size, mtime, mtime, handle, &nodekey, &attrstring, NULL, parentHandle,
                               privateauth, publicauth, false, true);
}

MegaNode *MegaApiImpl::createForeignFolderNode(MegaHandle handle, const char *name, MegaHandle parentHandle, const char *privateauth, const char *publicauth)
{
    string nodekey;
    string attrstring;
    return new MegaNodePrivate(name, FOLDERNODE, 0, 0, 0, handle, &nodekey, &attrstring, NULL, parentHandle,
                               privateauth, publicauth, false, true);
}

MegaNode *MegaApiImpl::authorizeNode(MegaNode *node)
{
    if (!node || node->getType() != MegaNode::TYPE_FILE)
    {
        return NULL;
    }

    if (node->isPublic() || node->isForeign())
    {
        return node->copy();
    }

    MegaNodePrivate *result = NULL;
    sdkMutex.lock();
    Node *n = client->nodebyhandle(node->getHandle());
    if (n && n->type == FILENODE)
    {
        char *h = NULL;
        result = new MegaNodePrivate(node);
        result->setForeign(true);
        if (client->sid.size())
        {
            h = getAccountAuth();
            result->setPrivateAuth(h);
        }
        else
        {
            h = MegaApi::handleToBase64(client->getrootpublicfolder());
            result->setPublicAuth(h);            
        }
        delete [] h;
    }
    sdkMutex.unlock();
    return result;
}

const char *MegaApiImpl::getVersion()
{
    return client->version();
}

const char *MegaApiImpl::getUserAgent()
{
    return client->useragent.c_str();
}

const char *MegaApiImpl::getBasePath()
{
    return basePath.c_str();
}

void MegaApiImpl::changeApiUrl(const char *apiURL, bool disablepkp)
{
    sdkMutex.lock();
    MegaClient::APIURL = apiURL;
    if(disablepkp)
    {
        MegaClient::disablepkp = true;
    }

    client->abortbackoff();
    client->disconnect();
    sdkMutex.unlock();
}

void MegaApiImpl::retrySSLerrors(bool enable)
{
    sdkMutex.lock();
    client->retryessl = enable;
    sdkMutex.unlock();
}

void MegaApiImpl::setPublicKeyPinning(bool enable)
{
    sdkMutex.lock();
    client->disablepkp = !enable;
    sdkMutex.unlock();
}

bool MegaApiImpl::processTree(Node* node, TreeProcessor* processor, bool recursive)
{
	if(!node) return 1;
	if(!processor) return 0;

    sdkMutex.lock();
	node = client->nodebyhandle(node->nodehandle);
	if(!node)
	{
        sdkMutex.unlock();
		return 1;
	}

	if (node->type != FILENODE)
	{
		for (node_list::iterator it = node->children.begin(); it != node->children.end(); )
		{
			if(recursive)
			{
				if(!processTree(*it++,processor))
				{
                    sdkMutex.unlock();
					return 0;
				}
			}
			else
			{
				if(!processor->processNode(*it++))
				{
                    sdkMutex.unlock();
					return 0;
				}
			}
		}
	}
	bool result = processor->processNode(node);

    sdkMutex.unlock();
	return result;
}

MegaNodeList* MegaApiImpl::search(MegaNode* n, const char* searchString, bool recursive)
{
    if (!n || !searchString)
    {
    	return new MegaNodeListPrivate();
    }
    
    sdkMutex.lock();
    
    Node *node = client->nodebyhandle(n->getHandle());
    if (!node)
    {
        sdkMutex.unlock();
        return new MegaNodeListPrivate();
    }

    SearchTreeProcessor searchProcessor(searchString);
    for (node_list::iterator it = node->children.begin(); it != node->children.end(); )
    {
        processTree(*it++, &searchProcessor, recursive);
    }
    vector<Node *>& vNodes = searchProcessor.getResults();

    MegaNodeList *nodeList = new MegaNodeListPrivate(vNodes.data(), vNodes.size());

    sdkMutex.unlock();

    return nodeList;
}

long long MegaApiImpl::getSize(MegaNode *n)
{
    if(!n) return 0;

    if (n->getType() == MegaNode::TYPE_FILE)
    {
       return n->getSize();
    }

    sdkMutex.lock();
    Node *node = client->nodebyhandle(n->getHandle());
    if(!node)
    {
        sdkMutex.unlock();
        return 0;
    }
    SizeProcessor sizeProcessor;
    processTree(node, &sizeProcessor);
    long long result = sizeProcessor.getTotalBytes();
    sdkMutex.unlock();

    return result;
}

char *MegaApiImpl::getFingerprint(const char *filePath)
{
    if(!filePath) return NULL;

    string path = filePath;
    string localpath;
    fsAccess->path2local(&path, &localpath);

    FileAccess *fa = fsAccess->newfileaccess();
    if(!fa->fopen(&localpath, true, false))
        return NULL;

    FileFingerprint fp;
    fp.genfingerprint(fa);
    m_off_t size = fa->size;
    delete fa;
    if(fp.size < 0)
        return NULL;

    string fingerprint;
    fp.serializefingerprint(&fingerprint);

    char bsize[sizeof(size)+1];
    int l = Serialize64::serialize((byte *)bsize, size);
    char *buf = new char[l * 4 / 3 + 4];
    char ssize = 'A' + Base64::btoa((const byte *)bsize, l, buf);

    string result(1, ssize);
    result.append(buf);
    result.append(fingerprint);
    delete [] buf;

    return MegaApi::strdup(result.c_str());
}

char *MegaApiImpl::getFingerprint(MegaNode *n)
{
    if(!n) return NULL;

    return MegaApi::strdup(n->getFingerprint());
}

void MegaApiImpl::transfer_failed(Transfer* tr, error e, dstime timeleft)
{
    if(transferMap.find(tr->tag) == transferMap.end()) return;
    MegaError megaError(e, timeleft / 10);
    MegaTransferPrivate* transfer = transferMap.at(tr->tag);
    transfer->setUpdateTime(Waiter::ds);
    transfer->setDeltaSize(0);
    transfer->setSpeed(0);
    transfer->setLastError(megaError);

    if (e == API_EOVERQUOTA && timeleft)
    {
        LOG_warn << "Bandwidth overquota";
        for (int d = GET; d == GET || d == PUT; d += PUT - GET)
        {
            for (transfer_map::iterator it = client->transfers[d].begin(); it != client->transfers[d].end(); it++)
            {
                Transfer *t = it->second;
                t->bt.backoff(timeleft);
                if (t->slot)
                {
                    t->slot->retrybt.backoff(timeleft);
                    t->slot->retrying = true;
                }
            }
        }
    }

    fireOnTransferTemporaryError(transfer, megaError);
}

char *MegaApiImpl::getFingerprint(MegaInputStream *inputStream, int64_t mtime)
{
    if(!inputStream) return NULL;

    ExternalInputStream is(inputStream);
    m_off_t size = is.size();
    if(size < 0)
        return NULL;

    FileFingerprint fp;
    fp.genfingerprint(&is, mtime);

    if(fp.size < 0)
        return NULL;

    string fingerprint;
    fp.serializefingerprint(&fingerprint);

    char bsize[sizeof(size)+1];
    int l = Serialize64::serialize((byte *)bsize, size);
    char *buf = new char[l * 4 / 3 + 4];
    char ssize = 'A' + Base64::btoa((const byte *)bsize, l, buf);

    string result(1, ssize);
    result.append(buf);
    result.append(fingerprint);
    delete [] buf;

    return MegaApi::strdup(result.c_str());
}

MegaNode *MegaApiImpl::getNodeByFingerprint(const char *fingerprint)
{
    if(!fingerprint) return NULL;

    MegaNode *result;
    sdkMutex.lock();
    result = MegaNodePrivate::fromNode(getNodeByFingerprintInternal(fingerprint));
    sdkMutex.unlock();
    return result;
}

MegaNodeList *MegaApiImpl::getNodesByFingerprint(const char *fingerprint)
{
    FileFingerprint *fp = MegaApiImpl::getFileFingerprintInternal(fingerprint);
    if (!fp)
    {
        return new MegaNodeListPrivate();
    }

    sdkMutex.lock();
    node_vector *nodes = client->nodesbyfingerprint(fp);
    MegaNodeList *result = new MegaNodeListPrivate(nodes->data(), nodes->size());
    delete fp;
    delete nodes;
    sdkMutex.unlock();
    return result;
}

MegaNode *MegaApiImpl::getExportableNodeByFingerprint(const char *fingerprint, const char *name)
{
    MegaNode *result = NULL;

    FileFingerprint *fp = MegaApiImpl::getFileFingerprintInternal(fingerprint);
    if (!fp)
    {
        return NULL;
    }

    sdkMutex.lock();
    node_vector *nodes = client->nodesbyfingerprint(fp);
    for (unsigned int i = 0; i < nodes->size(); i++)
    {
        Node *node = nodes->at(i);
        if ((!name || !strcmp(name, node->displayname())) &&
                client->checkaccess(node, OWNER))
        {
            Node *n = node;
            while (n)
            {
                if (n->type == RUBBISHNODE)
                {
                    node = NULL;
                    break;
                }
                n = n->parent;
            }

            if (!node)
            {
                continue;
            }

            result = MegaNodePrivate::fromNode(node);
            break;
        }
    }

    delete fp;
    delete nodes;
    sdkMutex.unlock();
    return result;
}

MegaNode *MegaApiImpl::getNodeByFingerprint(const char *fingerprint, MegaNode* parent)
{
    if(!fingerprint) return NULL;

    MegaNode *result;
    sdkMutex.lock();
    Node *p = NULL;
    if(parent)
    {
        p = client->nodebyhandle(parent->getHandle());
    }

    result = MegaNodePrivate::fromNode(getNodeByFingerprintInternal(fingerprint, p));
    sdkMutex.unlock();
    return result;
}

bool MegaApiImpl::hasFingerprint(const char *fingerprint)
{
    return (getNodeByFingerprintInternal(fingerprint) != NULL);
}

char *MegaApiImpl::getCRC(const char *filePath)
{
    if(!filePath) return NULL;

    string path = filePath;
    string localpath;
    fsAccess->path2local(&path, &localpath);

    FileAccess *fa = fsAccess->newfileaccess();
    if(!fa->fopen(&localpath, true, false))
        return NULL;

    FileFingerprint fp;
    fp.genfingerprint(fa);
    delete fa;
    if(fp.size < 0)
        return NULL;

    string result;
    result.resize((sizeof fp.crc) * 4 / 3 + 4);
    result.resize(Base64::btoa((const byte *)fp.crc, sizeof fp.crc, (char*)result.c_str()));
    return MegaApi::strdup(result.c_str());
}

char *MegaApiImpl::getCRCFromFingerprint(const char *fingerprint)
{    
    FileFingerprint *fp = MegaApiImpl::getFileFingerprintInternal(fingerprint);
    if (!fp)
    {
        return NULL;
    }
    
    string result;
    result.resize((sizeof fp->crc) * 4 / 3 + 4);
    result.resize(Base64::btoa((const byte *)fp->crc, sizeof fp->crc,(char*)result.c_str()));
    delete fp;

    return MegaApi::strdup(result.c_str());
}

char *MegaApiImpl::getCRC(MegaNode *n)
{
    if(!n) return NULL;

    sdkMutex.lock();
    Node *node = client->nodebyhandle(n->getHandle());
    if(!node || node->type != FILENODE || node->size < 0 || !node->isvalid)
    {
        sdkMutex.unlock();
        return NULL;
    }

    string result;
    result.resize((sizeof node->crc) * 4 / 3 + 4);
    result.resize(Base64::btoa((const byte *)node->crc, sizeof node->crc, (char*)result.c_str()));

    sdkMutex.unlock();
    return MegaApi::strdup(result.c_str());
}

MegaNode *MegaApiImpl::getNodeByCRC(const char *crc, MegaNode *parent)
{
    if(!parent) return NULL;

    sdkMutex.lock();
    Node *node = client->nodebyhandle(parent->getHandle());
    if(!node || node->type == FILENODE)
    {
        sdkMutex.unlock();
        return NULL;
    }

    byte binarycrc[sizeof(node->crc)];
    Base64::atob(crc, binarycrc, sizeof(binarycrc));

    for (node_list::iterator it = node->children.begin(); it != node->children.end(); it++)
    {
        Node *child = (*it);
        if(!memcmp(child->crc, binarycrc, sizeof(node->crc)))
        {
            MegaNode *result = MegaNodePrivate::fromNode(child);
            sdkMutex.unlock();
            return result;
        }
    }

    sdkMutex.unlock();
    return NULL;
}

SearchTreeProcessor::SearchTreeProcessor(const char *search) { this->search = search; }

#if defined(_WIN32) || defined(__APPLE__)

char *strcasestr(const char *string, const char *substring)
{
	int i, j;
	for (i = 0; string[i]; i++)
	{
		for (j = 0; substring[j]; j++)
		{
			unsigned char c1 = string[i + j];
			if (!c1)
				return NULL;

			unsigned char c2 = substring[j];
			if (toupper(c1) != toupper(c2))
				break;
		}

		if (!substring[j])
			return (char *)string + i;
	}
	return NULL;
}

#endif

bool SearchTreeProcessor::processNode(Node* node)
{
    if (!node)
    {
        return true;
    }

    if (!search)
    {
        return false;
    }

    if (strcasestr(node->displayname(), search)!=NULL)
    {
        results.push_back(node);
    }

    return true;
}

vector<Node *> &SearchTreeProcessor::getResults()
{
	return results;
}

SizeProcessor::SizeProcessor()
{
    totalBytes=0;
}

bool SizeProcessor::processNode(Node *node)
{
    if(node->type == FILENODE)
        totalBytes += node->size;
    return true;
}

long long SizeProcessor::getTotalBytes()
{
    return totalBytes;
}

void MegaApiImpl::transfer_added(Transfer *t)
{
	MegaTransferPrivate *transfer = currentTransfer;
    if(!transfer)
    {
        transfer = new MegaTransferPrivate(t->type);
        transfer->setSyncTransfer(true);
    }

	currentTransfer = NULL;
    transfer->setTransfer(t);
    transfer->setTotalBytes(t->size);
    transfer->setTag(t->tag);
	transferMap[t->tag]=transfer;

    if (t->type == GET)
    {
        totalDownloads++;
        pendingDownloads++;
    }
    else
    {
        totalUploads++;
        pendingUploads++;
    }

    fireOnTransferStart(transfer);
}

void MegaApiImpl::transfer_removed(Transfer *t)
{
    if(transferMap.find(t->tag) == transferMap.end()) return;
    MegaTransferPrivate* transfer = transferMap.at(t->tag);
    if(!transfer)
    {
        return;
    }

    if (t->type == GET)
    {
        if(pendingDownloads > 0)
            pendingDownloads--;

        if(totalDownloads > 0)
            totalDownloads--;
    }
    else
    {
        if(pendingUploads > 0)
            pendingUploads--;

        if(totalUploads > 0)
            totalUploads--;
    }

    fireOnTransferFinish(transfer, transfer->getLastError());
}

void MegaApiImpl::transfer_prepare(Transfer *t)
{
    if(transferMap.find(t->tag) == transferMap.end()) return;
    MegaTransferPrivate* transfer = transferMap.at(t->tag);

	if (t->type == GET)
		transfer->setNodeHandle(t->files.back()->h);

    string path;
    fsAccess->local2path(&(t->files.back()->localname), &path);
    transfer->setPath(path.c_str());
    transfer->setTotalBytes(t->size);

    LOG_info << "Transfer (" << transfer->getTransferString() << ") starting. File: " << transfer->getFileName();
}

void MegaApiImpl::transfer_update(Transfer *tr)
{
    if(transferMap.find(tr->tag) == transferMap.end()) return;
    MegaTransferPrivate* transfer = transferMap.at(tr->tag);
    if(!transfer)
    {
        return;
    }

    if(tr->slot)
    {
        if((transfer->getUpdateTime() != Waiter::ds) || !tr->slot->progressreported || (tr->slot->progressreported == tr->size))
        {
            if(!transfer->getStartTime())
            {
                transfer->setTotalBytes(tr->size);
                transfer->setStartTime(Waiter::ds);
                transfer->setTransferredBytes(tr->slot->progressreported);
            }

            m_off_t deltaSize = tr->slot->progressreported - transfer->getTransferredBytes();
            transfer->setDeltaSize(deltaSize);

            dstime currentTime = Waiter::ds;
            long long speed = 0;
            if(tr->type == GET)
            {
                totalDownloadedBytes += deltaSize;

                while(downloadBytes.size())
                {
                    dstime deltaTime = currentTime - downloadTimes[0];
                    if(deltaTime <= 50)
                    {
                        break;
                    }

                    downloadPartialBytes -= downloadBytes[0];
                    downloadBytes.erase(downloadBytes.begin());
                    downloadTimes.erase(downloadTimes.begin());
                }

                downloadBytes.push_back(deltaSize);
                downloadTimes.push_back(currentTime);
                downloadPartialBytes += deltaSize;

                downloadSpeed = (downloadPartialBytes * 10) / 50;
                speed = downloadSpeed;
            }
            else
            {
                totalUploadedBytes += deltaSize;

                while(uploadBytes.size())
                {
                    dstime deltaTime = currentTime - uploadTimes[0];
                    if(deltaTime <= 50)
                    {
                        break;
                    }

                    uploadPartialBytes -= uploadBytes[0];
                    uploadBytes.erase(uploadBytes.begin());
                    uploadTimes.erase(uploadTimes.begin());
                }

                uploadBytes.push_back(deltaSize);
                uploadTimes.push_back(currentTime);
                uploadPartialBytes += deltaSize;

                uploadSpeed = (uploadPartialBytes * 10) / 50;
                speed = uploadSpeed;
            }

            transfer->setTransferredBytes(tr->slot->progressreported);

            if(currentTime < transfer->getStartTime())
                transfer->setStartTime(currentTime);

            transfer->setSpeed(speed);
            transfer->setUpdateTime(currentTime);

            fireOnTransferUpdate(transfer);
        }
	}
}

void MegaApiImpl::transfer_complete(Transfer* tr)
{
    if(transferMap.find(tr->tag) == transferMap.end()) return;
    MegaTransferPrivate* transfer = transferMap.at(tr->tag);

    dstime currentTime = Waiter::ds;
    if(!transfer->getStartTime())
        transfer->setStartTime(currentTime);
    if(currentTime<transfer->getStartTime())
        transfer->setStartTime(currentTime);

    transfer->setUpdateTime(currentTime);

    if(tr->size != transfer->getTransferredBytes())
    {
        long long speed = 0;
        long long deltaTime = currentTime-transfer->getStartTime();
        if(deltaTime<=0)
            deltaTime = 1;
        if(transfer->getTotalBytes()>0)
            speed = (10*transfer->getTotalBytes())/deltaTime;

        transfer->setSpeed(speed);
        transfer->setDeltaSize(tr->size - transfer->getTransferredBytes());
        if(tr->type == GET)
            totalDownloadedBytes += transfer->getDeltaSize();
        else
            totalUploadedBytes += transfer->getDeltaSize();

        transfer->setTransferredBytes(tr->size);
    }

    if (tr->type == GET)
    {
        if(pendingDownloads > 0)
            pendingDownloads--;

        string path;
        fsAccess->local2path(&tr->localfilename, &path);
        transfer->setPath(path.c_str());

        fireOnTransferFinish(transfer, MegaError(API_OK));
    }
    else
    {
        if(tr->size != transfer->getTransferredBytes())
        {
            fireOnTransferUpdate(transfer);
        }
        transfer->setTransfer(NULL);
    }
}

void MegaApiImpl::transfer_resume(string *d)
{
    if (!d || d->size() < sizeof(char))
    {
        return;
    }

    MegaFile *file;
    char type = MemAccess::get<char>(d->data());
    switch (type)
    {
    case GET:
        file = MegaFileGet::unserialize(d);
        break;
    case PUT:
        file = MegaFilePut::unserialize(d);
        MegaTransferPrivate* transfer = file->getTransfer();
        Node *parent = client->nodebyhandle(transfer->getParentHandle());
        node_vector *nodes = client->nodesbyfingerprint(file);
        const char *name = transfer->getFileName();
        if (parent && nodes && name)
        {
            for (unsigned int i = 0; i < nodes->size(); i++)
            {
                Node* node = nodes->at(i);
                if (node->parent == parent && !strcmp(node->displayname(), name))
                {
                    // don't resume the upload if the node already exist in the target folder
                    delete file;
                    delete transfer;
                    file = NULL;
                    break;
                }
            }
        }
        delete nodes;
        break;
    }

    if (!file)
    {
        return;
    }

    currentTransfer = file->getTransfer();
    client->nextreqtag();
    client->startxfer((direction_t)type, file);
    waiter->notify();
}

dstime MegaApiImpl::pread_failure(error e, int retry, void* param, dstime timeLeft)
{
    MegaTransferPrivate *transfer = (MegaTransferPrivate *)param;
    transfer->setUpdateTime(Waiter::ds);
    transfer->setDeltaSize(0);
    transfer->setSpeed(0);
    transfer->setLastBytes(NULL);
    if (retry <= transfer->getMaxRetries() && e != API_EINCOMPLETE)
    {	
        fireOnTransferTemporaryError(transfer, MegaError(e, timeLeft / 10));
        LOG_debug << "Streaming temporarily failed " << retry;
        if (retry <= 1)
        {
            return 0;
        }

        return (dstime)(1 << (retry - 1));
    }
    else
    {
        fireOnTransferFinish(transfer, MegaError(e));
        return NEVER;
    }
}

bool MegaApiImpl::pread_data(byte *buffer, m_off_t len, m_off_t, void* param)
{
    MegaTransferPrivate *transfer = (MegaTransferPrivate *)param;

    if(!transfer->getStartTime())
    {
        transfer->setStartTime(Waiter::ds);
    }

    m_off_t deltaSize = len;
    transfer->setDeltaSize(deltaSize);

    dstime currentTime = Waiter::ds;
    long long speed = 0;

    totalDownloadedBytes += deltaSize;
    while(downloadBytes.size())
    {
        dstime deltaTime = currentTime - downloadTimes[0];
        if(deltaTime <= 50)
        {
            break;
        }

        downloadPartialBytes -= downloadBytes[0];
        downloadBytes.erase(downloadBytes.begin());
        downloadTimes.erase(downloadTimes.begin());
    }

    downloadBytes.push_back(deltaSize);
    downloadTimes.push_back(currentTime);
    downloadPartialBytes += deltaSize;

    downloadSpeed = (downloadPartialBytes * 10) / 50;
    speed = downloadSpeed;

    if(currentTime < transfer->getStartTime())
        transfer->setStartTime(currentTime);

    transfer->setSpeed(speed);
    transfer->setUpdateTime(currentTime);
    transfer->setLastBytes((char *)buffer);
    transfer->setDeltaSize(len);
    transfer->setTransferredBytes(transfer->getTransferredBytes()+len);

    bool end = (transfer->getTransferredBytes() == transfer->getTotalBytes());
    fireOnTransferUpdate(transfer);
    if(!fireOnTransferData(transfer) || end)
    {
        fireOnTransferFinish(transfer, end ? MegaError(API_OK) : MegaError(API_EINCOMPLETE));
		return end;
    }
    return true;
}

void MegaApiImpl::reportevent_result(error e)
{
    MegaError megaError(e);
    if(requestMap.find(client->restag) == requestMap.end()) return;
    MegaRequestPrivate* request = requestMap.at(client->restag);
    if(!request || (request->getType() != MegaRequest::TYPE_REPORT_EVENT)) return;

    fireOnRequestFinish(request, megaError);
}

void MegaApiImpl::sessions_killed(handle, error e)
{
    MegaError megaError(e);

    if(requestMap.find(client->restag) == requestMap.end()) return;
    MegaRequestPrivate* request = requestMap.at(client->restag);
    if(!request || (request->getType() != MegaRequest::TYPE_KILL_SESSION)) return;

    fireOnRequestFinish(request, megaError);
}

void MegaApiImpl::cleanrubbishbin_result(error e)
{
    MegaError megaError(e);

    if(requestMap.find(client->restag) == requestMap.end()) return;
    MegaRequestPrivate* request = requestMap.at(client->restag);
    if(!request || (request->getType() != MegaRequest::TYPE_CLEAN_RUBBISH_BIN)) return;

    fireOnRequestFinish(request, megaError);
}

void MegaApiImpl::getrecoverylink_result(error e)
{
    MegaError megaError(e);

    if(requestMap.find(client->restag) == requestMap.end()) return;
    MegaRequestPrivate* request = requestMap.at(client->restag);
    if(!request || ((request->getType() != MegaRequest::TYPE_GET_RECOVERY_LINK) &&
                    (request->getType() != MegaRequest::TYPE_GET_CANCEL_LINK))) return;

    fireOnRequestFinish(request, megaError);
}

void MegaApiImpl::queryrecoverylink_result(error e)
{
    MegaError megaError(e);

    if(requestMap.find(client->restag) == requestMap.end()) return;
    MegaRequestPrivate* request = requestMap.at(client->restag);
    if(!request || ((request->getType() != MegaRequest::TYPE_QUERY_RECOVERY_LINK) &&
                    (request->getType() != MegaRequest::TYPE_CONFIRM_RECOVERY_LINK) &&
                    (request->getType() != MegaRequest::TYPE_CONFIRM_CHANGE_EMAIL_LINK))) return;

    fireOnRequestFinish(request, megaError);
}

void MegaApiImpl::queryrecoverylink_result(int type, const char *email, const char *ip, time_t, handle uh, const vector<string> *)
{
    if(requestMap.find(client->restag) == requestMap.end()) return;
    MegaRequestPrivate* request = requestMap.at(client->restag);
    int reqType = request->getType();
    if(!request || ((reqType != MegaRequest::TYPE_QUERY_RECOVERY_LINK) &&
                    (reqType != MegaRequest::TYPE_CONFIRM_RECOVERY_LINK) &&
                    (reqType != MegaRequest::TYPE_CONFIRM_CHANGE_EMAIL_LINK))) return;

    request->setEmail(email);
    request->setFlag(type == RECOVER_WITH_MASTERKEY);
    request->setNumber(type);   // not specified in MegaApi documentation
    request->setText(ip);       // not specified in MegaApi documentation
    request->setNodeHandle(uh); // not specified in MegaApi documentation

    const char *link = request->getLink();
    const char* code;

    byte pwkey[SymmCipher::KEYLENGTH];
    const char *mk64;

    if (reqType == MegaRequest::TYPE_QUERY_RECOVERY_LINK)
    {
        fireOnRequestFinish(request, MegaError());
        return;
    }
    else if (reqType == MegaRequest::TYPE_CONFIRM_RECOVERY_LINK)
    {
        if ((code = strstr(link, "#recover")))
        {
            code += strlen("#recover");
        }
        else
        {
            fireOnRequestFinish(request, MegaError(API_EARGS));
            return;
        }

        switch (type)
        {
        case RECOVER_WITH_MASTERKEY:
            {
                mk64 = request->getPrivateKey();
                if (!mk64)
                {
                    fireOnRequestFinish(request, MegaError(API_EARGS));
                    return;
                }

                int creqtag = client->reqtag;
                client->reqtag = client->restag;
                client->getprivatekey(code);
                client->reqtag = creqtag;
                break;
            }

        case RECOVER_WITHOUT_MASTERKEY:
            {
                client->pw_key(request->getPassword(), pwkey);
                int creqtag = client->reqtag;
                client->reqtag = client->restag;
                client->confirmrecoverylink(code, email, pwkey);
                client->reqtag = creqtag;
                break;
            }

        default:
            LOG_debug << "Unknown type of recovery link";

            fireOnRequestFinish(request, MegaError(API_EARGS));
            return;
        }
    }
    else if (reqType == MegaRequest::TYPE_CONFIRM_CHANGE_EMAIL_LINK)
    {
        if (type != CHANGE_EMAIL)
        {
            LOG_debug << "Unknown type of change email link";

            fireOnRequestFinish(request, MegaError(API_EARGS));
            return;
        }

        if ((code = strstr(link, "#verify")))
        {
            code += strlen("#verify");
        }
        else
        {
            fireOnRequestFinish(request, MegaError(API_EARGS));
            return;
        };

        client->pw_key(request->getPassword(), pwkey);

        int creqtag = client->reqtag;
        client->reqtag = client->restag;
        client->validatepwd(pwkey);
        client->reqtag = creqtag;
    }
}

void MegaApiImpl::getprivatekey_result(error e, const byte *privk, const size_t len_privk)
{
    if(requestMap.find(client->restag) == requestMap.end()) return;
    MegaRequestPrivate* request = requestMap.at(client->restag);
    if(!request || (request->getType() != MegaRequest::TYPE_CONFIRM_RECOVERY_LINK)) return;

    if (e)
    {
        fireOnRequestFinish(request, MegaError(e));
        return;
    }

    const char *link = request->getLink();
    const char* code;
    if ((code = strstr(link, "#recover")))
    {
        code += strlen("#recover");
    }
    else
    {
        fireOnRequestFinish(request, MegaError(API_EARGS));
        return;
    }

    byte pwkey[SymmCipher::KEYLENGTH];
    client->pw_key(request->getPassword(), pwkey);

    byte mk[SymmCipher::KEYLENGTH];
    Base64::atob(request->getPrivateKey(), mk, sizeof mk);

    // check the private RSA is valid after decryption with master key
    SymmCipher key;
    key.setkey(mk);

    byte privkbuf[AsymmCipher::MAXKEYLENGTH * 2];
    memcpy(privkbuf, privk, len_privk);
    key.ecb_decrypt(privkbuf, len_privk);

    AsymmCipher uk;
    if (!uk.setkey(AsymmCipher::PRIVKEY, privkbuf, len_privk))
    {
        fireOnRequestFinish(request, MegaError(API_EKEY));
    }
    else
    {
        int creqtag = client->reqtag;
        client->reqtag = client->restag;
        client->confirmrecoverylink(code, request->getEmail(), pwkey, mk);
        client->reqtag = creqtag;
    }
}

void MegaApiImpl::confirmrecoverylink_result(error e)
{
    if(requestMap.find(client->restag) == requestMap.end()) return;
    MegaRequestPrivate* request = requestMap.at(client->restag);
    if(!request || (request->getType() != MegaRequest::TYPE_CONFIRM_RECOVERY_LINK)) return;

    fireOnRequestFinish(request, MegaError(e));
}

void MegaApiImpl::confirmcancellink_result(error e)
{
    if(requestMap.find(client->restag) == requestMap.end()) return;
    MegaRequestPrivate* request = requestMap.at(client->restag);
    if(!request || (request->getType() != MegaRequest::TYPE_CONFIRM_CANCEL_LINK)) return;

    fireOnRequestFinish(request, MegaError(e));
}

void MegaApiImpl::validatepassword_result(error e)
{
    if(requestMap.find(client->restag) == requestMap.end()) return;
    MegaRequestPrivate* request = requestMap.at(client->restag);
    if(!request || ((request->getType() != MegaRequest::TYPE_CONFIRM_CANCEL_LINK) &&
                    (request->getType() != MegaRequest::TYPE_CONFIRM_CHANGE_EMAIL_LINK))) return;

    if (e)
    {
        fireOnRequestFinish(request, MegaError(e));
        return;
    }

    if (request->getType() == MegaRequest::TYPE_CONFIRM_CANCEL_LINK)
    {
        const char *link = request->getLink();
        const char* code;
        if ((code = strstr(link, "#cancel")))
        {
            code += strlen("#cancel");
            int creqtag = client->reqtag;
            client->reqtag = client->restag;
            client->confirmcancellink(code);
            client->reqtag = creqtag;
        }
        else
        {
            fireOnRequestFinish(request, MegaError(API_EARGS));
        }
    }
    else if (request->getType() == MegaRequest::TYPE_CONFIRM_CHANGE_EMAIL_LINK)
    {
        byte pwkey[SymmCipher::KEYLENGTH];
        client->pw_key(request->getPassword(), pwkey);

        const char* code;
        if ((code = strstr(request->getLink(), "#verify")))
        {
            code += strlen("#verify");
            int creqtag = client->reqtag;
            client->reqtag = client->restag;
            client->confirmemaillink(code, request->getEmail(), pwkey);
            client->reqtag = creqtag;
        }
        else
        {
            fireOnRequestFinish(request, MegaError(API_EARGS));
        }
    }
}

void MegaApiImpl::getemaillink_result(error e)
{
    if(requestMap.find(client->restag) == requestMap.end()) return;
    MegaRequestPrivate* request = requestMap.at(client->restag);
    if(!request || (request->getType() != MegaRequest::TYPE_GET_CHANGE_EMAIL_LINK)) return;

    fireOnRequestFinish(request, MegaError(e));
}

void MegaApiImpl::confirmemaillink_result(error e)
{
    if(requestMap.find(client->restag) == requestMap.end()) return;
    MegaRequestPrivate* request = requestMap.at(client->restag);
    if(!request || (request->getType() != MegaRequest::TYPE_CONFIRM_CHANGE_EMAIL_LINK)) return;

    fireOnRequestFinish(request, MegaError(e));
}

#ifdef ENABLE_CHAT

void MegaApiImpl::chatcreate_result(TextChat *chat, error e)
{
    MegaError megaError(e);
    if(requestMap.find(client->restag) == requestMap.end()) return;
    MegaRequestPrivate* request = requestMap.at(client->restag);
    if(!request || (request->getType() != MegaRequest::TYPE_CHAT_CREATE)) return;

    if (!e)
    {
        // encapsulate the chat in a list for the request
        textchat_vector chatList;
        chatList.push_back(chat);

        MegaTextChatListPrivate *megaChatList = new MegaTextChatListPrivate(&chatList);
        request->setMegaTextChatList(megaChatList);
    }

    fireOnRequestFinish(request, megaError);
}

void MegaApiImpl::chatinvite_result(error e)
{
    MegaError megaError(e);
    if(requestMap.find(client->restag) == requestMap.end()) return;
    MegaRequestPrivate* request = requestMap.at(client->restag);
    if(!request || (request->getType() != MegaRequest::TYPE_CHAT_INVITE)) return;

    fireOnRequestFinish(request, megaError);
}

void MegaApiImpl::chatremove_result(error e)
{
    MegaError megaError(e);
    if(requestMap.find(client->restag) == requestMap.end()) return;
    MegaRequestPrivate* request = requestMap.at(client->restag);
    if(!request || (request->getType() != MegaRequest::TYPE_CHAT_REMOVE)) return;

    fireOnRequestFinish(request, megaError);
}

void MegaApiImpl::chaturl_result(error e)
{
    MegaError megaError(e);
    if(requestMap.find(client->restag) == requestMap.end()) return;
    MegaRequestPrivate* request = requestMap.at(client->restag);
    if(!request || (request->getType() != MegaRequest::TYPE_CHAT_URL)) return;

    fireOnRequestFinish(request, megaError);
}

void MegaApiImpl::chaturl_result(string *url, error e)
{
    MegaError megaError(e);
    if(requestMap.find(client->restag) == requestMap.end()) return;
    MegaRequestPrivate* request = requestMap.at(client->restag);
    if(!request || (request->getType() != MegaRequest::TYPE_CHAT_URL)) return;

    if (!e)
    {
        request->setLink(url->c_str());
    }

    fireOnRequestFinish(request, megaError);
}

void MegaApiImpl::chatgrantaccess_result(error e)
{
    MegaError megaError(e);
    if(requestMap.find(client->restag) == requestMap.end()) return;
    MegaRequestPrivate* request = requestMap.at(client->restag);
    if(!request || (request->getType() != MegaRequest::TYPE_CHAT_GRANT_ACCESS)) return;

    fireOnRequestFinish(request, megaError);
}

void MegaApiImpl::chatremoveaccess_result(error e)
{
    MegaError megaError(e);
    if(requestMap.find(client->restag) == requestMap.end()) return;
    MegaRequestPrivate* request = requestMap.at(client->restag);
    if(!request || (request->getType() != MegaRequest::TYPE_CHAT_REMOVE_ACCESS)) return;

    fireOnRequestFinish(request, megaError);
}

void MegaApiImpl::chatupdatepermissions_result(error e)
{
    MegaRequestPrivate* request;
    map<int, MegaRequestPrivate *>::iterator it = requestMap.find(client->restag);
    if(it == requestMap.end()       ||
            !(request = it->second) ||
            request->getType() != MegaRequest::TYPE_CHAT_UPDATE_PERMISSIONS)
    {
        return;
    }

    MegaError megaError(e);
    fireOnRequestFinish(request, megaError);
}

void MegaApiImpl::chattruncate_result(error e)
{
    MegaRequestPrivate* request;
    map<int, MegaRequestPrivate *>::iterator it = requestMap.find(client->restag);
    if(it == requestMap.end()       ||
            !(request = it->second) ||
            request->getType() != MegaRequest::TYPE_CHAT_TRUNCATE)
    {
        return;
    }

    MegaError megaError(e);
    fireOnRequestFinish(request, megaError);
}

void MegaApiImpl::chatsettitle_result(error e)
{
    MegaRequestPrivate* request;
    map<int, MegaRequestPrivate *>::iterator it = requestMap.find(client->restag);
    if(it == requestMap.end()       ||
            !(request = it->second) ||
            request->getType() != MegaRequest::TYPE_CHAT_SET_TITLE)
    {
        return;
    }

    MegaError megaError(e);
    fireOnRequestFinish(request, megaError);
}



void MegaApiImpl::chats_updated(textchat_vector *chats)
{
    if (!chats || !chats->size())
    {
        return;
    }

    MegaTextChatList *chatList = new MegaTextChatListPrivate(chats);
    fireOnChatsUpdate(chatList);
    delete chatList;
}
#endif

#ifdef ENABLE_SYNC
void MegaApiImpl::syncupdate_state(Sync *sync, syncstate_t newstate)
{
    LOG_debug << "Sync state change: " << newstate << " Path: " << sync->localroot.name;
    client->abortbackoff(false);

    if(newstate == SYNC_FAILED)
    {
        MegaRequestPrivate *request = new MegaRequestPrivate(MegaRequest::TYPE_ADD_SYNC);

        if(sync->localroot.node)
        {
            request->setNodeHandle(sync->localroot.node->nodehandle);
        }

        int nextTag = client->nextreqtag();
        request->setTag(nextTag);
        requestMap[nextTag]=request;
        fireOnRequestFinish(request, MegaError(sync->errorcode));
    }

    if(syncMap.find(sync->tag) == syncMap.end()) return;
    MegaSyncPrivate* megaSync = syncMap.at(sync->tag);
    megaSync->setState(newstate);

    fireOnSyncStateChanged(megaSync);
}

void MegaApiImpl::syncupdate_scanning(bool scanning)
{
    if(client)
    {
        client->abortbackoff(false);
        client->syncscanstate = scanning;
    }
    fireOnGlobalSyncStateChanged();
}

void MegaApiImpl::syncupdate_local_folder_addition(Sync *sync, LocalNode *, const char* path)
{
    LOG_debug << "Sync - local folder addition detected: " << path;
    client->abortbackoff(false);

    if(syncMap.find(sync->tag) == syncMap.end()) return;
    MegaSyncPrivate* megaSync = syncMap.at(sync->tag);

    MegaSyncEventPrivate *event = new MegaSyncEventPrivate(MegaSyncEvent::TYPE_LOCAL_FOLDER_ADITION);
    event->setPath(path);
    fireOnSyncEvent(megaSync, event);
}

void MegaApiImpl::syncupdate_local_folder_deletion(Sync *sync, LocalNode *localNode)
{
    client->abortbackoff(false);

    string local;
    string path;
    localNode->getlocalpath(&local, true);
    fsAccess->local2path(&local, &path);
    LOG_debug << "Sync - local folder deletion detected: " << path.c_str();

    if(syncMap.find(sync->tag) == syncMap.end()) return;
    MegaSyncPrivate* megaSync = syncMap.at(sync->tag);


    MegaSyncEventPrivate *event = new MegaSyncEventPrivate(MegaSyncEvent::TYPE_LOCAL_FOLDER_DELETION);
    event->setPath(path.c_str());
    fireOnSyncEvent(megaSync, event);
}

void MegaApiImpl::syncupdate_local_file_addition(Sync *sync, LocalNode *, const char* path)
{
    LOG_debug << "Sync - local file addition detected: " << path;
    client->abortbackoff(false);

    if(syncMap.find(sync->tag) == syncMap.end()) return;
    MegaSyncPrivate* megaSync = syncMap.at(sync->tag);

    MegaSyncEventPrivate *event = new MegaSyncEventPrivate(MegaSyncEvent::TYPE_LOCAL_FILE_ADDITION);
    event->setPath(path);
    fireOnSyncEvent(megaSync, event);
}

void MegaApiImpl::syncupdate_local_file_deletion(Sync *sync, LocalNode *localNode)
{
    client->abortbackoff(false);

    string local;
    string path;
    localNode->getlocalpath(&local, true);
    fsAccess->local2path(&local, &path);
    LOG_debug << "Sync - local file deletion detected: " << path.c_str();

    if(syncMap.find(sync->tag) == syncMap.end()) return;
    MegaSyncPrivate* megaSync = syncMap.at(sync->tag);

    MegaSyncEventPrivate *event = new MegaSyncEventPrivate(MegaSyncEvent::TYPE_LOCAL_FILE_DELETION);
    event->setPath(path.c_str());
    fireOnSyncEvent(megaSync, event);
}

void MegaApiImpl::syncupdate_local_file_change(Sync *sync, LocalNode *, const char* path)
{
    LOG_debug << "Sync - local file change detected: " << path;
    client->abortbackoff(false);

    if(syncMap.find(sync->tag) == syncMap.end()) return;
    MegaSyncPrivate* megaSync = syncMap.at(sync->tag);

    MegaSyncEventPrivate *event = new MegaSyncEventPrivate(MegaSyncEvent::TYPE_LOCAL_FILE_CHANGED);
    event->setPath(path);
    fireOnSyncEvent(megaSync, event);
}

void MegaApiImpl::syncupdate_local_move(Sync *sync, LocalNode *localNode, const char *to)
{
    client->abortbackoff(false);

    string local;
    string path;
    localNode->getlocalpath(&local, true);
    fsAccess->local2path(&local, &path);
    LOG_debug << "Sync - local rename/move " << path.c_str() << " -> " << to;

    if(syncMap.find(sync->tag) == syncMap.end()) return;
    MegaSyncPrivate* megaSync = syncMap.at(sync->tag);

    MegaSyncEventPrivate *event = new MegaSyncEventPrivate(MegaSyncEvent::TYPE_LOCAL_MOVE);
    event->setPath(path.c_str());
    event->setNewPath(to);
    fireOnSyncEvent(megaSync, event);
}

void MegaApiImpl::syncupdate_get(Sync *sync, Node* node, const char *path)
{
    LOG_debug << "Sync - requesting file " << path;

    if(syncMap.find(sync->tag) == syncMap.end()) return;
    MegaSyncPrivate* megaSync = syncMap.at(sync->tag);

    MegaSyncEventPrivate *event = new MegaSyncEventPrivate(MegaSyncEvent::TYPE_FILE_GET);
    event->setNodeHandle(node->nodehandle);
    event->setPath(path);
    fireOnSyncEvent(megaSync, event);
}

void MegaApiImpl::syncupdate_put(Sync *sync, LocalNode *, const char *path)
{
    LOG_debug << "Sync - sending file " << path;

    if(syncMap.find(sync->tag) == syncMap.end()) return;
    MegaSyncPrivate* megaSync = syncMap.at(sync->tag);

    MegaSyncEventPrivate *event = new MegaSyncEventPrivate(MegaSyncEvent::TYPE_FILE_PUT);
    event->setPath(path);
    fireOnSyncEvent(megaSync, event);
}

void MegaApiImpl::syncupdate_remote_file_addition(Sync *sync, Node *n)
{
    LOG_debug << "Sync - remote file addition detected " << n->displayname() << " Nhandle: " << LOG_NODEHANDLE(n->nodehandle);
    client->abortbackoff(false);

    if(syncMap.find(sync->tag) == syncMap.end()) return;
    MegaSyncPrivate* megaSync = syncMap.at(sync->tag);

    MegaSyncEventPrivate *event = new MegaSyncEventPrivate(MegaSyncEvent::TYPE_REMOTE_FILE_ADDITION);
    event->setNodeHandle(n->nodehandle);
    fireOnSyncEvent(megaSync, event);
}

void MegaApiImpl::syncupdate_remote_file_deletion(Sync *sync, Node *n)
{
    LOG_debug << "Sync - remote file deletion detected " << n->displayname();
    client->abortbackoff(false);

    if(syncMap.find(sync->tag) == syncMap.end()) return;
    MegaSyncPrivate* megaSync = syncMap.at(sync->tag);

    MegaSyncEventPrivate *event = new MegaSyncEventPrivate(MegaSyncEvent::TYPE_REMOTE_FILE_DELETION);
    event->setNodeHandle(n->nodehandle);
    fireOnSyncEvent(megaSync, event);
}

void MegaApiImpl::syncupdate_remote_folder_addition(Sync *sync, Node *n)
{
    LOG_debug << "Sync - remote folder addition detected " << n->displayname();
    client->abortbackoff(false);

    if(syncMap.find(sync->tag) == syncMap.end()) return;
    MegaSyncPrivate* megaSync = syncMap.at(sync->tag);

    MegaSyncEventPrivate *event = new MegaSyncEventPrivate(MegaSyncEvent::TYPE_REMOTE_FOLDER_ADDITION);
    event->setNodeHandle(n->nodehandle);
    fireOnSyncEvent(megaSync, event);
}

void MegaApiImpl::syncupdate_remote_folder_deletion(Sync *sync, Node *n)
{
    LOG_debug << "Sync - remote folder deletion detected " << n->displayname();
    client->abortbackoff(false);

    if(syncMap.find(sync->tag) == syncMap.end()) return;
    MegaSyncPrivate* megaSync = syncMap.at(sync->tag);

    MegaSyncEventPrivate *event = new MegaSyncEventPrivate(MegaSyncEvent::TYPE_REMOTE_FOLDER_DELETION);
    event->setNodeHandle(n->nodehandle);
    fireOnSyncEvent(megaSync, event);
}

void MegaApiImpl::syncupdate_remote_copy(Sync *, const char *name)
{
    LOG_debug << "Sync - creating remote file " << name << " by copying existing remote file";
    client->abortbackoff(false);
}

void MegaApiImpl::syncupdate_remote_move(Sync *sync, Node *n, Node *prevparent)
{
    LOG_debug << "Sync - remote move " << n->displayname() <<
                 " from " << (prevparent ? prevparent->displayname() : "?") <<
                 " to " << (n->parent ? n->parent->displayname() : "?");
    client->abortbackoff(false);

    if(syncMap.find(sync->tag) == syncMap.end()) return;
    MegaSyncPrivate* megaSync = syncMap.at(sync->tag);

    MegaSyncEventPrivate *event = new MegaSyncEventPrivate(MegaSyncEvent::TYPE_REMOTE_MOVE);
    event->setNodeHandle(n->nodehandle);
    event->setPrevParent(prevparent ? prevparent->nodehandle : UNDEF);
    fireOnSyncEvent(megaSync, event);
}

void MegaApiImpl::syncupdate_remote_rename(Sync *sync, Node *n, const char *prevname)
{
    LOG_debug << "Sync - remote rename from " << prevname << " to " << n->displayname();
    client->abortbackoff(false);

    if(syncMap.find(sync->tag) == syncMap.end()) return;
    MegaSyncPrivate* megaSync = syncMap.at(sync->tag);

    MegaSyncEventPrivate *event = new MegaSyncEventPrivate(MegaSyncEvent::TYPE_REMOTE_RENAME);
    event->setNodeHandle(n->nodehandle);
    event->setPrevName(prevname);
    fireOnSyncEvent(megaSync, event);
}

void MegaApiImpl::syncupdate_treestate(LocalNode *l)
{
    string local;
    string path;
    l->getlocalpath(&local, true);
    fsAccess->local2path(&local, &path);

    if(syncMap.find(l->sync->tag) == syncMap.end()) return;
    MegaSyncPrivate* megaSync = syncMap.at(l->sync->tag);

    fireOnFileSyncStateChanged(megaSync, path.data(), (int)l->ts);
}

bool MegaApiImpl::sync_syncable(Node *node)
{
    if(node->type == FILENODE && !is_syncable(node->size))
    {
        return false;
    }

    const char *name = node->displayname();
    sdkMutex.unlock();
    bool result = is_syncable(name);
    sdkMutex.lock();
    return result;
}

bool MegaApiImpl::sync_syncable(const char *name, string *localpath, string *)
{
    static FileAccess* f = fsAccess->newfileaccess();
    if (f->fopen(localpath) && !is_syncable(f->size))
    {
        return false;
    }

    sdkMutex.unlock();
    bool result =  is_syncable(name);
    sdkMutex.lock();
    return result;
}

void MegaApiImpl::syncupdate_local_lockretry(bool waiting)
{
    if (waiting)
    {
        LOG_debug << "Sync - waiting for local filesystem lock";
    }
    else
    {
        LOG_debug << "Sync - local filesystem lock issue resolved, continuing...";
        client->abortbackoff(false);
    }

    this->waiting = waiting;
    this->fireOnGlobalSyncStateChanged();
}
#endif


// user addition/update (users never get deleted)
void MegaApiImpl::users_updated(User** u, int count)
{
    if(!count)
    {
        return;
    }

    MegaUserList *userList = NULL;
    if(u != NULL)
    {
        userList = new MegaUserListPrivate(u, count);
        fireOnUsersUpdate(userList);
    }
    else
    {
        fireOnUsersUpdate(NULL);
    }
    delete userList;
}

void MegaApiImpl::account_updated()
{
    fireOnAccountUpdate();
}

void MegaApiImpl::pcrs_updated(PendingContactRequest **r, int count)
{
    if(!count)
    {
        return;
    }

    MegaContactRequestList *requestList = NULL;
    if(r != NULL)
    {
        requestList = new MegaContactRequestListPrivate(r, count);
        fireOnContactRequestsUpdate(requestList);
    }
    else
    {
        fireOnContactRequestsUpdate(NULL);
    }
    delete requestList;
}

void MegaApiImpl::setattr_result(handle h, error e)
{
	MegaError megaError(e);
    if(requestMap.find(client->restag) == requestMap.end()) return;
    MegaRequestPrivate* request = requestMap.at(client->restag);
    if (!request || ((request->getType() != MegaRequest::TYPE_RENAME)
            && request->getType() != MegaRequest::TYPE_SET_ATTR_NODE))
    {
        return;
    }

	request->setNodeHandle(h);
    fireOnRequestFinish(request, megaError);
}

void MegaApiImpl::rename_result(handle h, error e)
{
	MegaError megaError(e);
    if(requestMap.find(client->restag) == requestMap.end()) return;
    MegaRequestPrivate* request = requestMap.at(client->restag);
    if(!request || (request->getType() != MegaRequest::TYPE_MOVE)) return;

    request->setNodeHandle(h);
    fireOnRequestFinish(request, megaError);
}

void MegaApiImpl::unlink_result(handle h, error e)
{
	MegaError megaError(e);
    if(requestMap.find(client->restag) == requestMap.end()) return;
    MegaRequestPrivate* request = requestMap.at(client->restag);
    if(!request || ((request->getType() != MegaRequest::TYPE_REMOVE) &&
                    (request->getType() != MegaRequest::TYPE_MOVE)))
    {
        return;
    }

    if (request->getType() != MegaRequest::TYPE_MOVE)
    {
        request->setNodeHandle(h);
    }

    fireOnRequestFinish(request, megaError);
}

void MegaApiImpl::fetchnodes_result(error e)
{    
    MegaError megaError(e);
    MegaRequestPrivate* request;
    if (!client->restag)
    {
        request = new MegaRequestPrivate(MegaRequest::TYPE_FETCH_NODES);
        fireOnRequestFinish(request, megaError);
        return;
    }

    if (requestMap.find(client->restag) == requestMap.end())
    {
        return;
    }
    request = requestMap.at(client->restag);
    if(!request || (request->getType() != MegaRequest::TYPE_FETCH_NODES))
    {
        return;
    }

    if (e == API_OK)
    {
        // check if we fetched a folder link and the key is invalid
        handle h = client->getrootpublicfolder();
        if (h != UNDEF)
        {
            Node *n = client->nodebyhandle(h);
            if (n && (n->attrs.map.find('n') == n->attrs.map.end()))
            {
                request->setFlag(true);
            }
        }
    }

    fireOnRequestFinish(request, megaError);
}

void MegaApiImpl::putnodes_result(error e, targettype_t t, NewNode* nn)
{
    handle h = UNDEF;
    Node *n = NULL;

    if(!e && t != USER_HANDLE)
    {
        if(client->nodenotify.size())
        {
            n = client->nodenotify.back();
        }

        if(n)
        {
            n->applykey();
            n->setattr();
            h = n->nodehandle;
        }
    }

	MegaError megaError(e);
    if(transferMap.find(client->restag) != transferMap.end())
    {
        MegaTransferPrivate* transfer = transferMap.at(client->restag);
        if(transfer->getType() == MegaTransfer::TYPE_DOWNLOAD)
        {
            return;
        }

        if(pendingUploads > 0)
        {
            pendingUploads--;
        }

        transfer->setNodeHandle(h);
        fireOnTransferFinish(transfer, megaError);
        delete [] nn;
        return;
    }

	if(requestMap.find(client->restag) == requestMap.end()) return;
	MegaRequestPrivate* request = requestMap.at(client->restag);
    if(!request || ((request->getType() != MegaRequest::TYPE_IMPORT_LINK) &&
                    (request->getType() != MegaRequest::TYPE_CREATE_FOLDER) &&
                    (request->getType() != MegaRequest::TYPE_COPY) &&
                    (request->getType() != MegaRequest::TYPE_MOVE))) return;

    delete [] nn;

    if (request->getType() != MegaRequest::TYPE_MOVE)
    {
        request->setNodeHandle(h);
        fireOnRequestFinish(request, megaError);
    }
    else
    {
        if (!e)
        {
            Node * node = client->nodebyhandle(request->getNodeHandle());
            if (!node)
            {
                e = API_ENOENT;
            }
            else
            {
                request->setNodeHandle(h);
                int creqtag = client->reqtag;
                client->reqtag = request->getTag();
                e = client->unlink(node);
                client->reqtag = creqtag;
            }
        }

        if (e)
        {
            fireOnRequestFinish(request, MegaError(e));
        }
    }
}

void MegaApiImpl::share_result(error e)
{
	MegaError megaError(e);

    if(requestMap.find(client->restag) == requestMap.end()) return;
    MegaRequestPrivate* request = requestMap.at(client->restag);
    if(!request || ((request->getType() != MegaRequest::TYPE_EXPORT) &&
                    (request->getType() != MegaRequest::TYPE_SHARE))) return;

    // exportnode_result will be called to end the request.
    if (!e && request->getType() == MegaRequest::TYPE_EXPORT)
    {
        Node* node = client->nodebyhandle(request->getNodeHandle());
        if (!node)
        {
            fireOnRequestFinish(request, API_ENOENT);
            return;
        }

        if (!request->getAccess())
        {
            fireOnRequestFinish(request, API_EINTERNAL);
            return;
        }

        client->getpubliclink(node, false, request->getNumber());
		return;
    }

    fireOnRequestFinish(request, megaError);
}

void MegaApiImpl::share_result(int, error)
{
    //The other callback will be called at the end of the request
}

void MegaApiImpl::setpcr_result(handle h, error e, opcactions_t action)
{
    MegaError megaError(e);
    if(requestMap.find(client->restag) == requestMap.end()) return;
    MegaRequestPrivate* request = requestMap.at(client->restag);
    if(!request || request->getType() != MegaRequest::TYPE_INVITE_CONTACT) return;

    if (e)
    {
        LOG_debug << "Outgoing pending contact request failed (" << megaError.getErrorString() << ")";
    }
    else
    {
        switch (action)
        {
            case OPCA_DELETE:
                LOG_debug << "Outgoing pending contact request deleted successfully";
                break;
            case OPCA_REMIND:
                LOG_debug << "Outgoing pending contact request reminded successfully";
                break;
            case OPCA_ADD:
                char buffer[12];
                Base64::btoa((byte*)&h, sizeof(h), buffer);
                LOG_debug << "Outgoing pending contact request succeeded, id: " << buffer;
                break;
        }
    }

    request->setNodeHandle(h);
    request->setNumber(action);
    fireOnRequestFinish(request, megaError);
}

void MegaApiImpl::updatepcr_result(error e, ipcactions_t action)
{
    MegaError megaError(e);
    if(requestMap.find(client->restag) == requestMap.end()) return;
    MegaRequestPrivate* request = requestMap.at(client->restag);
    if(!request || request->getType() != MegaRequest::TYPE_REPLY_CONTACT_REQUEST) return;

    if (e)
    {
        LOG_debug << "Incoming pending contact request update failed (" << megaError.getErrorString() << ")";
    }
    else
    {
        string labels[3] = {"accepted", "denied", "ignored"};
        LOG_debug << "Incoming pending contact request successfully " << labels[(int)action];
    }

    request->setNumber(action);
    fireOnRequestFinish(request, megaError);
}

void MegaApiImpl::fa_complete(Node*, fatype, const char* data, uint32_t len)
{
    int tag = client->restag;
    while(tag)
    {
        if(requestMap.find(tag) == requestMap.end()) return;
        MegaRequestPrivate* request = requestMap.at(tag);
        if(!request || (request->getType() != MegaRequest::TYPE_GET_ATTR_FILE)) return;

        tag = request->getNumber();

        FileAccess *f = client->fsaccess->newfileaccess();
        string filePath(request->getFile());
        string localPath;
        fsAccess->path2local(&filePath, &localPath);

        totalDownloadedBytes += len;

        fsAccess->unlinklocal(&localPath);
        if(!f->fopen(&localPath, false, true))
        {
            delete f;
            fireOnRequestFinish(request, MegaError(API_EWRITE));
            continue;
        }

        if(!f->fwrite((const byte*)data, len, 0))
        {
            delete f;
            fireOnRequestFinish(request, MegaError(API_EWRITE));
            continue;
        }

        delete f;
        fireOnRequestFinish(request, MegaError(API_OK));
    }
}

int MegaApiImpl::fa_failed(handle, fatype, int retries, error e)
{
    int tag = client->restag;
    while(tag)
    {
        if(requestMap.find(tag) == requestMap.end()) return 1;
        MegaRequestPrivate* request = requestMap.at(tag);
        if(!request || (request->getType() != MegaRequest::TYPE_GET_ATTR_FILE))
            return 1;

        tag = request->getNumber();
        if(retries >= 2)
        {
            fireOnRequestFinish(request, MegaError(e));
        }
        else
        {
            fireOnRequestTemporaryError(request, MegaError(e));
        }
    }

    return (retries >= 2);
}

void MegaApiImpl::putfa_result(handle, fatype, error e)
{
    MegaError megaError(e);
    if(requestMap.find(client->restag) == requestMap.end()) return;
    MegaRequestPrivate* request = requestMap.at(client->restag);
    if(!request || request->getType() != MegaRequest::TYPE_SET_ATTR_FILE)
        return;

    fireOnRequestFinish(request, megaError);
}

void MegaApiImpl::putfa_result(handle, fatype, const char *)
{
    MegaError megaError(API_OK);
    if(requestMap.find(client->restag) == requestMap.end()) return;
    MegaRequestPrivate* request = requestMap.at(client->restag);
    if(!request || request->getType() != MegaRequest::TYPE_SET_ATTR_FILE)
        return;

    fireOnRequestFinish(request, megaError);
}

void MegaApiImpl::enumeratequotaitems_result(handle product, unsigned prolevel, unsigned gbstorage, unsigned gbtransfer, unsigned months, unsigned amount, const char* currency, const char* description, const char* iosid, const char* androidid)
{
    if(requestMap.find(client->restag) == requestMap.end()) return;
    MegaRequestPrivate* request = requestMap.at(client->restag);
    if(!request || ((request->getType() != MegaRequest::TYPE_GET_PRICING) &&
                    (request->getType() != MegaRequest::TYPE_GET_PAYMENT_ID) &&
                    (request->getType() != MegaRequest::TYPE_UPGRADE_ACCOUNT)))
    {
        return;
    }

    request->addProduct(product, prolevel, gbstorage, gbtransfer, months, amount, currency, description, iosid, androidid);
}

void MegaApiImpl::enumeratequotaitems_result(error e)
{
    if(requestMap.find(client->restag) == requestMap.end()) return;
    MegaRequestPrivate* request = requestMap.at(client->restag);
    if(!request || ((request->getType() != MegaRequest::TYPE_GET_PRICING) &&
                    (request->getType() != MegaRequest::TYPE_GET_PAYMENT_ID) &&
                    (request->getType() != MegaRequest::TYPE_UPGRADE_ACCOUNT)))
    {
        return;
    }

    if(request->getType() == MegaRequest::TYPE_GET_PRICING)
    {
        fireOnRequestFinish(request, MegaError(e));
    }
    else
    {
        MegaPricing *pricing = request->getPricing();
        int i;
        for(i = 0; i < pricing->getNumProducts(); i++)
        {
            if(pricing->getHandle(i) == request->getNodeHandle())
            {
                requestMap.erase(request->getTag());
                int nextTag = client->nextreqtag();
                request->setTag(nextTag);
                requestMap[nextTag]=request;
                client->purchase_additem(0, request->getNodeHandle(), pricing->getAmount(i),
                                         pricing->getCurrency(i), 0, NULL, NULL);
                break;
            }
        }

        if(i == pricing->getNumProducts())
        {
            fireOnRequestFinish(request, MegaError(API_ENOENT));
        }
        delete pricing;
    }
}

void MegaApiImpl::additem_result(error e)
{
    if(requestMap.find(client->restag) == requestMap.end()) return;
    MegaRequestPrivate* request = requestMap.at(client->restag);
    if(!request || ((request->getType() != MegaRequest::TYPE_GET_PAYMENT_ID) &&
                    (request->getType() != MegaRequest::TYPE_UPGRADE_ACCOUNT))) return;

    if(e != API_OK)
    {
        client->purchase_begin();
        fireOnRequestFinish(request, MegaError(e));
        return;
    }

    if(request->getType() == MegaRequest::TYPE_GET_PAYMENT_ID)
    {
        char saleid[16];
        Base64::btoa((byte *)&client->purchase_basket.back(), 8, saleid);
        request->setLink(saleid);
        client->purchase_begin();
        fireOnRequestFinish(request, MegaError(API_OK));
        return;
    }

    //MegaRequest::TYPE_UPGRADE_ACCOUNT
    int method = request->getNumber();
    client->purchase_checkout(method);
}

void MegaApiImpl::checkout_result(const char *errortype, error e)
{
    if(requestMap.find(client->restag) == requestMap.end()) return;
    MegaRequestPrivate* request = requestMap.at(client->restag);
    if(!request || (request->getType() != MegaRequest::TYPE_UPGRADE_ACCOUNT)) return;

    if(!errortype)
    {
        fireOnRequestFinish(request, MegaError(e));
        return;
    }

    if(!strcmp(errortype, "FP"))
    {
        fireOnRequestFinish(request, MegaError(e - 100));
        return;
    }

    fireOnRequestFinish(request, MegaError(MegaError::PAYMENT_EGENERIC));
    return;
}

void MegaApiImpl::submitpurchasereceipt_result(error e)
{
    if(requestMap.find(client->restag) == requestMap.end()) return;
    MegaRequestPrivate* request = requestMap.at(client->restag);
    if(!request || (request->getType() != MegaRequest::TYPE_SUBMIT_PURCHASE_RECEIPT)) return;

    fireOnRequestFinish(request, MegaError(e));
}

void MegaApiImpl::creditcardquerysubscriptions_result(int number, error e)
{
    if(requestMap.find(client->restag) == requestMap.end()) return;
    MegaRequestPrivate* request = requestMap.at(client->restag);
    if(!request || (request->getType() != MegaRequest::TYPE_CREDIT_CARD_QUERY_SUBSCRIPTIONS)) return;

    request->setNumber(number);
    fireOnRequestFinish(request, MegaError(e));
}

void MegaApiImpl::creditcardcancelsubscriptions_result(error e)
{
    if(requestMap.find(client->restag) == requestMap.end()) return;
    MegaRequestPrivate* request = requestMap.at(client->restag);
    if(!request || (request->getType() != MegaRequest::TYPE_CREDIT_CARD_CANCEL_SUBSCRIPTIONS)) return;

    fireOnRequestFinish(request, MegaError(e));
}
void MegaApiImpl::getpaymentmethods_result(int methods, error e)
{
    if(requestMap.find(client->restag) == requestMap.end()) return;
    MegaRequestPrivate* request = requestMap.at(client->restag);
    if(!request || (request->getType() != MegaRequest::TYPE_GET_PAYMENT_METHODS)) return;

    request->setNumber(methods);
    fireOnRequestFinish(request, MegaError(e));
}

void MegaApiImpl::userfeedbackstore_result(error e)
{
    if(requestMap.find(client->restag) == requestMap.end()) return;
    MegaRequestPrivate* request = requestMap.at(client->restag);
    if(!request || (request->getType() != MegaRequest::TYPE_SUBMIT_FEEDBACK)) return;

    fireOnRequestFinish(request, MegaError(e));
}

void MegaApiImpl::sendevent_result(error e)
{
    if(requestMap.find(client->restag) == requestMap.end()) return;
    MegaRequestPrivate* request = requestMap.at(client->restag);
    if(!request || (request->getType() != MegaRequest::TYPE_SEND_EVENT)) return;

    fireOnRequestFinish(request, MegaError(e));
}

void MegaApiImpl::creditcardstore_result(error e)
{
    if(requestMap.find(client->restag) == requestMap.end()) return;
    MegaRequestPrivate* request = requestMap.at(client->restag);
    if(!request || (request->getType() != MegaRequest::TYPE_CREDIT_CARD_STORE)) return;

    fireOnRequestFinish(request, MegaError(e));
}

void MegaApiImpl::copysession_result(string *session, error e)
{
    if(requestMap.find(client->restag) == requestMap.end()) return;
    MegaRequestPrivate* request = requestMap.at(client->restag);
    if(!request || (request->getType() != MegaRequest::TYPE_GET_SESSION_TRANSFER_URL)) return;

    const char *path = request->getText();
    string *data = NULL;
    if(e == API_OK)
    {
        data = client->sessiontransferdata(path, session);
    }

    if(data)
    {
        data->insert(0, "https://mega.nz/#sitetransfer!");
    }
    else
    {
        data = new string("https://mega.nz/#");
        if(path)
        {
            data->append(path);
        }
    }

    request->setLink(data->c_str());
    delete data;

    fireOnRequestFinish(request, MegaError(e));
}

void MegaApiImpl::clearing()
{

}

void MegaApiImpl::notify_retry(dstime dsdelta)
{
#ifdef ENABLE_SYNC
    bool previousFlag = waitingRequest;
#endif

    if(!dsdelta)
        waitingRequest = false;
    else if(dsdelta > 10)
        waitingRequest = true;

#ifdef ENABLE_SYNC
    if(previousFlag != waitingRequest)
        fireOnGlobalSyncStateChanged();
#endif

    if (dsdelta && requestMap.size() == 1)
    {
        MegaRequestPrivate *request = requestMap.begin()->second;
        fireOnRequestTemporaryError(request, MegaError(API_EAGAIN));
    }
}

// callback for non-EAGAIN request-level errors
// retrying is futile
// this can occur e.g. with syntactically malformed requests (due to a bug) or due to an invalid application key
void MegaApiImpl::request_error(error e)
{
    MegaRequestPrivate *request = new MegaRequestPrivate(MegaRequest::TYPE_LOGOUT);
    request->setFlag(false);
    request->setParamType(e);

    if (e == API_ESSL && client->sslfakeissuer.size())
    {
        request->setText(client->sslfakeissuer.c_str());
    }

    if (e == API_ESID)
    {
        client->removecaches();
        client->locallogout();
    }

    requestQueue.push(request);
    waiter->notify();
}

void MegaApiImpl::request_response_progress(m_off_t currentProgress, m_off_t totalProgress)
{
    if(requestMap.size() == 1)
    {
        MegaRequestPrivate *request = requestMap.begin()->second;
        if(request && request->getType() == MegaRequest::TYPE_FETCH_NODES)
        {
            if(request->getTransferredBytes() != currentProgress)
            {
                request->setTransferredBytes(currentProgress);
                if(totalProgress != -1)
                {
                    request->setTotalBytes(totalProgress);
                }
                fireOnRequestUpdate(request);
            }
        }
    }
}

// login result
void MegaApiImpl::login_result(error result)
{
	MegaError megaError(result);
    if(requestMap.find(client->restag) == requestMap.end()) return;
    MegaRequestPrivate* request = requestMap.at(client->restag);
    if(!request || (request->getType() != MegaRequest::TYPE_LOGIN)) return;

    fireOnRequestFinish(request, megaError);
}

void MegaApiImpl::logout_result(error e)
{
    if(requestMap.find(client->restag) == requestMap.end()) return;
    MegaRequestPrivate* request = requestMap.at(client->restag);
    if(!request || (request->getType() != MegaRequest::TYPE_LOGOUT)) return;

    if(!e || e == API_ESID)
    {
        requestMap.erase(request->getTag());

        error preverror = (error)request->getParamType();
        while(!requestMap.empty())
        {
            std::map<int,MegaRequestPrivate*>::iterator it=requestMap.begin();
            if(it->second) fireOnRequestFinish(it->second, MegaError(preverror ? preverror : API_EACCESS));
        }

        while(!transferMap.empty())
        {
            std::map<int, MegaTransferPrivate *>::iterator it=transferMap.begin();
            if(it->second) fireOnTransferFinish(it->second, MegaError(preverror ? preverror : API_EACCESS));
        }

        pendingUploads = 0;
        pendingDownloads = 0;
        totalUploads = 0;
        totalDownloads = 0;
        waiting = false;
        waitingRequest = false;
        excludedNames.clear();
        syncLowerSizeLimit = 0;
        syncUpperSizeLimit = 0;
        uploadSpeed = 0;
        downloadSpeed = 0;
        downloadTimes.clear();
        downloadBytes.clear();
        uploadTimes.clear();
        uploadBytes.clear();
        uploadPartialBytes = 0;
        downloadPartialBytes = 0;

        fireOnRequestFinish(request, MegaError(preverror));
        return;
    }
    fireOnRequestFinish(request,MegaError(e));
}

void MegaApiImpl::userdata_result(string *name, string* pubk, string* privk, handle bjid, error result)
{
    MegaError megaError(result);
    if(requestMap.find(client->restag) == requestMap.end()) return;
    MegaRequestPrivate* request = requestMap.at(client->restag);
    if(!request || (request->getType() != MegaRequest::TYPE_GET_USER_DATA)) return;

    if(result == API_OK)
    {
        char jid[16];
        Base32::btoa((byte *)&bjid, MegaClient::USERHANDLE, jid);

        request->setPassword(pubk->c_str());
        request->setPrivateKey(privk->c_str());
        request->setName(name->c_str());
        request->setText(jid);
    }
    fireOnRequestFinish(request, megaError);
}

void MegaApiImpl::pubkey_result(User *u)
{
    if(requestMap.find(client->restag) == requestMap.end()) return;
    MegaRequestPrivate* request = requestMap.at(client->restag);
    if(!request || (request->getType() != MegaRequest::TYPE_GET_USER_DATA)) return;

    if(!u)
    {
        fireOnRequestFinish(request, MegaError(API_ENOENT));
        return;
    }

    if(!u->pubk.isvalid())
    {
        fireOnRequestFinish(request, MegaError(API_EACCESS));
        return;
    }

    string key;
    u->pubk.serializekey(&key, AsymmCipher::PUBKEY);
    char pubkbuf[AsymmCipher::MAXKEYLENGTH * 4 / 3 + 4];
    Base64::btoa((byte *)key.data(), key.size(), pubkbuf);
    request->setPassword(pubkbuf);

    char jid[16];
    Base32::btoa((byte *)&u->userhandle, MegaClient::USERHANDLE, jid);
    request->setText(jid);

    if(u->email.size())
    {
        request->setEmail(u->email.c_str());
    }

    fireOnRequestFinish(request, MegaError(API_OK));
}

// password change result
void MegaApiImpl::changepw_result(error result)
{
	MegaError megaError(result);
    if(requestMap.find(client->restag) == requestMap.end()) return;
    MegaRequestPrivate* request = requestMap.at(client->restag);
    if(!request || request->getType() != MegaRequest::TYPE_CHANGE_PW) return;

    fireOnRequestFinish(request, megaError);
}

// node export failed
void MegaApiImpl::exportnode_result(error result)
{
	MegaError megaError(result);
    if(requestMap.find(client->restag) == requestMap.end()) return;
    MegaRequestPrivate* request = requestMap.at(client->restag);
    if(!request || request->getType() != MegaRequest::TYPE_EXPORT) return;

    fireOnRequestFinish(request, megaError);
}

void MegaApiImpl::exportnode_result(handle h, handle ph)
{
    Node* n;
    if(requestMap.find(client->restag) == requestMap.end()) return;
    MegaRequestPrivate* request = requestMap.at(client->restag);
    if(!request || request->getType() != MegaRequest::TYPE_EXPORT) return;

    if ((n = client->nodebyhandle(h)))
    {
        char node[9];
        char key[FILENODEKEYLENGTH*4/3+3];

        Base64::btoa((byte*)&ph,MegaClient::NODEHANDLE,node);

        // the key
        if (n->type == FILENODE)
        {
            if(n->nodekey.size() >= FILENODEKEYLENGTH)
            {
                Base64::btoa((const byte*)n->nodekey.data(),FILENODEKEYLENGTH,key);
            }
            else
            {
                key[0]=0;
            }
        }
        else if (n->sharekey)
        {
            Base64::btoa(n->sharekey->key,FOLDERNODEKEYLENGTH,key);
        }
        else
        {
            fireOnRequestFinish(request, MegaError(MegaError::API_EKEY));
            return;
        }

        string link = "https://mega.nz/#";
        link += (n->type ? "F" : "");
        link += "!";
        link += node;
        link += "!";
        link += key;
        request->setLink(link.c_str());
        fireOnRequestFinish(request, MegaError(MegaError::API_OK));
    }
    else
    {
        request->setNodeHandle(UNDEF);
        fireOnRequestFinish(request, MegaError(MegaError::API_ENOENT));
    }
}

// the requested link could not be opened
void MegaApiImpl::openfilelink_result(error result)
{
	MegaError megaError(result);
    if(requestMap.find(client->restag) == requestMap.end()) return;
    MegaRequestPrivate* request = requestMap.at(client->restag);
    if(!request || ((request->getType() != MegaRequest::TYPE_IMPORT_LINK) &&
                    (request->getType() != MegaRequest::TYPE_GET_PUBLIC_NODE))) return;

    fireOnRequestFinish(request, megaError);
}

// the requested link was opened successfully
// (it is the application's responsibility to delete n!)
void MegaApiImpl::openfilelink_result(handle ph, const byte* key, m_off_t size, string* a, string*, int)
{
    if(requestMap.find(client->restag) == requestMap.end()) return;
    MegaRequestPrivate* request = requestMap.at(client->restag);
    if(!request || ((request->getType() != MegaRequest::TYPE_IMPORT_LINK) &&
                    (request->getType() != MegaRequest::TYPE_GET_PUBLIC_NODE))) return;

	if (!client->loggedin() && (request->getType() == MegaRequest::TYPE_IMPORT_LINK))
	{
        fireOnRequestFinish(request, MegaError(MegaError::API_EACCESS));
		return;
	}

    // no key provided --> check only that the nodehandle is valid
    if (!key && (request->getType() == MegaRequest::TYPE_GET_PUBLIC_NODE))
    {
        fireOnRequestFinish(request, MegaError(MegaError::API_EINCOMPLETE));
        return;
    }

    string attrstring;
    string fileName;
    string keystring;
    string fingerprint;

    attrstring.resize(a->length()*4/3+4);
    attrstring.resize(Base64::btoa((const byte *)a->data(),a->length(), (char *)attrstring.data()));

    m_time_t mtime = 0;

    SymmCipher nodeKey;
    keystring.assign((char*)key,FILENODEKEYLENGTH);
    nodeKey.setkey(key, FILENODE);

    byte *buf = Node::decryptattr(&nodeKey,attrstring.c_str(),attrstring.size());
    if(buf)
    {
        JSON json;
        nameid name;
        string* t;
        AttrMap attrs;

        json.begin((char*)buf+5);
        while ((name = json.getnameid()) != EOO && json.storeobject((t = &attrs.map[name])))
            JSON::unescape(t);

        delete[] buf;

        attr_map::iterator it;
        it = attrs.map.find('n');
        if (it == attrs.map.end()) fileName = "CRYPTO_ERROR";
        else if (!it->second.size()) fileName = "BLANK";
        else fileName = it->second.c_str();

        it = attrs.map.find('c');
        if(it != attrs.map.end())
        {
            FileFingerprint ffp;
            if(ffp.unserializefingerprint(&it->second))
            {
                mtime = ffp.mtime;

                char bsize[sizeof(size)+1];
                int l = Serialize64::serialize((byte *)bsize, size);
                char *buf = new char[l * 4 / 3 + 4];
                char ssize = 'A' + Base64::btoa((const byte *)bsize, l, buf);

                string result(1, ssize);
                result.append(buf);
                result.append(it->second);
                delete [] buf;

                fingerprint = result;
            }
        }
    }
    else
    {
        fileName = "CRYPTO_ERROR";
        request->setFlag(true);
    }

	if(request->getType() == MegaRequest::TYPE_IMPORT_LINK)
	{
		NewNode* newnode = new NewNode[1];

		// set up new node as folder node
		newnode->source = NEW_PUBLIC;
		newnode->type = FILENODE;
		newnode->nodehandle = ph;
        newnode->parenthandle = UNDEF;
		newnode->nodekey.assign((char*)key,FILENODEKEYLENGTH);
        newnode->attrstring = new string(*a);

		// add node
        requestMap.erase(request->getTag());
        int nextTag = client->nextreqtag();
        request->setTag(nextTag);
        requestMap[nextTag]=request;
        client->putnodes(request->getParentHandle(), newnode, 1);
	}
	else
	{
        MegaNodePrivate *megaNodePrivate = new MegaNodePrivate(fileName.c_str(), FILENODE, size, 0, mtime, ph, &keystring, a,
                                                           fingerprint.size() ? fingerprint.c_str() : NULL, INVALID_HANDLE);
        request->setPublicNode(megaNodePrivate);
        delete megaNodePrivate;
        fireOnRequestFinish(request, MegaError(MegaError::API_OK));
	}
}

// reload needed
void MegaApiImpl::reload(const char*)
{
    fireOnReloadNeeded();
}

// nodes have been modified
// (nodes with their removed flag set will be deleted immediately after returning from this call,
// at which point their pointers will become invalid at that point.)
void MegaApiImpl::nodes_updated(Node** n, int count)
{
    LOG_debug << "Nodes updated: " << count;
    if (!count)
    {
        return;
    }

    MegaNodeList *nodeList = NULL;
    if (n != NULL)
    {
        nodeList = new MegaNodeListPrivate(n, count);
        fireOnNodesUpdate(nodeList);
    }
    else
    {
        fireOnNodesUpdate(NULL);
    }
    delete nodeList;
}

void MegaApiImpl::account_details(AccountDetails*, bool, bool, bool, bool, bool, bool)
{
    if(requestMap.find(client->restag) == requestMap.end()) return;
    MegaRequestPrivate* request = requestMap.at(client->restag);
    if(!request || (request->getType() != MegaRequest::TYPE_ACCOUNT_DETAILS)) return;

	int numDetails = request->getNumDetails();
	numDetails--;
	request->setNumDetails(numDetails);
	if(!numDetails)
    {
        if(!request->getAccountDetails()->storage_max)
            fireOnRequestFinish(request, MegaError(MegaError::API_EACCESS));
        else
            fireOnRequestFinish(request, MegaError(MegaError::API_OK));
    }
}

void MegaApiImpl::account_details(AccountDetails*, error e)
{
	MegaError megaError(e);
    if(requestMap.find(client->restag) == requestMap.end()) return;
    MegaRequestPrivate* request = requestMap.at(client->restag);
    if(!request || (request->getType() != MegaRequest::TYPE_ACCOUNT_DETAILS)) return;

    fireOnRequestFinish(request, megaError);
}

void MegaApiImpl::removecontact_result(error e)
{
	MegaError megaError(e);
    if(requestMap.find(client->restag) == requestMap.end()) return;
    MegaRequestPrivate* request = requestMap.at(client->restag);
    if(!request || (request->getType() != MegaRequest::TYPE_REMOVE_CONTACT)) return;

    fireOnRequestFinish(request, megaError);
}

void MegaApiImpl::putua_result(error e)
{
    MegaError megaError(e);
    if(requestMap.find(client->restag) == requestMap.end()) return;
    MegaRequestPrivate* request = requestMap.at(client->restag);
    if(!request || (request->getType() != MegaRequest::TYPE_SET_ATTR_USER)) return;

#ifdef ENABLE_CHAT
    if (e && client->fetchingkeys)
    {
        client->clearKeys();
        client->resetKeyring();
    }
#endif

    fireOnRequestFinish(request, megaError);
}

void MegaApiImpl::getua_result(error e)
{
	MegaError megaError(e);
	if(requestMap.find(client->restag) == requestMap.end()) return;
    MegaRequestPrivate* request = requestMap.at(client->restag);
    if(!request || ((request->getType() != MegaRequest::TYPE_GET_ATTR_USER) &&
                    (request->getType() != MegaRequest::TYPE_SET_ATTR_USER))) return;

    fireOnRequestFinish(request, megaError);
}

void MegaApiImpl::getua_result(byte* data, unsigned len)
{
	if(requestMap.find(client->restag) == requestMap.end()) return;
	MegaRequestPrivate* request = requestMap.at(client->restag);
    if(!request || (request->getType() != MegaRequest::TYPE_GET_ATTR_USER)) return;

    int attrType = request->getParamType();
    switch (attrType)
    {
        case MegaApi::USER_ATTR_AVATAR:
            if (len)
            {

                FileAccess *f = client->fsaccess->newfileaccess();
                string filePath(request->getFile());
                string localPath;
                fsAccess->path2local(&filePath, &localPath);

                totalDownloadedBytes += len;

                fsAccess->unlinklocal(&localPath);
                if(!f->fopen(&localPath, false, true))
                {
                    delete f;
                    fireOnRequestFinish(request, MegaError(API_EWRITE));
                    return;
                }

                if(!f->fwrite((const byte*)data, len, 0))
                {
                    delete f;
                    fireOnRequestFinish(request, MegaError(API_EWRITE));
                    return;
                }

                delete f;
            }
            else    // no data for the avatar
            {
                fireOnRequestFinish(request, MegaError(API_ENOENT));
                return;
            }

            break;

        // null-terminated char arrays
        case MegaApi::USER_ATTR_FIRSTNAME:
        case MegaApi::USER_ATTR_LASTNAME:
            {
                string str((const char*)data,len);
                request->setText(str.c_str());
            }
            break;

        // byte arrays with possible nulls in the middle --> to Base64
        case MegaApi::USER_ATTR_ED25519_PUBLIC_KEY:
        case MegaApi::USER_ATTR_CU25519_PUBLIC_KEY:
        case MegaApi::USER_ATTR_SIG_RSA_PUBLIC_KEY:
        case MegaApi::USER_ATTR_SIG_CU255_PUBLIC_KEY:
        default:
            {
                string str;
                str.resize(len * 4 / 3 + 4);
                str.resize(Base64::btoa(data, len, (char*)str.data()));
                request->setText(str.c_str());
            }
            break;
    }

    fireOnRequestFinish(request, MegaError(API_OK));
}

void MegaApiImpl::getua_result(TLVstore *tlv)
{
    if(requestMap.find(client->restag) == requestMap.end()) return;
    MegaRequestPrivate* request = requestMap.at(client->restag);
    if(!request || (request->getType() != MegaRequest::TYPE_GET_ATTR_USER)) return;

    if (tlv)
    {
        // TLV data usually includes byte arrays with zeros in the middle, so values
        // must be converted into Base64 strings to avoid problems
        MegaStringMap *stringMap = new MegaStringMapPrivate(tlv->getMap(), true);
        request->setMegaStringMap(stringMap);
        delete stringMap;
    }

    fireOnRequestFinish(request, MegaError(API_OK));
    return;
}

#ifdef DEBUG
void MegaApiImpl::delua_result(error)
{
}
#endif

// user attribute update notification
void MegaApiImpl::userattr_update(User*, int, const char*)
{
}

void MegaApiImpl::ephemeral_result(error e)
{
	MegaError megaError(e);
    if(requestMap.find(client->restag) == requestMap.end()) return;
    MegaRequestPrivate* request = requestMap.at(client->restag);
    if(!request || ((request->getType() != MegaRequest::TYPE_CREATE_ACCOUNT))) return;

    fireOnRequestFinish(request, megaError);
}

void MegaApiImpl::ephemeral_result(handle, const byte*)
{
    if(requestMap.find(client->restag) == requestMap.end()) return;
    MegaRequestPrivate* request = requestMap.at(client->restag);
    if(!request || ((request->getType() != MegaRequest::TYPE_CREATE_ACCOUNT))) return;

    requestMap.erase(request->getTag());
    int nextTag = client->nextreqtag();
    request->setTag(nextTag);
    requestMap[nextTag] = request;

	byte pwkey[SymmCipher::KEYLENGTH];
    if(!request->getPrivateKey())
		client->pw_key(request->getPassword(),pwkey);
	else
		Base64::atob(request->getPrivateKey(), (byte *)pwkey, sizeof pwkey);

    client->sendsignuplink(request->getEmail(),request->getName(),pwkey);

    int creqtag = client->reqtag;
    client->reqtag = 0;

    if (request->getName())
    {
        client->putua(ATTR_FIRSTNAME, (const byte*) request->getName(), strlen(request->getName()));
    }
    if (request->getText())
    {
        client->putua(ATTR_LASTNAME, (const byte*) request->getText(), strlen(request->getText()));
    }

    client->reqtag = creqtag;
}

void MegaApiImpl::sendsignuplink_result(error e)
{
	MegaError megaError(e);
    if(requestMap.find(client->restag) == requestMap.end()) return;
    MegaRequestPrivate* request = requestMap.at(client->restag);
    if(!request || ((request->getType() != MegaRequest::TYPE_CREATE_ACCOUNT))) return;

    requestMap.erase(request->getTag());
    while(!requestMap.empty())
    {
        std::map<int,MegaRequestPrivate*>::iterator it=requestMap.begin();
        if(it->second) fireOnRequestFinish(it->second, MegaError(MegaError::API_EACCESS));
    }

    while(!transferMap.empty())
    {
        std::map<int, MegaTransferPrivate *>::iterator it=transferMap.begin();
        if(it->second) fireOnTransferFinish(it->second, MegaError(MegaError::API_EACCESS));
    }

    client->locallogout();
    fireOnRequestFinish(request, megaError);
}

void MegaApiImpl::querysignuplink_result(error e)
{
	MegaError megaError(e);
    if(requestMap.find(client->restag) == requestMap.end()) return;
    MegaRequestPrivate* request = requestMap.at(client->restag);
    if(!request || ((request->getType() != MegaRequest::TYPE_QUERY_SIGNUP_LINK) &&
                    (request->getType() != MegaRequest::TYPE_CONFIRM_ACCOUNT))) return;

    fireOnRequestFinish(request, megaError);
}

void MegaApiImpl::querysignuplink_result(handle, const char* email, const char* name, const byte* pwc, const byte*, const byte* c, size_t len)
{
    if(requestMap.find(client->restag) == requestMap.end()) return;
    MegaRequestPrivate* request = requestMap.at(client->restag);
    if(!request || ((request->getType() != MegaRequest::TYPE_QUERY_SIGNUP_LINK) &&
                    (request->getType() != MegaRequest::TYPE_CONFIRM_ACCOUNT))) return;

	request->setEmail(email);
	request->setName(name);

	if(request->getType() == MegaRequest::TYPE_QUERY_SIGNUP_LINK)
	{
        fireOnRequestFinish(request, MegaError(API_OK));
		return;
	}

	string signupemail = email;
	string signupcode;
	signupcode.assign((char*)c,len);

	byte signuppwchallenge[SymmCipher::KEYLENGTH];
	byte signupencryptedmasterkey[SymmCipher::KEYLENGTH];

	memcpy(signuppwchallenge,pwc,sizeof signuppwchallenge);
	memcpy(signupencryptedmasterkey,pwc,sizeof signupencryptedmasterkey);

	byte pwkey[SymmCipher::KEYLENGTH];
    if(!request->getPrivateKey())
		client->pw_key(request->getPassword(),pwkey);
	else
		Base64::atob(request->getPrivateKey(), (byte *)pwkey, sizeof pwkey);

	// verify correctness of supplied signup password
	SymmCipher pwcipher(pwkey);
	pwcipher.ecb_decrypt(signuppwchallenge);

	if (*(uint64_t*)(signuppwchallenge+4))
	{
        fireOnRequestFinish(request, MegaError(API_ENOENT));
	}
	else
	{
		// decrypt and set master key, then proceed with the confirmation
		pwcipher.ecb_decrypt(signupencryptedmasterkey);
		client->key.setkey(signupencryptedmasterkey);

        requestMap.erase(request->getTag());
        int nextTag = client->nextreqtag();
        request->setTag(nextTag);
        requestMap[nextTag] = request;

		client->confirmsignuplink((const byte*)signupcode.data(),signupcode.size(),MegaClient::stringhash64(&signupemail,&pwcipher));
	}
}

void MegaApiImpl::confirmsignuplink_result(error e)
{
	MegaError megaError(e);
    if(requestMap.find(client->restag) == requestMap.end()) return;
    MegaRequestPrivate* request = requestMap.at(client->restag);
    if(!request) return;

    fireOnRequestFinish(request, megaError);
}

void MegaApiImpl::setkeypair_result(error)
{

}

void MegaApiImpl::checkfile_result(handle h, error e)
{
    if(e)
    {
        for(std::map<int, MegaTransferPrivate *>::iterator iter = transferMap.begin(); iter != transferMap.end(); iter++)
        {
            MegaTransferPrivate *transfer = iter->second;
            if(transfer->getNodeHandle() == h)
                fireOnTransferTemporaryError(transfer, MegaError(e));
        }
    }
}

void MegaApiImpl::checkfile_result(handle h, error e, byte*, m_off_t, m_time_t, m_time_t, string*, string*, string*)
{
    if(e)
    {
        for(std::map<int, MegaTransferPrivate *>::iterator iter = transferMap.begin(); iter != transferMap.end(); iter++)
        {
            MegaTransferPrivate *transfer = iter->second;
            if(transfer->getNodeHandle() == h)
                fireOnTransferTemporaryError(transfer, MegaError(e));
        }
    }
}

void MegaApiImpl::addListener(MegaListener* listener)
{
    if(!listener) return;

    sdkMutex.lock();
    listeners.insert(listener);
    sdkMutex.unlock();
}

void MegaApiImpl::addRequestListener(MegaRequestListener* listener)
{
    if(!listener) return;

    sdkMutex.lock();
    requestListeners.insert(listener);
    sdkMutex.unlock();
}

void MegaApiImpl::addTransferListener(MegaTransferListener* listener)
{
    if(!listener) return;

    sdkMutex.lock();
    transferListeners.insert(listener);
    sdkMutex.unlock();
}

void MegaApiImpl::addGlobalListener(MegaGlobalListener* listener)
{
    if(!listener) return;

    sdkMutex.lock();
    globalListeners.insert(listener);
    sdkMutex.unlock();
}

#ifdef ENABLE_SYNC
void MegaApiImpl::addSyncListener(MegaSyncListener *listener)
{
    if(!listener) return;

    sdkMutex.lock();
    syncListeners.insert(listener);
    sdkMutex.unlock();
}

void MegaApiImpl::removeSyncListener(MegaSyncListener *listener)
{
    if(!listener) return;

    sdkMutex.lock();
    syncListeners.erase(listener);

    std::map<int, MegaSyncPrivate*>::iterator it = syncMap.begin();
    while(it != syncMap.end())
    {
        MegaSyncPrivate* sync = it->second;
        if(sync->getListener() == listener)
            sync->setListener(NULL);

        it++;
    }
    requestQueue.removeListener(listener);

    sdkMutex.unlock();
}
#endif

void MegaApiImpl::removeListener(MegaListener* listener)
{
    if(!listener) return;

    sdkMutex.lock();
    listeners.erase(listener);
    sdkMutex.unlock();
}

void MegaApiImpl::removeRequestListener(MegaRequestListener* listener)
{
    if(!listener) return;

    sdkMutex.lock();
    requestListeners.erase(listener);

    std::map<int, MegaRequestPrivate*>::iterator it = requestMap.begin();
    while(it != requestMap.end())
    {
        MegaRequestPrivate* request = it->second;
        if(request->getListener() == listener)
            request->setListener(NULL);

        it++;
    }

    requestQueue.removeListener(listener);
    sdkMutex.unlock();
}

void MegaApiImpl::removeTransferListener(MegaTransferListener* listener)
{
    if(!listener) return;

    sdkMutex.lock();
    transferListeners.erase(listener);

    std::map<int, MegaTransferPrivate*>::iterator it = transferMap.begin();
    while(it != transferMap.end())
    {
        MegaTransferPrivate* transfer = it->second;
        if(transfer->getListener() == listener)
            transfer->setListener(NULL);

        it++;
    }

    transferQueue.removeListener(listener);
    sdkMutex.unlock();
}

void MegaApiImpl::removeGlobalListener(MegaGlobalListener* listener)
{
    if(!listener) return;

    sdkMutex.lock();
    globalListeners.erase(listener);
    sdkMutex.unlock();
}

MegaRequest *MegaApiImpl::getCurrentRequest()
{
    return activeRequest;
}

MegaTransfer *MegaApiImpl::getCurrentTransfer()
{
    return activeTransfer;
}

MegaError *MegaApiImpl::getCurrentError()
{
    return activeError;
}

MegaNodeList *MegaApiImpl::getCurrentNodes()
{
    return activeNodes;
}

MegaUserList *MegaApiImpl::getCurrentUsers()
{
    return activeUsers;
}

void MegaApiImpl::fireOnRequestStart(MegaRequestPrivate *request)
{
    activeRequest = request;
    LOG_info << "Request (" << request->getRequestString() << ") starting";
	for(set<MegaRequestListener *>::iterator it = requestListeners.begin(); it != requestListeners.end() ; it++)
		(*it)->onRequestStart(api, request);

	for(set<MegaListener *>::iterator it = listeners.begin(); it != listeners.end() ; it++)
		(*it)->onRequestStart(api, request);

	MegaRequestListener* listener = request->getListener();
	if(listener) listener->onRequestStart(api, request);
	activeRequest = NULL;
}


void MegaApiImpl::fireOnRequestFinish(MegaRequestPrivate *request, MegaError e)
{
	MegaError *megaError = new MegaError(e);
	activeRequest = request;
	activeError = megaError;

    if(e.getErrorCode())
    {
        LOG_warn << "Request (" << request->getRequestString() << ") finished with error: " << e.getErrorString();
    }
    else
    {
        LOG_info << "Request (" << request->getRequestString() << ") finished";
    }

	for(set<MegaRequestListener *>::iterator it = requestListeners.begin(); it != requestListeners.end() ; it++)
		(*it)->onRequestFinish(api, request, megaError);

	for(set<MegaListener *>::iterator it = listeners.begin(); it != listeners.end() ; it++)
		(*it)->onRequestFinish(api, request, megaError);

	MegaRequestListener* listener = request->getListener();
	if(listener) listener->onRequestFinish(api, request, megaError);

    requestMap.erase(request->getTag());

	activeRequest = NULL;
	activeError = NULL;
	delete request;
    delete megaError;
}

void MegaApiImpl::fireOnRequestUpdate(MegaRequestPrivate *request)
{
    activeRequest = request;

    for(set<MegaRequestListener *>::iterator it = requestListeners.begin(); it != requestListeners.end() ; it++)
        (*it)->onRequestUpdate(api, request);

    for(set<MegaListener *>::iterator it = listeners.begin(); it != listeners.end() ; it++)
        (*it)->onRequestUpdate(api, request);

    MegaRequestListener* listener = request->getListener();
    if(listener) listener->onRequestUpdate(api, request);

    activeRequest = NULL;
}

void MegaApiImpl::fireOnRequestTemporaryError(MegaRequestPrivate *request, MegaError e)
{
	MegaError *megaError = new MegaError(e);
	activeRequest = request;
	activeError = megaError;

    request->setNumRetry(request->getNumRetry() + 1);

	for(set<MegaRequestListener *>::iterator it = requestListeners.begin(); it != requestListeners.end() ; it++)
		(*it)->onRequestTemporaryError(api, request, megaError);

	for(set<MegaListener *>::iterator it = listeners.begin(); it != listeners.end() ; it++)
		(*it)->onRequestTemporaryError(api, request, megaError);

	MegaRequestListener* listener = request->getListener();
	if(listener) listener->onRequestTemporaryError(api, request, megaError);

	activeRequest = NULL;
	activeError = NULL;
	delete megaError;
}

void MegaApiImpl::fireOnTransferStart(MegaTransferPrivate *transfer)
{
	activeTransfer = transfer;

	for(set<MegaTransferListener *>::iterator it = transferListeners.begin(); it != transferListeners.end() ; it++)
		(*it)->onTransferStart(api, transfer);

	for(set<MegaListener *>::iterator it = listeners.begin(); it != listeners.end() ; it++)
		(*it)->onTransferStart(api, transfer);

	MegaTransferListener* listener = transfer->getListener();
	if(listener) listener->onTransferStart(api, transfer);

	activeTransfer = NULL;
}

void MegaApiImpl::fireOnTransferFinish(MegaTransferPrivate *transfer, MegaError e)
{
	MegaError *megaError = new MegaError(e);
	activeTransfer = transfer;
	activeError = megaError;

    if(e.getErrorCode())
    {
        LOG_warn << "Transfer (" << transfer->getTransferString() << ") finished with error: " << e.getErrorString()
                    << " File: " << transfer->getFileName();
    }
    else
    {
        LOG_info << "Transfer (" << transfer->getTransferString() << ") finished. File: " << transfer->getFileName();
    }

	for(set<MegaTransferListener *>::iterator it = transferListeners.begin(); it != transferListeners.end() ; it++)
		(*it)->onTransferFinish(api, transfer, megaError);

	for(set<MegaListener *>::iterator it = listeners.begin(); it != listeners.end() ; it++)
		(*it)->onTransferFinish(api, transfer, megaError);

	MegaTransferListener* listener = transfer->getListener();
	if(listener) listener->onTransferFinish(api, transfer, megaError);

    transferMap.erase(transfer->getTag());

	activeTransfer = NULL;
	activeError = NULL;
	delete transfer;
	delete megaError;
}

void MegaApiImpl::fireOnTransferTemporaryError(MegaTransferPrivate *transfer, MegaError e)
{
	MegaError *megaError = new MegaError(e);
	activeTransfer = transfer;
	activeError = megaError;

    transfer->setNumRetry(transfer->getNumRetry() + 1);

	for(set<MegaTransferListener *>::iterator it = transferListeners.begin(); it != transferListeners.end() ; it++)
		(*it)->onTransferTemporaryError(api, transfer, megaError);

	for(set<MegaListener *>::iterator it = listeners.begin(); it != listeners.end() ; it++)
		(*it)->onTransferTemporaryError(api, transfer, megaError);

	MegaTransferListener* listener = transfer->getListener();
	if(listener) listener->onTransferTemporaryError(api, transfer, megaError);

	activeTransfer = NULL;
	activeError = NULL;
    delete megaError;
}

MegaClient *MegaApiImpl::getMegaClient()
{
    return client;
}

void MegaApiImpl::fireOnTransferUpdate(MegaTransferPrivate *transfer)
{
	activeTransfer = transfer;

	for(set<MegaTransferListener *>::iterator it = transferListeners.begin(); it != transferListeners.end() ; it++)
		(*it)->onTransferUpdate(api, transfer);

	for(set<MegaListener *>::iterator it = listeners.begin(); it != listeners.end() ; it++)
		(*it)->onTransferUpdate(api, transfer);

	MegaTransferListener* listener = transfer->getListener();
	if(listener) listener->onTransferUpdate(api, transfer);

	activeTransfer = NULL;
}

bool MegaApiImpl::fireOnTransferData(MegaTransferPrivate *transfer)
{
	activeTransfer = transfer;
	bool result = false;
	MegaTransferListener* listener = transfer->getListener();
	if(listener)
    {
		result = listener->onTransferData(api, transfer, transfer->getLastBytes(), transfer->getDeltaSize());
    }

	activeTransfer = NULL;
	return result;
}

void MegaApiImpl::fireOnUsersUpdate(MegaUserList *users)
{
	activeUsers = users;

	for(set<MegaGlobalListener *>::iterator it = globalListeners.begin(); it != globalListeners.end() ; it++)
    {
        (*it)->onUsersUpdate(api, users);
    }
	for(set<MegaListener *>::iterator it = listeners.begin(); it != listeners.end() ; it++)
    {
        (*it)->onUsersUpdate(api, users);
    }

    activeUsers = NULL;
}

void MegaApiImpl::fireOnContactRequestsUpdate(MegaContactRequestList *requests)
{
    activeContactRequests = requests;

    for(set<MegaGlobalListener *>::iterator it = globalListeners.begin(); it != globalListeners.end() ; it++)
    {
        (*it)->onContactRequestsUpdate(api, requests);
    }
    for(set<MegaListener *>::iterator it = listeners.begin(); it != listeners.end() ; it++)
    {
        (*it)->onContactRequestsUpdate(api, requests);
    }

    activeContactRequests = NULL;
}

void MegaApiImpl::fireOnNodesUpdate(MegaNodeList *nodes)
{
	activeNodes = nodes;

	for(set<MegaGlobalListener *>::iterator it = globalListeners.begin(); it != globalListeners.end() ; it++)
    {
        (*it)->onNodesUpdate(api, nodes);
    }
	for(set<MegaListener *>::iterator it = listeners.begin(); it != listeners.end() ; it++)
    {
        (*it)->onNodesUpdate(api, nodes);
    }

    activeNodes = NULL;
}

void MegaApiImpl::fireOnAccountUpdate()
{
    for(set<MegaGlobalListener *>::iterator it = globalListeners.begin(); it != globalListeners.end() ; it++)
    {
        (*it)->onAccountUpdate(api);
    }
    for(set<MegaListener *>::iterator it = listeners.begin(); it != listeners.end() ; it++)
    {
        (*it)->onAccountUpdate(api);
    }
}

void MegaApiImpl::fireOnReloadNeeded()
{
	for(set<MegaGlobalListener *>::iterator it = globalListeners.begin(); it != globalListeners.end() ; it++)
		(*it)->onReloadNeeded(api);

	for(set<MegaListener *>::iterator it = listeners.begin(); it != listeners.end() ; it++)
		(*it)->onReloadNeeded(api);
}

#ifdef ENABLE_SYNC
void MegaApiImpl::fireOnSyncStateChanged(MegaSyncPrivate *sync)
{
    for(set<MegaListener *>::iterator it = listeners.begin(); it != listeners.end() ; it++)
        (*it)->onSyncStateChanged(api, sync);

    for(set<MegaSyncListener *>::iterator it = syncListeners.begin(); it != syncListeners.end() ; it++)
        (*it)->onSyncStateChanged(api, sync);

    MegaSyncListener* listener = sync->getListener();
    if(listener)
    {
        listener->onSyncStateChanged(api, sync);
    }
}

void MegaApiImpl::fireOnSyncEvent(MegaSyncPrivate *sync, MegaSyncEvent *event)
{
    for(set<MegaListener *>::iterator it = listeners.begin(); it != listeners.end() ; it++)
        (*it)->onSyncEvent(api, sync, event);

    for(set<MegaSyncListener *>::iterator it = syncListeners.begin(); it != syncListeners.end() ; it++)
        (*it)->onSyncEvent(api, sync, event);

    MegaSyncListener* listener = sync->getListener();
    if(listener)
    {
        listener->onSyncEvent(api, sync, event);
    }

    delete event;
}

void MegaApiImpl::fireOnGlobalSyncStateChanged()
{
    for(set<MegaListener *>::iterator it = listeners.begin(); it != listeners.end() ; it++)
        (*it)->onGlobalSyncStateChanged(api);

    for(set<MegaGlobalListener *>::iterator it = globalListeners.begin(); it != globalListeners.end() ; it++)
        (*it)->onGlobalSyncStateChanged(api);
}

void MegaApiImpl::fireOnFileSyncStateChanged(MegaSyncPrivate *sync, const char *filePath, int newState)
{
    for(set<MegaListener *>::iterator it = listeners.begin(); it != listeners.end() ; it++)
        (*it)->onSyncFileStateChanged(api, sync, filePath, newState);

    for(set<MegaSyncListener *>::iterator it = syncListeners.begin(); it != syncListeners.end() ; it++)
        (*it)->onSyncFileStateChanged(api, sync, filePath, newState);

    MegaSyncListener* listener = sync->getListener();
    if(listener)
    {
        listener->onSyncFileStateChanged(api, sync, filePath, newState);
    }
}

#endif

#ifdef ENABLE_CHAT

void MegaApiImpl::fireOnChatsUpdate(MegaTextChatList *chats)
{
    for(set<MegaGlobalListener *>::iterator it = globalListeners.begin(); it != globalListeners.end() ; it++)
    {
        (*it)->onChatsUpdate(api, chats);
    }
    for(set<MegaListener *>::iterator it = listeners.begin(); it != listeners.end() ; it++)
    {
        (*it)->onChatsUpdate(api, chats);
    }
}

#endif

MegaError MegaApiImpl::checkAccess(MegaNode* megaNode, int level)
{
    if(!megaNode || level < MegaShare::ACCESS_UNKNOWN || level > MegaShare::ACCESS_OWNER)
    {
        return MegaError(API_EARGS);
    }

    sdkMutex.lock();
    Node *node = client->nodebyhandle(megaNode->getHandle());
	if(!node)
	{
        sdkMutex.unlock();
        return MegaError(API_ENOENT);
	}

    accesslevel_t a = OWNER;
    switch(level)
    {
    	case MegaShare::ACCESS_UNKNOWN:
    	case MegaShare::ACCESS_READ:
    		a = RDONLY;
    		break;
    	case MegaShare::ACCESS_READWRITE:
    		a = RDWR;
    		break;
    	case MegaShare::ACCESS_FULL:
    		a = FULL;
    		break;
    	case MegaShare::ACCESS_OWNER:
    		a = OWNER;
    		break;
    }

	MegaError e(client->checkaccess(node, a) ? API_OK : API_EACCESS);
    sdkMutex.unlock();

	return e;
}

MegaError MegaApiImpl::checkMove(MegaNode* megaNode, MegaNode* targetNode)
{
	if(!megaNode || !targetNode) return MegaError(API_EARGS);

    sdkMutex.lock();
    Node *node = client->nodebyhandle(megaNode->getHandle());
	Node *target = client->nodebyhandle(targetNode->getHandle());
	if(!node || !target)
	{
        sdkMutex.unlock();
        return MegaError(API_ENOENT);
	}

	MegaError e(client->checkmove(node,target));
    sdkMutex.unlock();

    return e;
}

bool MegaApiImpl::isFilesystemAvailable()
{
    sdkMutex.lock();
    bool result = client->nodebyhandle(client->rootnodes[0]) != NULL;
    sdkMutex.unlock();
    return result;
}

bool isDigit(const char *c)
{
    return (*c >= '0' && *c <= '9');
}

// returns 0 if i==j, +1 if i goes first, -1 if j goes first.
int naturalsorting_compare (const char *i, const char *j)
{
    static uint64_t maxNumber = (ULONG_MAX - 57) / 10; // 57 --> ASCII code for '9'

    bool stringMode = true;

    while (*i && *j)
    {
        if (stringMode)
        {
            char char_i, char_j;
            while ( (char_i = *i) && (char_j = *j) )
            {
                bool char_i_isDigit = isDigit(i);
                bool char_j_isDigit = isDigit(j);;

                if (char_i_isDigit && char_j_isDigit)
                {
                    stringMode = false;
                    break;
                }

                if(char_i_isDigit)
                {
                    return -1;
                }

                if(char_j_isDigit)
                {
                    return 1;
                }

                int difference = strncasecmp((char *)&char_i, (char *)&char_j, 1);
                if (difference)
                {
                    return difference;
                }

                ++i;
                ++j;
            }
        }
        else    // we are comparing numbers on both strings
        {
            uint64_t number_i = 0;
            unsigned int i_overflow_count = 0;
            while (*i && isDigit(i))
            {
                number_i = number_i * 10 + (*i - 48); // '0' ASCII code is 48
                ++i;

                // check the number won't overflow upon addition of next char
                if (number_i >= maxNumber)
                {
                    number_i -= maxNumber;
                    i_overflow_count++;
                }
            }

            uint64_t number_j = 0;
            unsigned int j_overflow_count = 0;
            while (*j && isDigit(j))
            {
                number_j = number_j * 10 + (*j - 48);
                ++j;

                // check the number won't overflow upon addition of next char
                if (number_j >= maxNumber)
                {
                    number_j -= maxNumber;
                    j_overflow_count++;
                }
            }

            int difference = i_overflow_count - j_overflow_count;
            if (difference)
            {
                return difference;
            }

            difference = number_i - number_j;
            if (difference)
            {
                return difference;
            }

            stringMode = true;
        }
    }

    if (*j)
    {
        return -1;
    }

    if (*i)
    {
        return 1;
    }

    return 0;
}

bool MegaApiImpl::nodeComparatorDefaultASC (Node *i, Node *j)
{
    if(i->type < j->type) return 0;
    if(i->type > j->type) return 1;

    if(naturalsorting_compare(i->displayname(), j->displayname())<=0) return 1;
	return 0;
}

bool MegaApiImpl::nodeComparatorDefaultDESC (Node *i, Node *j)
{
    if(i->type < j->type) return 1;
    if(i->type > j->type) return 0;
    if(naturalsorting_compare(i->displayname(), j->displayname())<=0) return 0;
    return 1;
}

bool MegaApiImpl::nodeComparatorSizeASC (Node *i, Node *j)
{ if(i->size < j->size) return 1; return 0;}
bool MegaApiImpl::nodeComparatorSizeDESC (Node *i, Node *j)
{ if(i->size < j->size) return 0; return 1;}

bool MegaApiImpl::nodeComparatorCreationASC  (Node *i, Node *j)
{ if(i->ctime < j->ctime) return 1; return 0;}
bool MegaApiImpl::nodeComparatorCreationDESC  (Node *i, Node *j)
{ if(i->ctime < j->ctime) return 0; return 1;}

bool MegaApiImpl::nodeComparatorModificationASC  (Node *i, Node *j)
{ if(i->mtime < j->mtime) return 1; return 0;}
bool MegaApiImpl::nodeComparatorModificationDESC  (Node *i, Node *j)
{ if(i->mtime < j->mtime) return 0; return 1;}

bool MegaApiImpl::nodeComparatorAlphabeticalASC  (Node *i, Node *j)
{ if(strcasecmp(i->displayname(), j->displayname())<=0) return 1; return 0; }
bool MegaApiImpl::nodeComparatorAlphabeticalDESC  (Node *i, Node *j)
{ if(strcasecmp(i->displayname(), j->displayname())<=0) return 0; return 1; }

int MegaApiImpl::getNumChildren(MegaNode* p)
{
	if (!p) return 0;

	sdkMutex.lock();
	Node *parent = client->nodebyhandle(p->getHandle());
	if (!parent)
	{
		sdkMutex.unlock();
		return 0;
	}

	int numChildren = parent->children.size();
	sdkMutex.unlock();

	return numChildren;
}

int MegaApiImpl::getNumChildFiles(MegaNode* p)
{
	if (!p) return 0;

	sdkMutex.lock();
	Node *parent = client->nodebyhandle(p->getHandle());
	if (!parent)
	{
		sdkMutex.unlock();
		return 0;
	}

	int numFiles = 0;
	for (node_list::iterator it = parent->children.begin(); it != parent->children.end(); it++)
	{
		if ((*it)->type == FILENODE)
			numFiles++;
	}
	sdkMutex.unlock();

	return numFiles;
}

int MegaApiImpl::getNumChildFolders(MegaNode* p)
{
	if (!p) return 0;

	sdkMutex.lock();
	Node *parent = client->nodebyhandle(p->getHandle());
	if (!parent)
	{
		sdkMutex.unlock();
		return 0;
	}

	int numFolders = 0;
	for (node_list::iterator it = parent->children.begin(); it != parent->children.end(); it++)
	{
		if ((*it)->type != FILENODE)
			numFolders++;
	}
	sdkMutex.unlock();

	return numFolders;
}


MegaNodeList *MegaApiImpl::getChildren(MegaNode* p, int order)
{
    if(!p) return new MegaNodeListPrivate();

    sdkMutex.lock();
    Node *parent = client->nodebyhandle(p->getHandle());
	if(!parent)
	{
        sdkMutex.unlock();
        return new MegaNodeListPrivate();
	}

    vector<Node *> childrenNodes;

    if(!order || order> MegaApi::ORDER_ALPHABETICAL_DESC)
	{
		for (node_list::iterator it = parent->children.begin(); it != parent->children.end(); )
            childrenNodes.push_back(*it++);
	}
	else
	{
        bool (*comp)(Node*, Node*);
		switch(order)
		{
        case MegaApi::ORDER_DEFAULT_ASC: comp = MegaApiImpl::nodeComparatorDefaultASC; break;
        case MegaApi::ORDER_DEFAULT_DESC: comp = MegaApiImpl::nodeComparatorDefaultDESC; break;
        case MegaApi::ORDER_SIZE_ASC: comp = MegaApiImpl::nodeComparatorSizeASC; break;
        case MegaApi::ORDER_SIZE_DESC: comp = MegaApiImpl::nodeComparatorSizeDESC; break;
        case MegaApi::ORDER_CREATION_ASC: comp = MegaApiImpl::nodeComparatorCreationASC; break;
        case MegaApi::ORDER_CREATION_DESC: comp = MegaApiImpl::nodeComparatorCreationDESC; break;
        case MegaApi::ORDER_MODIFICATION_ASC: comp = MegaApiImpl::nodeComparatorModificationASC; break;
        case MegaApi::ORDER_MODIFICATION_DESC: comp = MegaApiImpl::nodeComparatorModificationDESC; break;
        case MegaApi::ORDER_ALPHABETICAL_ASC: comp = MegaApiImpl::nodeComparatorAlphabeticalASC; break;
        case MegaApi::ORDER_ALPHABETICAL_DESC: comp = MegaApiImpl::nodeComparatorAlphabeticalDESC; break;
        default: comp = MegaApiImpl::nodeComparatorDefaultASC; break;
		}

		for (node_list::iterator it = parent->children.begin(); it != parent->children.end(); )
		{
            Node *n = *it++;
            vector<Node *>::iterator i = std::lower_bound(childrenNodes.begin(),
					childrenNodes.end(), n, comp);
            childrenNodes.insert(i, n);
		}
	}
    sdkMutex.unlock();

    if(childrenNodes.size()) return new MegaNodeListPrivate(childrenNodes.data(), childrenNodes.size());
    else return new MegaNodeListPrivate();
}

int MegaApiImpl::getIndex(MegaNode *n, int order)
{
    if(!n)
    {
        return -1;
    }

    sdkMutex.lock();
    Node *node = client->nodebyhandle(n->getHandle());
    if(!node)
    {
        sdkMutex.unlock();
        return -1;
    }

    Node *parent = node->parent;
    if(!parent)
    {
        sdkMutex.unlock();
        return -1;
    }


    if(!order || order> MegaApi::ORDER_ALPHABETICAL_DESC)
    {
        sdkMutex.unlock();
        return 0;
    }

    bool (*comp)(Node*, Node*);
    switch(order)
    {
        case MegaApi::ORDER_DEFAULT_ASC: comp = MegaApiImpl::nodeComparatorDefaultASC; break;
        case MegaApi::ORDER_DEFAULT_DESC: comp = MegaApiImpl::nodeComparatorDefaultDESC; break;
        case MegaApi::ORDER_SIZE_ASC: comp = MegaApiImpl::nodeComparatorSizeASC; break;
        case MegaApi::ORDER_SIZE_DESC: comp = MegaApiImpl::nodeComparatorSizeDESC; break;
        case MegaApi::ORDER_CREATION_ASC: comp = MegaApiImpl::nodeComparatorCreationASC; break;
        case MegaApi::ORDER_CREATION_DESC: comp = MegaApiImpl::nodeComparatorCreationDESC; break;
        case MegaApi::ORDER_MODIFICATION_ASC: comp = MegaApiImpl::nodeComparatorModificationASC; break;
        case MegaApi::ORDER_MODIFICATION_DESC: comp = MegaApiImpl::nodeComparatorModificationDESC; break;
        case MegaApi::ORDER_ALPHABETICAL_ASC: comp = MegaApiImpl::nodeComparatorAlphabeticalASC; break;
        case MegaApi::ORDER_ALPHABETICAL_DESC: comp = MegaApiImpl::nodeComparatorAlphabeticalDESC; break;
        default: comp = MegaApiImpl::nodeComparatorDefaultASC; break;
    }

    vector<Node *> childrenNodes;
    for (node_list::iterator it = parent->children.begin(); it != parent->children.end(); )
    {
        Node *temp = *it++;
        vector<Node *>::iterator i = std::lower_bound(childrenNodes.begin(),
                childrenNodes.end(), temp, comp);
        childrenNodes.insert(i, temp);
    }

    vector<Node *>::iterator i = std::lower_bound(childrenNodes.begin(),
            childrenNodes.end(), node, comp);

    sdkMutex.unlock();
    return i - childrenNodes.begin();
}

MegaNode *MegaApiImpl::getChildNode(MegaNode *parent, const char* name)
{
    if(!parent || !name)
    {
        return NULL;
    }

    sdkMutex.lock();
    Node *parentNode = client->nodebyhandle(parent->getHandle());
	if(!parentNode)
	{
        sdkMutex.unlock();
        return NULL;
	}

    MegaNode *node = MegaNodePrivate::fromNode(client->childnodebyname(parentNode, name));
    sdkMutex.unlock();
    return node;
}

Node *MegaApiImpl::getNodeByFingerprintInternal(const char *fingerprint)
{
    FileFingerprint *fp = MegaApiImpl::getFileFingerprintInternal(fingerprint);
    if (!fp)
    {
        return NULL;
    }

    sdkMutex.lock();
    Node *n  = client->nodebyfingerprint(fp);
    sdkMutex.unlock();

    delete fp;
    return n;
}

Node *MegaApiImpl::getNodeByFingerprintInternal(const char *fingerprint, Node *parent)
{

    FileFingerprint *fp = MegaApiImpl::getFileFingerprintInternal(fingerprint);
    if (!fp)
    {
        return NULL;
    }

    Node *n = NULL;
    sdkMutex.lock();
    node_vector *nodes = client->nodesbyfingerprint(fp);
    if (nodes->size())
    {
        n = nodes->at(0);
    }

    if (n && parent && n->parent != parent)
    {
        for (unsigned int i = 1; i < nodes->size(); i++)
        {
            Node* node = nodes->at(i);
            if (node->parent == parent)
            {
                n = node;
                break;
            }
        }
    }
    delete fp;
    delete nodes;
    sdkMutex.unlock();

    return n;
}

FileFingerprint *MegaApiImpl::getFileFingerprintInternal(const char *fingerprint)
{
    if(!fingerprint || !fingerprint[0])
    {
        return NULL;
    }

    m_off_t size = 0;
    unsigned int fsize = strlen(fingerprint);
    unsigned int ssize = fingerprint[0] - 'A';
    if(ssize > (sizeof(size) * 4 / 3 + 4) || fsize <= (ssize + 1))
    {
        return NULL;
    }

    int len =  sizeof(size) + 1;
    byte *buf = new byte[len];
    Base64::atob(fingerprint + 1, buf, len);
    int l = Serialize64::unserialize(buf, len, (uint64_t *)&size);
    delete [] buf;
    if(l <= 0)
    {
        return NULL;
    }

    string sfingerprint = fingerprint + ssize + 1;

    FileFingerprint *fp = new FileFingerprint;
    if(!fp->unserializefingerprint(&sfingerprint))
    {
        delete fp;
        return NULL;
    }

    fp->size = size;

    return fp;
}

MegaNode* MegaApiImpl::getParentNode(MegaNode* n)
{
    if(!n) return NULL;

    sdkMutex.lock();
    Node *node = client->nodebyhandle(n->getHandle());
	if(!node)
	{
        sdkMutex.unlock();
        return NULL;
	}

    MegaNode *result = MegaNodePrivate::fromNode(node->parent);
    sdkMutex.unlock();

	return result;
}

char* MegaApiImpl::getNodePath(MegaNode *node)
{
    if(!node) return NULL;

    sdkMutex.lock();
    Node *n = client->nodebyhandle(node->getHandle());
    if(!n)
	{
        sdkMutex.unlock();
        return NULL;
	}

	string path;
	if (n->nodehandle == client->rootnodes[0])
	{
		path = "/";
        sdkMutex.unlock();
        return stringToArray(path);
	}

	while (n)
	{
		switch (n->type)
		{
		case FOLDERNODE:
			path.insert(0,n->displayname());

			if (n->inshare)
			{
				path.insert(0,":");
				if (n->inshare->user) path.insert(0,n->inshare->user->email);
				else path.insert(0,"UNKNOWN");
                sdkMutex.unlock();
                return stringToArray(path);
			}
			break;

		case INCOMINGNODE:
			path.insert(0,"//in");
            sdkMutex.unlock();
            return stringToArray(path);

		case ROOTNODE:
            sdkMutex.unlock();
            return stringToArray(path);

		case RUBBISHNODE:
			path.insert(0,"//bin");
            sdkMutex.unlock();
            return stringToArray(path);

		case TYPE_UNKNOWN:
		case FILENODE:
			path.insert(0,n->displayname());
		}

		path.insert(0,"/");

        n = n->parent;
	}
    sdkMutex.unlock();
    return stringToArray(path);
}

MegaNode* MegaApiImpl::getNodeByPath(const char *path, MegaNode* node)
{
    if(!path) return NULL;

    sdkMutex.lock();
    Node *cwd = NULL;
    if(node) cwd = client->nodebyhandle(node->getHandle());

	vector<string> c;
	string s;
	int l = 0;
	const char* bptr = path;
	int remote = 0;
	Node* n;
	Node* nn;

	// split path by / or :
	do {
		if (!l)
		{
			if (*path >= 0)
			{
				if (*path == '\\')
				{
                    if (path > bptr)
                    {
                        s.append(bptr, path - bptr);
                    }

					bptr = ++path;

					if (*bptr == 0)
					{
						c.push_back(s);
						break;
					}

					path++;
					continue;
				}

				if (*path == '/' || *path == ':' || !*path)
				{
					if (*path == ':')
					{
						if (c.size())
						{
                            sdkMutex.unlock();
                            return NULL;
						}
						remote = 1;
					}

                    if (path > bptr)
                    {
                        s.append(bptr, path - bptr);
                    }

                    bptr = path + 1;

					c.push_back(s);

					s.erase();
				}
			}
            else if ((*path & 0xf0) == 0xe0)
            {
                l = 1;
            }
            else if ((*path & 0xf8) == 0xf0)
            {
                l = 2;
            }
            else if ((*path & 0xfc) == 0xf8)
            {
                l = 3;
            }
            else if ((*path & 0xfe) == 0xfc)
            {
                l = 4;
            }
		}
        else
        {
            l--;
        }
	} while (*path++);

	if (l)
	{
        sdkMutex.unlock();
        return NULL;
	}

	if (remote)
	{
        // target: user inbox - it's not a node - return NULL
		if (c.size() == 2 && !c[1].size())
		{
            sdkMutex.unlock();
            return NULL;
		}

		User* u;

        if ((u = client->finduser(c[0].c_str())))
        {
            // locate matching share from this user
            handle_set::iterator sit;
            string name;
            for (sit = u->sharing.begin(); sit != u->sharing.end(); sit++)
            {
                if ((n = client->nodebyhandle(*sit)))
                {
                    if(!name.size())
                    {
                        name =  c[1];
                        n->client->fsaccess->normalize(&name);
                    }

                    if (!strcmp(name.c_str(), n->displayname()))
                    {
                        l = 2;
                        break;
                    }
                }
            }
        }

		if (!l)
		{
            sdkMutex.unlock();
            return NULL;
		}
	}
	else
	{
		// path starting with /
		if (c.size() > 1 && !c[0].size())
        {
			// path starting with //
			if (c.size() > 2 && !c[1].size())
			{
                if (c[2] == "in")
                {
                    n = client->nodebyhandle(client->rootnodes[1]);
                }
                else if (c[2] == "bin")
                {
                    n = client->nodebyhandle(client->rootnodes[2]);
                }
				else
				{
                    sdkMutex.unlock();
                    return NULL;
				}

				l = 3;
			}
			else
			{
				n = client->nodebyhandle(client->rootnodes[0]);
				l = 1;
			}
		}
        else
        {
            n = cwd;
        }
	}

	// parse relative path
	while (n && l < (int)c.size())
	{
		if (c[l] != ".")
		{
			if (c[l] == "..")
			{
                if (n->parent)
                {
                    n = n->parent;
                }
			}
			else
			{
				// locate child node (explicit ambiguity resolution: not implemented)
				if (c[l].size())
				{
                    nn = client->childnodebyname(n, c[l].c_str());

					if (!nn)
					{
                        sdkMutex.unlock();
                        return NULL;
                    }

					n = nn;
				}
			}
		}

		l++;
	}

    MegaNode *result = MegaNodePrivate::fromNode(n);
    sdkMutex.unlock();
    return result;
}

MegaNode* MegaApiImpl::getNodeByHandle(handle handle)
{
	if(handle == UNDEF) return NULL;
    sdkMutex.lock();
    MegaNode *result = MegaNodePrivate::fromNode(client->nodebyhandle(handle));
    sdkMutex.unlock();
    return result;
}

MegaContactRequest *MegaApiImpl::getContactRequestByHandle(MegaHandle handle)
{
    sdkMutex.lock();
    if(client->pcrindex.find(handle) == client->pcrindex.end())
    {
        sdkMutex.unlock();
        return NULL;
    }
    MegaContactRequest* request = MegaContactRequestPrivate::fromContactRequest(client->pcrindex.at(handle));
    sdkMutex.unlock();
    return request;
}

void MegaApiImpl::sendPendingTransfers()
{
    MegaTransferPrivate *transfer;
    error e;
    int nextTag;

    while((transfer = transferQueue.pop()))
    {
        sdkMutex.lock();
        e = API_OK;
        nextTag = client->nextreqtag();

        switch(transfer->getType())
        {
            case MegaTransfer::TYPE_UPLOAD:
            {
                const char* localPath = transfer->getPath();
                const char* fileName = transfer->getFileName();
                int64_t mtime = transfer->getTime();
                bool isSourceTemporary = transfer->isSourceFileTemporary();
                Node *parent = client->nodebyhandle(transfer->getParentHandle());

                if(!localPath || !parent || !fileName || !(*fileName))
                {
                    e = API_EARGS;
                    break;
                }

                string tmpString = localPath;
                string wLocalPath;
                client->fsaccess->path2local(&tmpString, &wLocalPath);

                FileAccess *fa = fsAccess->newfileaccess();
                if(!fa->fopen(&wLocalPath, true, false))
                {
                    e = API_EREAD;
                    break;
                }

                nodetype_t type = fa->type;
                delete fa;

                if(type == FILENODE)
                {
                    currentTransfer = transfer;
                    string wFileName = fileName;
                    MegaFilePut *f = new MegaFilePut(client, &wLocalPath, &wFileName, transfer->getParentHandle(), "", mtime, isSourceTemporary);
                    f->setTransfer(transfer);
                    bool started = client->startxfer(PUT, f, true);
                    if(!started)
                    {
                        if(!f->isvalid)
                        {
                            //Unable to read the file
                            transfer->setSyncTransfer(false);
                            transferMap[nextTag]=transfer;
                            transfer->setTag(nextTag);
                            fireOnTransferStart(transfer);
                            fireOnTransferFinish(transfer, MegaError(API_EREAD));
                        }
                        else
                        {
                            //Already existing transfer
                            transferMap[nextTag]=transfer;
                            transfer->setTag(nextTag);
                            fireOnTransferStart(transfer);
                            fireOnTransferFinish(transfer, MegaError(API_EEXIST));
                        }
                    }
                    else if(transfer->getTag() == -1)
                    {
                        //Already existing transfer
                        //Delete the new one and set the transfer as regular
                        transfer_map::iterator it = client->transfers[PUT].find(f);
                        if(it != client->transfers[PUT].end())
                        {
                            int previousTag = it->second->tag;
                            if(transferMap.find(previousTag) != transferMap.end())
                            {
                                MegaTransferPrivate* previousTransfer = transferMap.at(previousTag);
                                previousTransfer->setSyncTransfer(false);
                                delete transfer;
                            }
                        }
                    }
                    currentTransfer=NULL;
                }
                else
                {
                    transferMap[nextTag]=transfer;
                    transfer->setTag(nextTag);
                    MegaFolderUploadController *uploader = new MegaFolderUploadController(this, transfer);
                    uploader->start();
                }
                break;
            }
            case MegaTransfer::TYPE_DOWNLOAD:
            {
                Node *node = NULL;
                MegaNode *publicNode = transfer->getPublicNode();
                const char *parentPath = transfer->getParentPath();
                const char *fileName = transfer->getFileName();

                if (!publicNode)
                {
                    handle nodehandle = transfer->getNodeHandle();
                    node = client->nodebyhandle(nodehandle);
                }

                if (!node && !publicNode)
                {
                    e = API_ENOENT;
                    break;
                }

                if (!transfer->isStreamingTransfer() && !parentPath && !fileName)
                {
                    e = API_EARGS;
                    break;
                }

                if (!transfer->isStreamingTransfer() && node && node->type != FILENODE)
                {
                    // Folder download
                    transferMap[nextTag] = transfer;
                    transfer->setTag(nextTag);
                    MegaFolderDownloadController *downloader = new MegaFolderDownloadController(this, transfer);
                    downloader->start();
                    break;
                }

                // File download
                currentTransfer=transfer;
                if (!transfer->isStreamingTransfer())
                {
                    string name;
                    string securename;
                    string path;

					if(parentPath)
					{
						path = parentPath;
					}
					else
					{
						string separator;
						client->fsaccess->local2path(&client->fsaccess->localseparator, &separator);
						path = ".";
						path.append(separator);
					}

					MegaFileGet *f;

					if(node)
					{
						if(!fileName)
                        {
                            attr_map::iterator ait = node->attrs.map.find('n');
                            if(ait == node->attrs.map.end())
                            {
                                name = "CRYPTO_ERROR";
                            }
                            else if(!ait->second.size())
                            {
                                name = "BLANK";
                            }
                            else
                            {
                                name = ait->second;
                            }
                        }
                        else
                        {
                            name = fileName;
                        }

                        client->fsaccess->name2local(&name);
                        client->fsaccess->local2path(&name, &securename);
                        path += securename;
						f = new MegaFileGet(client, node, path);
					}
					else
					{
						if(!transfer->getFileName())
                            name = publicNode->getName();
                        else
                            name = transfer->getFileName();

                        client->fsaccess->name2local(&name);
                        client->fsaccess->local2path(&name, &securename);
                        path += securename;
						f = new MegaFileGet(client, publicNode, path);
					}

					transfer->setPath(path.c_str());
                    f->setTransfer(transfer);
                    bool ok = client->startxfer(GET, f, true);
                    if(transfer->getTag() == -1)
                    {
                        //Already existing transfer
                        if (ok)
                        {
                            //Set the transfer as regular
                            transfer_map::iterator it = client->transfers[GET].find(f);
                            if(it != client->transfers[GET].end())
                            {
                                int previousTag = it->second->tag;
                                if(transferMap.find(previousTag) != transferMap.end())
                                {
                                    MegaTransferPrivate* previousTransfer = transferMap.at(previousTag);
                                    previousTransfer->setSyncTransfer(false);
                                }
                            }
                        }
                        else
                        {
                            //Already existing transfer
                            transferMap[nextTag]=transfer;
                            transfer->setTag(nextTag);
                            fireOnTransferStart(transfer);

                            long long overquotaDelay = getBandwidthOverquotaDelay();
                            if (overquotaDelay)
                            {
                                fireOnTransferTemporaryError(transfer, MegaError(API_EOVERQUOTA, overquotaDelay));
                            }

                            fireOnTransferFinish(transfer, MegaError(API_EEXIST));
                        }
                    }
                }
                else
                {
                	m_off_t startPos = transfer->getStartPos();
                	m_off_t endPos = transfer->getEndPos();
                	if(startPos < 0 || endPos < 0 || startPos > endPos) { e = API_EARGS; break; }
                	if(node)
                	{
                        transfer->setFileName(node->displayname());
                		if(startPos >= node->size || endPos >= node->size)
                		{ e = API_EARGS; break; }

                		m_off_t totalBytes = endPos - startPos + 1;
                	    transferMap[nextTag]=transfer;
						transfer->setTotalBytes(totalBytes);
						transfer->setTag(nextTag);
                        fireOnTransferStart(transfer);
                	    client->pread(node, startPos, totalBytes, transfer);
                	    waiter->notify();
                	}
                	else
                	{
                        transfer->setFileName(publicNode->getName());
                        if(startPos >= publicNode->getSize() || endPos >= publicNode->getSize())
                        { e = API_EARGS; break; }

                        m_off_t totalBytes = endPos - startPos + 1;
                        transferMap[nextTag]=transfer;
                        transfer->setTotalBytes(totalBytes);
                        transfer->setTag(nextTag);
                        fireOnTransferStart(transfer);
                        SymmCipher cipher;
                        cipher.setkey(publicNode->getNodeKey());
                        client->pread(publicNode->getHandle(), &cipher,
                            MemAccess::get<int64_t>((const char*)publicNode->getNodeKey()->data() + SymmCipher::KEYLENGTH),
                                      startPos, totalBytes, transfer);
                        waiter->notify();
                	}
                }

                currentTransfer=NULL;
				break;
			}
		}

		if(e)
            fireOnTransferFinish(transfer, MegaError(e));

        sdkMutex.unlock();
    }
}

void MegaApiImpl::removeRecursively(const char *path)
{
#ifndef _WIN32
    string spath = path;
    PosixFileSystemAccess::emptydirlocal(&spath);
#else
    string utf16path;
    MegaApi::utf8ToUtf16(path, &utf16path);
    if(utf16path.size())
    {
        utf16path.resize(utf16path.size()-2);
        WinFileSystemAccess::emptydirlocal(&utf16path);
    }
#endif
}


void MegaApiImpl::sendPendingRequests()
{
	MegaRequestPrivate *request;
	error e;
    int nextTag = 0;

	while((request = requestQueue.pop()))
	{
        if (!nextTag && request->getType() != MegaRequest::TYPE_LOGOUT)
        {
            client->abortbackoff(false);
        }

		sdkMutex.lock();
		nextTag = client->nextreqtag();
        request->setTag(nextTag);
		requestMap[nextTag]=request;
		e = API_OK;

        fireOnRequestStart(request);
		switch(request->getType())
		{
		case MegaRequest::TYPE_LOGIN:
		{
			const char *login = request->getEmail();
			const char *password = request->getPassword();
            const char* megaFolderLink = request->getLink();
            const char* base64pwkey = request->getPrivateKey();
            const char* sessionKey = request->getSessionKey();

            if(!megaFolderLink && (!(login && password)) && !sessionKey && (!(login && base64pwkey)))
            {
                e = API_EARGS;
                break;
            }

            string slogin;
            if(login)
            {
                slogin = login;
                slogin.erase(slogin.begin(), std::find_if(slogin.begin(), slogin.end(), std::not1(std::ptr_fun<int, int>(std::isspace))));
                slogin.erase(std::find_if(slogin.rbegin(), slogin.rend(), std::not1(std::ptr_fun<int, int>(std::isspace))).base(), slogin.end());
            }

            requestMap.erase(request->getTag());
            while(!requestMap.empty())
            {
                std::map<int,MegaRequestPrivate*>::iterator it=requestMap.begin();
                if(it->second) fireOnRequestFinish(it->second, MegaError(MegaError::API_EACCESS));
            }

            while(!transferMap.empty())
            {
                std::map<int, MegaTransferPrivate *>::iterator it=transferMap.begin();
                if(it->second) fireOnTransferFinish(it->second, MegaError(MegaError::API_EACCESS));
            }
            requestMap[request->getTag()]=request;

            if(sessionKey)
            {
                byte session[MAX_SESSION_LENGTH];
                int size = Base64::atob(sessionKey, (byte *)session, sizeof session);
                client->login(session, size);
            }
            else if(login && base64pwkey)
            {
                byte pwkey[SymmCipher::KEYLENGTH];
                Base64::atob(base64pwkey, (byte *)pwkey, sizeof pwkey);

                if(password)
                {
                    uint64_t emailhash;
                    Base64::atob(password, (byte *)&emailhash, sizeof emailhash);
                    client->fastlogin(slogin.c_str(), pwkey, emailhash);
                }
                else
                {
                    client->login(slogin.c_str(), pwkey);
                }
            }
            else if(login && password)
            {
                byte pwkey[SymmCipher::KEYLENGTH];
                if((e = client->pw_key(password,pwkey))) break;
                client->login(slogin.c_str(), pwkey);
            }
            else
            {
                e = client->folderaccess(megaFolderLink);
                if(e == API_OK)
                {
                    fireOnRequestFinish(request, MegaError(e));
                }
            }

            break;
		}
        case MegaRequest::TYPE_CREATE_FOLDER:
		{
			Node *parent = client->nodebyhandle(request->getParentHandle());
			const char *name = request->getName();
            if(!name || !(*name) || !parent) { e = API_EARGS; break; }

			NewNode *newnode = new NewNode[1];
			SymmCipher key;
			string attrstring;
			byte buf[FOLDERNODEKEYLENGTH];

			// set up new node as folder node
			newnode->source = NEW_NODE;
			newnode->type = FOLDERNODE;
			newnode->nodehandle = 0;
			newnode->parenthandle = UNDEF;

			// generate fresh random key for this folder node
			PrnGen::genblock(buf,FOLDERNODEKEYLENGTH);
			newnode->nodekey.assign((char*)buf,FOLDERNODEKEYLENGTH);
			key.setkey(buf);

			// generate fresh attribute object with the folder name
			AttrMap attrs;
            string sname = name;
            fsAccess->normalize(&sname);
            attrs.map['n'] = sname;

			// JSON-encode object and encrypt attribute string
			attrs.getjson(&attrstring);
            newnode->attrstring = new string;
            client->makeattr(&key,newnode->attrstring,attrstring.c_str());

			// add the newly generated folder node
			client->putnodes(parent->nodehandle,newnode,1);
			break;
		}
		case MegaRequest::TYPE_MOVE:
		{
			Node *node = client->nodebyhandle(request->getNodeHandle());
			Node *newParent = client->nodebyhandle(request->getParentHandle());
			if(!node || !newParent) { e = API_EARGS; break; }

            if(node->parent == newParent)
            {
                fireOnRequestFinish(request, MegaError(API_OK));
                break;
            }

            if ((e = client->checkmove(node, newParent)))
            {
                // If it's not possible to move the node, try copy-delete,
                // but only when it's not possible due to access rights
                // the node and the target are from different node trees,
                // it's possible to put nodes in the target folder
                // and also to remove the source node
                if (e != API_EACCESS)
                {
                    break;
                }

                Node *nodeRoot = node;
                while (nodeRoot->parent)
                {
                    nodeRoot = nodeRoot->parent;
                }

                Node *parentRoot = newParent;
                while (parentRoot->parent)
                {
                    parentRoot = parentRoot->parent;
                }

                if ((nodeRoot == parentRoot)
                        || !client->checkaccess(node, FULL)
                        || !client->checkaccess(newParent, RDWR))
                {
                    break;
                }

                unsigned nc;
                TreeProcCopy tc;

                // determine number of nodes to be copied
                client->proctree(node, &tc);
                tc.allocnodes();
                nc = tc.nc;

                // build new nodes array
                client->proctree(node, &tc);
                if (!nc)
                {
                    e = API_EARGS;
                    break;
                }

                tc.nn->parenthandle = UNDEF;
                client->putnodes(newParent->nodehandle, tc.nn, nc);
                e = API_OK;
                break;
            }

			e = client->rename(node, newParent);
			break;
		}
		case MegaRequest::TYPE_COPY:
		{
			Node *node = client->nodebyhandle(request->getNodeHandle());
			Node *target = client->nodebyhandle(request->getParentHandle());
			const char* email = request->getEmail();
            MegaNode *publicNode = request->getPublicNode();
            const char *newName = request->getName();

            if (!publicNode || (!target && !email) || (newName && !(*newName))) { e = API_EARGS; break; }

            if (!node)
            {
                NewNode *newnode = new NewNode[1];
                newnode->nodekey.assign(publicNode->getNodeKey()->data(), publicNode->getNodeKey()->size());
                newnode->attrstring = new string;

                if (publicNode->isPublic())
                {
                    newnode->attrstring->assign(publicNode->getAttrString()->data(), publicNode->getAttrString()->size());
                    newnode->source = NEW_PUBLIC;
                }
                else
                {
                    SymmCipher key;
                    AttrMap attrs;

                    key.setkey((const byte*)publicNode->getNodeKey()->data(), FILENODE);
                    string sname = publicNode->getName();
                    fsAccess->normalize(&sname);
                    attrs.map['n'] = sname;

                    const char *fingerprint = publicNode->getFingerprint();
                    if (fingerprint && fingerprint[0])
                    {
                        m_off_t size = 0;
                        unsigned int fsize = strlen(fingerprint);
                        unsigned int ssize = fingerprint[0] - 'A';
                        if (!(ssize > (sizeof(size) * 4 / 3 + 4) || fsize <= (ssize + 1)))
                        {
                            int len =  sizeof(size) + 1;
                            byte *buf = new byte[len];
                            Base64::atob(fingerprint + 1, buf, len);
                            int l = Serialize64::unserialize(buf, len, (uint64_t *)&size);
                            delete [] buf;
                            if (l > 0)
                            {
                                attrs.map['c'] = fingerprint + ssize + 1;
                            }
                        }
                    }

                    string attrstring;
                    attrs.getjson(&attrstring);
                    client->makeattr(&key,newnode->attrstring, attrstring.c_str());
                    newnode->source = NEW_NODE;
                }

                newnode->nodehandle = publicNode->getHandle();
                newnode->type = FILENODE;
                newnode->parenthandle = UNDEF;

                if(target)
                {
                    client->putnodes(target->nodehandle, newnode, 1);
                }
                else
                {
                    client->putnodes(email, newnode, 1);
                }
            }
            else
            {
                unsigned nc;
                TreeProcCopy tc;

                // determine number of nodes to be copied
                client->proctree(node,&tc);
                tc.allocnodes();
                nc = tc.nc;

                // build new nodes array
                client->proctree(node,&tc);
                if (!nc)
                {
                    e = API_EARGS;
                    break;
                }

                tc.nn->parenthandle = UNDEF;

                if(nc == 1 && newName && tc.nn[0].nodekey.size())
                {
                    SymmCipher key;
                    AttrMap attrs;
                    string attrstring;

                    key.setkey((const byte*)tc.nn[0].nodekey.data(), node->type);
                    attrs = node->attrs;

                    string sname = newName;
                    fsAccess->normalize(&sname);
                    attrs.map['n'] = sname;

                    attrs.getjson(&attrstring);
                    client->makeattr(&key,tc.nn[0].attrstring, attrstring.c_str());
                }

                if (target)
                {
                    client->putnodes(target->nodehandle,tc.nn,nc);
                }
                else
                {
                    client->putnodes(email, tc.nn, nc);
                }
            }
			break;
		}
        case MegaRequest::TYPE_RENAME:
        {
            Node* node = client->nodebyhandle(request->getNodeHandle());
            const char* newName = request->getName();
            if(!node || !newName || !(*newName)) { e = API_EARGS; break; }

            if (!client->checkaccess(node,FULL)) { e = API_EACCESS; break; }

            string sname = newName;
            fsAccess->normalize(&sname);
            node->attrs.map['n'] = sname;
            e = client->setattr(node);
            break;
        }
		case MegaRequest::TYPE_REMOVE:
		{
			Node* node = client->nodebyhandle(request->getNodeHandle());
			if(!node) { e = API_EARGS; break; }

			e = client->unlink(node);
			break;
		}
		case MegaRequest::TYPE_SHARE:
		{
			Node *node = client->nodebyhandle(request->getNodeHandle());
			const char* email = request->getEmail();
			int access = request->getAccess();
            if(!node || !email || !strchr(email, '@'))
            {
                e = API_EARGS;
                break;
            }

            accesslevel_t a;
			switch(access)
			{
				case MegaShare::ACCESS_UNKNOWN:
                    a = ACCESS_UNKNOWN;
                    break;
				case MegaShare::ACCESS_READ:
					a = RDONLY;
					break;
				case MegaShare::ACCESS_READWRITE:
					a = RDWR;
					break;
				case MegaShare::ACCESS_FULL:
					a = FULL;
					break;
				case MegaShare::ACCESS_OWNER:
					a = OWNER;
					break;
                default:
                    e = API_EARGS;
			}

            if(e == API_OK)
                client->setshare(node, email, a);
			break;
		}
		case MegaRequest::TYPE_IMPORT_LINK:
		case MegaRequest::TYPE_GET_PUBLIC_NODE:
		{
			Node *node = client->nodebyhandle(request->getParentHandle());
			const char* megaFileLink = request->getLink();
			if(!megaFileLink) { e = API_EARGS; break; }
			if((request->getType()==MegaRequest::TYPE_IMPORT_LINK) && (!node)) { e = API_EARGS; break; }

			e = client->openfilelink(megaFileLink, 1);
			break;
		}
		case MegaRequest::TYPE_EXPORT:
		{
			Node* node = client->nodebyhandle(request->getNodeHandle());
			if(!node) { e = API_EARGS; break; }

            e = client->exportnode(node, !request->getAccess(), request->getNumber());
			break;
		}
		case MegaRequest::TYPE_FETCH_NODES:
		{
			client->fetchnodes();
			break;
		}
		case MegaRequest::TYPE_ACCOUNT_DETAILS:
		{
            if(client->loggedin() != FULLACCOUNT)
            {
                e = API_EACCESS;
                break;
            }

			int numDetails = request->getNumDetails();
			bool storage = (numDetails & 0x01) != 0;
			bool transfer = (numDetails & 0x02) != 0;
			bool pro = (numDetails & 0x04) != 0;
			bool transactions = (numDetails & 0x08) != 0;
			bool purchases = (numDetails & 0x10) != 0;
			bool sessions = (numDetails & 0x20) != 0;

			numDetails = 1;
			if(transactions) numDetails++;
			if(purchases) numDetails++;
			if(sessions) numDetails++;

			request->setNumDetails(numDetails);

			client->getaccountdetails(request->getAccountDetails(), storage, transfer, pro, transactions, purchases, sessions);
			break;
		}
		case MegaRequest::TYPE_CHANGE_PW:
		{
			const char* oldPassword = request->getPassword();
			const char* newPassword = request->getNewPassword();
			if(!oldPassword || !newPassword) { e = API_EARGS; break; }

			byte pwkey[SymmCipher::KEYLENGTH];
			byte newpwkey[SymmCipher::KEYLENGTH];
			if((e = client->pw_key(oldPassword, pwkey))) { e = API_EARGS; break; }
			if((e = client->pw_key(newPassword, newpwkey))) { e = API_EARGS; break; }
			e = client->changepw(pwkey, newpwkey);
			break;
		}
		case MegaRequest::TYPE_LOGOUT:
		{
            if (request->getParamType() == API_ESSL && client->retryessl)
            {
                e = API_EINCOMPLETE;
                break;
            }

            if(request->getFlag())
            {
                client->logout();
            }
            else
            {
                client->locallogout();
                client->restag = nextTag;
                logout_result(API_OK);
            }
			break;
		}
		case MegaRequest::TYPE_GET_ATTR_FILE:
		{
			const char* dstFilePath = request->getFile();
            int type = request->getParamType();
			Node *node = client->nodebyhandle(request->getNodeHandle());

			if(!dstFilePath || !node) { e = API_EARGS; break; }

            e = client->getfa(node, (fatype)type);
            if(e == API_EEXIST)
            {
                e = API_OK;
                int prevtag = client->restag;
                MegaRequestPrivate* req = NULL;
                while(prevtag)
                {
                    if(requestMap.find(prevtag) == requestMap.end())
                    {
                        LOG_err << "Invalid duplicate getattr request";
                        req = NULL;
                        e = API_EINTERNAL;
                        break;
                    }

                    req = requestMap.at(prevtag);
                    if(!req || (req->getType() != MegaRequest::TYPE_GET_ATTR_FILE))
                    {
                        LOG_err << "Invalid duplicate getattr type";
                        req = NULL;
                        e = API_EINTERNAL;
                        break;
                    }

                    prevtag = req->getNumber();
                }

                if(req)
                {
                    LOG_debug << "Duplicate getattr detected";
                    req->setNumber(request->getTag());
                }
            }
			break;
		}
		case MegaRequest::TYPE_GET_ATTR_USER:
		{
            const char* value = request->getFile();
            attr_t type = attr_t(request->getParamType());
            const char *email = request->getEmail();

            string attrname = MegaApiImpl::userAttributeToString(type);
            char scope = MegaApiImpl::userAttributeToScope(type);

            User *user = email ? client->finduser(email, 0) : client->finduser(client->me, 0);

            if (!user)  // email/handle not found among (ex)contacts
            {
                if (scope == '*' || scope == '#')
                {
                    LOG_warn << "Cannot retrieve private/protected attributes from users other than yourself.";
                    client->app->getua_result(API_EACCESS);
                    return;
                }

                client->getua(email, type);
                break;
            }

            if ( attrname.empty() ||    // unknown attribute type
                 (type == ATTR_AVATAR && !value) ) // no destination file for avatar
            {
                e = API_EARGS;
                break;
            }

            // if attribute is private and user is not logged in user...
            if (scope == '*' && user->userhandle != client->me)
            {
                e = API_EACCESS;
                break;
            }

            client->getua(user, type);
            break;
		}
		case MegaRequest::TYPE_SET_ATTR_USER:
		{
            const char* file = request->getFile();
            const char* value = request->getText();
            attr_t type = attr_t(request->getParamType());
            MegaStringMap *stringMap = request->getMegaStringMap();

            char scope = MegaApiImpl::userAttributeToScope(type);
            string attrname = MegaApiImpl::userAttributeToString(type);
            if (attrname.empty())   // unknown attribute type
            {
                e = API_EARGS;
                break;
            }

            string attrvalue;

            if (type == ATTR_KEYRING                ||
                    type == ATTR_AUTHRING           ||
                    type == ATTR_CU25519_PUBK       ||
                    type == ATTR_ED25519_PUBK       ||
                    type == ATTR_SIG_CU255_PUBK     ||
                    type == ATTR_SIG_RSA_PUBK)
            {
                e = API_EACCESS;
                break;
            }
            else if (type == ATTR_AVATAR)
            {
                // read the attribute value from file
                if (file)
                {
                    string path = file;
                    string localpath;
                    fsAccess->path2local(&path, &localpath);

                    FileAccess *f = fsAccess->newfileaccess();
                    if (!f->fopen(&localpath, 1, 0))
                    {
                        delete f;
                        e = API_EREAD;
                        break;
                    }

                    if (!f->fread(&attrvalue, f->size, 0, 0))
                    {
                        delete f;
                        e = API_EREAD;
                        break;
                    }
                    delete f;

                    client->putua(type, (byte *)attrvalue.data(), attrvalue.size());
                    break;
                }
                else    // removing current attribute's value
                {
                    client->putua(type);
                    break;
                }
            }
            else if (scope == '*')   // private attribute
            {
                if (!stringMap)
                {
                    e = API_EARGS;
                    break;
                }

                // encode the MegaStringMap as a TLV container
                TLVstore tlv;
                string value;
                unsigned len;
                const char *buf, *key;
                MegaStringList *keys = stringMap->getKeys();
                for (int i=0; i < keys->size(); i++)
                {
                    key = keys->get(i);
                    buf = stringMap->get(key);

                    len = strlen(buf)/4*3+3;
                    value.resize(len);
                    value.resize(Base64::atob(buf, (byte *)value.data(), len));

                    tlv.set(key, value);
                }
                delete keys;

                // serialize and encrypt the TLV container
                string *container = tlv.tlvRecordsToContainer(&client->key);

                client->putua(type, (byte *)container->data(), container->size());
                delete container;

                break;
            }
            else    // any other type of attribute
            {
                if (!value)
                {
                    e = API_EARGS;
                    break;
                }

                client->putua(type, (byte *)value, strlen(value));
                break;
            }

            break;
		}
        case MegaRequest::TYPE_SET_ATTR_FILE:
        {
            const char* srcFilePath = request->getFile();
            int type = request->getParamType();
            Node *node = client->nodebyhandle(request->getNodeHandle());

            if(!srcFilePath || !node) { e = API_EARGS; break; }

            string path = srcFilePath;
            string localpath;
            fsAccess->path2local(&path, &localpath);

            string *attributedata = new string;
            FileAccess *f = fsAccess->newfileaccess();
            if (!f->fopen(&localpath, 1, 0))
            {
                delete f;
                delete attributedata;
                e = API_EREAD;
                break;
            }

            if(!f->fread(attributedata, f->size, 0, 0))
            {
                delete f;
                delete attributedata;
                e = API_EREAD;
                break;
            }
            delete f;

            client->putfa(node->nodehandle, (fatype)type, node->nodecipher(), attributedata);
            //attributedata is not deleted because putfa takes its ownership
            break;
        }
        case MegaRequest::TYPE_SET_ATTR_NODE:
        {
            Node *node = client->nodebyhandle(request->getNodeHandle());
            bool isOfficial = request->getFlag();

            if (!node)
            {
                e = API_EARGS;
                break;
            }

            if (!client->checkaccess(node, FULL))
            {
                e = API_EACCESS;
                break;
            }

            if (isOfficial)
            {
                int type = request->getParamType();
                if (type == MegaApi::NODE_ATTR_DURATION)
                {
                    int secs = request->getNumber();
                    if (node->type != FILENODE || secs < MegaNode::INVALID_DURATION)
                    {
                        e = API_EARGS;
                        break;
                    }

                    if (secs == MegaNode::INVALID_DURATION)
                    {
                        node->attrs.map.erase('d');
                    }
                    else
                    {
                        string attrVal;
                        Base64::itoa(secs, &attrVal);
                        if (attrVal.size())
                        {
                            node->attrs.map['d'] = attrVal;
                        }
                    }
                }
                else if (type == MegaApi::NODE_ATTR_COORDINATES)
                {
                    if (node->type != FILENODE)
                    {
                        e = API_EARGS;
                        break;
                    }

                    int longitude = request->getNumDetails();
                    int latitude = request->getTransferTag();
                    nameid coordsName = AttrMap::string2nameid("l");

                    if (longitude == MegaNode::INVALID_COORDINATE && latitude == MegaNode::INVALID_COORDINATE)
                    {
                        node->attrs.map.erase(coordsName);
                    }
                    else
                    {
                        if (longitude < 0 || longitude >= 0x01000000
                                || latitude < 0 || latitude >= 0x01000000)
                        {
                            e = API_EARGS;
                            break;
                        }

                        string latValue;
                        latValue.resize(sizeof latitude * 4 / 3 + 4);
                        latValue.resize(Base64::btoa((const byte*) &latitude, 3, (char*)latValue.data()));

                        string lonValue;
                        lonValue.resize(sizeof longitude * 4 / 3 + 4);
                        lonValue.resize(Base64::btoa((const byte*) &longitude, 3, (char*)lonValue.data()));

                        string coordsValue = latValue + lonValue;
                        node->attrs.map[coordsName] = coordsValue;
                    }
                }
                else
                {
                    e = API_EARGS;
                    break;
                }
            }
            else    // custom attribute, not official
            {
                const char* attrName = request->getName();
                const char* attrValue = request->getText();

                if (!attrName || !attrName[0] || strlen(attrName) > 7)
                {
                    e = API_EARGS;
                    break;
                }

                string sname = attrName;
                fsAccess->normalize(&sname);
                sname.insert(0, "_");
                nameid attr = AttrMap::string2nameid(sname.c_str());

                if (attrValue)
                {
                    string svalue = attrValue;
                    fsAccess->normalize(&svalue);
                    node->attrs.map[attr] = svalue;
                }
                else
                {
                    node->attrs.map.erase(attr);
                }
            }

            if (!e)
            {
                e = client->setattr(node);
            }

            break;
        }
		case MegaRequest::TYPE_CANCEL_ATTR_FILE:
		{
			int type = request->getParamType();
			Node *node = client->nodebyhandle(request->getNodeHandle());

			if (!node) { e = API_EARGS; break; }

            e = client->getfa(node, (fatype)type, 1);
			if (!e)
			{
				std::map<int, MegaRequestPrivate*>::iterator it = requestMap.begin();
				while(it != requestMap.end())
				{
					MegaRequestPrivate *r = it->second;
					it++;
					if (r->getType() == MegaRequest::TYPE_GET_ATTR_FILE &&
						r->getParamType() == request->getParamType() &&
						r->getNodeHandle() == request->getNodeHandle())
					{
						fireOnRequestFinish(r, MegaError(API_EINCOMPLETE));
					}
				}
				fireOnRequestFinish(request, MegaError(e));
			}
			break;
		}
		case MegaRequest::TYPE_RETRY_PENDING_CONNECTIONS:
		{
			bool disconnect = request->getFlag();
			bool includexfers = request->getNumber();
			client->abortbackoff(includexfers);
			if(disconnect)
            {
                client->disconnect();

#if defined(WINDOWS_PHONE) || TARGET_OS_IPHONE
                // Workaround to get the IP of valid DNS servers on Windows Phone/iOS
                string servers;

                while (true)
                {
                #ifdef WINDOWS_PHONE
                    client->httpio->getMEGADNSservers(&servers);
                #else
                    __res_state res;
                    if(res_ninit(&res) == 0)
                    {
                        union res_sockaddr_union u[MAXNS];
                        int nscount = res_getservers(&res, u, MAXNS);

                        for(int i = 0; i < nscount; i++)
                        {
                            char straddr[INET6_ADDRSTRLEN];
                            straddr[0] = 0;

                            if(u[i].sin.sin_family == PF_INET)
                            {
                                mega_inet_ntop(PF_INET, &u[i].sin.sin_addr, straddr, sizeof(straddr));
                            }

                            if(u[i].sin6.sin6_family == PF_INET6)
                            {
                                mega_inet_ntop(PF_INET6, &u[i].sin6.sin6_addr, straddr, sizeof(straddr));
                            }

                            if(straddr[0])
                            {
                                if (servers.size())
                                {
                                    servers.append(",");
                                }
                                servers.append(straddr);
                            }
                        }

                        res_ndestroy(&res);
                    }
                #endif

                    if (servers.size())
                        break;

                #ifdef WINDOWS_PHONE
                    std::this_thread::sleep_for(std::chrono::seconds(1));
                #else
                    sleep(1);
                #endif
                }

                LOG_debug << "Using MEGA DNS servers " << servers;
                httpio->setdnsservers(servers.c_str());
#endif
            }

			fireOnRequestFinish(request, MegaError(API_OK));
			break;
        }
        case MegaRequest::TYPE_INVITE_CONTACT:
        {
            const char *email = request->getEmail();
            const char *message = request->getText();
            int action = request->getNumber();

            if(client->loggedin() != FULLACCOUNT)
            {
                e = API_EACCESS;
                break;
            }

            if(!email || !client->finduser(client->me)->email.compare(email))
            {
                e = API_EARGS;
                break;
            }

            if (action != OPCA_ADD && action != OPCA_REMIND && action != OPCA_DELETE)
            {
                e = API_EARGS;
                break;
            }

            client->setpcr(email, (opcactions_t)action, message);
            break;
        }
        case MegaRequest::TYPE_REPLY_CONTACT_REQUEST:
        {
            handle h = request->getNodeHandle();
            int action = request->getNumber();

            if(h == INVALID_HANDLE || action < 0 || action > MegaContactRequest::REPLY_ACTION_IGNORE)
            {
                e = API_EARGS;
                break;
            }

            client->updatepcr(h, (ipcactions_t)action);
            break;
        }
		case MegaRequest::TYPE_REMOVE_CONTACT:
		{
			const char *email = request->getEmail();
			if(!email) { e = API_EARGS; break; }
            e = client->removecontact(email, HIDDEN);
			break;
		}
		case MegaRequest::TYPE_CREATE_ACCOUNT:
		{
			const char *email = request->getEmail();
			const char *password = request->getPassword();
            const char *name = request->getName();
            const char *pwkey = request->getPrivateKey();

            if(!email || !name || (!password && !pwkey))
			{
				e = API_EARGS; break;
			}

            requestMap.erase(request->getTag());
            while(!requestMap.empty())
            {
                std::map<int,MegaRequestPrivate*>::iterator it=requestMap.begin();
                if(it->second) fireOnRequestFinish(it->second, MegaError(MegaError::API_EACCESS));
            }

            while(!transferMap.empty())
            {
                std::map<int, MegaTransferPrivate *>::iterator it=transferMap.begin();
                if(it->second) fireOnTransferFinish(it->second, MegaError(MegaError::API_EACCESS));
            }
            requestMap[request->getTag()]=request;

			client->createephemeral();
			break;
		}
        case MegaRequest::TYPE_QUERY_SIGNUP_LINK:
        {
            const char *link = request->getLink();
            if(!link)
            {
                e = API_EARGS;
                break;
            }

            const char* ptr = link;
            const char* tptr;

            if ((tptr = strstr(ptr,"#confirm")))
            {
                ptr = tptr+8;

                unsigned len = (strlen(link)-(ptr-link))*3/4+4;
                byte *c = new byte[len];
                len = Base64::atob(ptr,c,len);
                if (len)
                {
                    client->querysignuplink(c,len);
                }
                else
                {
                    e = API_EARGS;
                }
                delete[] c;
                break;
            }
            else if ((tptr = strstr(ptr,"#newsignup")))
            {
                ptr = tptr+10;

                unsigned len = (strlen(link)-(ptr-link))*3/4+4;
                byte *c = new byte[len];
                len = Base64::atob(ptr,c,len);

                if (len > 8)
                {
                    // extract email and email_hash from link
                    byte *email = c;
                    byte *sha512bytes = c+len-8;    // last 11 chars

                    // get the hash for the received email
                    Hash sha512;
                    sha512.add(email, len-8);
                    string sha512str;
                    sha512.get(&sha512str);

                    // and finally check it
                    if (memcmp(sha512bytes, sha512str.data(), 8) == 0)
                    {
                        email[len-8] = '\0';
                        request->setEmail((const char *)email);
                        delete[] c;

                        fireOnRequestFinish(request, MegaError(API_OK));
                        break;
                    }
                }

                delete[] c;
            }

            e = API_EARGS;
            break;
        }
		case MegaRequest::TYPE_CONFIRM_ACCOUNT:
		{
			const char *link = request->getLink();
			const char *password = request->getPassword();
			const char *pwkey = request->getPrivateKey();

            if(!link || (request->getType() == MegaRequest::TYPE_CONFIRM_ACCOUNT && !password && !pwkey))
			{
				e = API_EARGS;
				break;
			}

			const char* ptr = link;
			const char* tptr;

			if ((tptr = strstr(ptr,"#confirm"))) ptr = tptr+8;

			unsigned len = (strlen(link)-(ptr-link))*3/4+4;
			byte *c = new byte[len];
            len = Base64::atob(ptr,c,len);
            if (len)
            {
                client->querysignuplink(c,len);
            }
            else
            {
                e = API_EARGS;
            }
			delete[] c;
			break;
		}
        case MegaRequest::TYPE_GET_RECOVERY_LINK:
        {
            const char *email = request->getEmail();
            bool hasMasterKey = request->getFlag();

            if (!email || !email[0])
            {
                e = API_EARGS;
                break;
            }

            client->getrecoverylink(email, hasMasterKey);
            break;
        }
        case MegaRequest::TYPE_QUERY_RECOVERY_LINK:
        {
            const char *link = request->getLink();

            const char* code;
            if (link && (code = strstr(link, "#recover")))
            {
                code += strlen("#recover");
            }
            else if (link && (code = strstr(link, "#verify")))
            {
                code += strlen("#verify");
            }
            else if (link && (code = strstr(link, "#cancel")))
            {
                code += strlen("#cancel");
            }
            else
            {
                e = API_EARGS;
                break;
            }

            client->queryrecoverylink(code);
            break;
        }
        case MegaRequest::TYPE_CONFIRM_RECOVERY_LINK:
        {
            const char *link = request->getLink();
            const char *newPwd = request->getPassword();

            const char* code;
            if (newPwd && link && (code = strstr(link, "#recover")))
            {
                code += strlen("#recover");
            }
            else
            {
                e = API_EARGS;
                break;
            }

            // concatenate query + confirm requests
            client->queryrecoverylink(code);
            break;
        }
        case MegaRequest::TYPE_GET_CANCEL_LINK:
        {
            if (client->loggedin() != FULLACCOUNT)
            {
                e = API_EACCESS;
                break;
            }

            User *u = client->finduser(client->me);
            if (!u)
            {
                e = API_ENOENT;
                break;
            }

            client->getcancellink(u->email.c_str());
            break;
        }
        case MegaRequest::TYPE_CONFIRM_CANCEL_LINK:
        {
            const char *link = request->getLink();
            const char *pwd = request->getPassword();

            if (client->loggedin() != FULLACCOUNT)
            {
                e = API_EACCESS;
            }

            const char* code;
            if (!pwd || !link || !(code = strstr(link, "#cancel")))
            {
                e = API_EARGS;
                break;
            }

            byte pwkey[SymmCipher::KEYLENGTH];
            client->pw_key(pwd, pwkey);

            // concatenate login + confirm requests
            e = client->validatepwd(pwkey);
            break;
        }
        case MegaRequest::TYPE_GET_CHANGE_EMAIL_LINK:
        {
            if (client->loggedin() != FULLACCOUNT)
            {
                e = API_EACCESS;
                break;
            }

            const char *email = request->getEmail();
            if (!email)
            {
                e = API_EARGS;
                break;
            }

            client->getemaillink(email);
            break;
        }
        case MegaRequest::TYPE_CONFIRM_CHANGE_EMAIL_LINK:
        {
            const char *link = request->getLink();
            const char *pwd = request->getPassword();

            if (client->loggedin() != FULLACCOUNT)
            {
                e = API_EACCESS;
            }

            const char* code;
            if (pwd && link && (code = strstr(link, "#verify")))
            {
                code += strlen("#verify");
            }
            else
            {
                e = API_EARGS;
                break;
            }

            // concatenates query + validate pwd + confirm
            client->queryrecoverylink(code);
            break;
        }
        case MegaRequest::TYPE_PAUSE_TRANSFERS:
        {
            bool pause = request->getFlag();
            int direction = request->getNumber();
            if(direction != -1
                    && direction != MegaTransfer::TYPE_DOWNLOAD
                    && direction != MegaTransfer::TYPE_UPLOAD)
            {
                e = API_EARGS;
                break;
            }

            if(direction == -1)
            {
                client->pausexfers(PUT, pause);
                client->pausexfers(GET, pause);
            }
            else if(direction == MegaTransfer::TYPE_DOWNLOAD)
            {
                client->pausexfers(GET, pause);
            }
            else
            {
                client->pausexfers(PUT, pause);
            }

            fireOnRequestFinish(request, MegaError(API_OK));
            break;
        }
        case MegaRequest::TYPE_CANCEL_TRANSFER:
        {
            int transferTag = request->getTransferTag();
            if(transferMap.find(transferTag) == transferMap.end()) { e = API_ENOENT; break; };

            MegaTransferPrivate* megaTransfer = transferMap.at(transferTag);

            if (!megaTransfer->isStreamingTransfer())
            {
                Transfer *transfer = megaTransfer->getTransfer();
                if (!transfer)
                {
                    e = API_ENOENT;
                    break;
                }

                #ifdef _WIN32
                    if(transfer->type==GET)
                    {
                        transfer->localfilename.append("", 1);
                        WIN32_FILE_ATTRIBUTE_DATA fad;
                        if (GetFileAttributesExW((LPCWSTR)transfer->localfilename.data(), GetFileExInfoStandard, &fad))
                            SetFileAttributesW((LPCWSTR)transfer->localfilename.data(), fad.dwFileAttributes & ~FILE_ATTRIBUTE_HIDDEN);
                        transfer->localfilename.resize(transfer->localfilename.size()-1);
                    }
                #endif

                megaTransfer->setSyncTransfer(true);
                megaTransfer->setLastError(MegaError(API_EINCOMPLETE));

                file_list files = transfer->files;
                file_list::iterator iterator = files.begin();
                while (iterator != files.end())
                {
                    File *file = *iterator;
                    iterator++;
                    if(!file->syncxfer) client->stopxfer(file);
                }
                fireOnRequestFinish(request, MegaError(API_OK));
            }
            else
            {
                m_off_t startPos = megaTransfer->getStartPos();
                m_off_t endPos = megaTransfer->getEndPos();
                m_off_t totalBytes = endPos - startPos + 1;

                MegaNode *publicNode = megaTransfer->getPublicNode();
                if (publicNode)
                {
                    client->preadabort(publicNode->getHandle(), startPos, totalBytes);
                }
                else
                {
                    Node *node = client->nodebyhandle(megaTransfer->getNodeHandle());
                    if (node)
                    {
                        client->preadabort(node, startPos, totalBytes);
                    }
                }
                fireOnRequestFinish(request, MegaError(API_OK));
            }
            break;
        }
        case MegaRequest::TYPE_CANCEL_TRANSFERS:
        {
            int direction = request->getParamType();
            if((direction != MegaTransfer::TYPE_DOWNLOAD) && (direction != MegaTransfer::TYPE_UPLOAD))
                { e = API_EARGS; break; }

            for (transfer_map::iterator it = client->transfers[direction].begin() ; it != client->transfers[direction].end() ; )
            {
                Transfer *transfer = it->second;
                if(transferMap.find(transfer->tag) != transferMap.end())
                {
                    MegaTransferPrivate* megaTransfer = transferMap.at(transfer->tag);
                    megaTransfer->setSyncTransfer(true);
                    megaTransfer->setLastError(MegaError(API_EINCOMPLETE));
                }

                it++;

                file_list files = transfer->files;
				file_list::iterator iterator = files.begin();
				while (iterator != files.end())
				{
					File *file = *iterator;
					iterator++;
					if(!file->syncxfer) client->stopxfer(file);
				}
            }
            fireOnRequestFinish(request, MegaError(API_OK));
            break;
        }
#ifdef ENABLE_SYNC
        case MegaRequest::TYPE_ADD_SYNC:
        {
            const char *localPath = request->getFile();
            Node *node = client->nodebyhandle(request->getNodeHandle());
            if(!node || (node->type==FILENODE) || !localPath)
            {
                e = API_EARGS;
                break;
            }

            string utf8name(localPath);
            string localname;
            client->fsaccess->path2local(&utf8name, &localname);
            e = client->addsync(&localname, DEBRISFOLDER, NULL, node, 0, -nextTag);
            if(!e)
            {
                MegaSyncPrivate *sync = new MegaSyncPrivate(client->syncs.back());
                sync->setListener(request->getSyncListener());
                syncMap[-nextTag] = sync;

                request->setNumber(client->syncs.back()->fsfp);
                fireOnRequestFinish(request, MegaError(API_OK));
            }
            break;
        }
        case MegaRequest::TYPE_REMOVE_SYNCS:
        {
            sync_list::iterator it = client->syncs.begin();
            while (it != client->syncs.end())
            {
                Sync *sync = (*it);
                int tag = sync->tag;
                it++;

                client->delsync(sync);

                if (syncMap.find(tag) != syncMap.end())
                {
                    MegaSyncPrivate *megaSync = syncMap.at(tag);
                    syncMap.erase(tag);
                    delete megaSync;
                }
            }
            fireOnRequestFinish(request, MegaError(API_OK));
            break;
        }
        case MegaRequest::TYPE_REMOVE_SYNC:
        {
            handle nodehandle = request->getNodeHandle();
            sync_list::iterator it = client->syncs.begin();
            bool found = false;
            while(it != client->syncs.end())
            {
                Sync *sync = (*it);
                it++;

                int tag = sync->tag;
                if (!sync->localroot.node || sync->localroot.node->nodehandle == nodehandle)
                {
                    string path;
                    fsAccess->local2path(&sync->localroot.localname, &path);
                    if (!request->getFile() || sync->localroot.node)
                    {
                        request->setFile(path.c_str());
                    }

                    client->delsync(sync, request->getFlag());

                    if (syncMap.find(tag) != syncMap.end())
                    {
                        MegaSyncPrivate *megaSync = syncMap.at(tag);
                        syncMap.erase(tag);
                        delete megaSync;
                    }

                    found = true;
                }
            }

            if (found)
            {
                fireOnRequestFinish(request, MegaError(API_OK));
            }
            else
            {
                e = API_ENOENT;
            }

            break;
        }
#endif
        case MegaRequest::TYPE_REPORT_EVENT:
        {
            const char *details = request->getText();
            if(!details)
            {
                e = API_EARGS;
                break;
            }

            string event = "A"; //Application event
            int size = strlen(details);
            char *base64details = new char[size * 4 / 3 + 4];
            Base64::btoa((byte *)details, size, base64details);
            client->reportevent(event.c_str(), base64details);
            delete [] base64details;
            break;
        }
        case MegaRequest::TYPE_DELETE:
        {
#ifdef HAVE_LIBUV
            if (httpServer)
            {
                MegaHTTPServer *server = httpServer;
                httpServer = NULL;
                sdkMutex.unlock();
                delete server;
                sdkMutex.lock();
            }
#endif
            threadExit = 1;
            break;
        }
        case MegaRequest::TYPE_GET_PRICING:
        case MegaRequest::TYPE_GET_PAYMENT_ID:
        case MegaRequest::TYPE_UPGRADE_ACCOUNT:
        {
            int method = request->getNumber();
            if(method != MegaApi::PAYMENT_METHOD_BALANCE && method != MegaApi::PAYMENT_METHOD_CREDIT_CARD)
            {
                e = API_EARGS;
                break;
            }

            client->purchase_enumeratequotaitems();
            break;
        }
        case MegaRequest::TYPE_SUBMIT_PURCHASE_RECEIPT:
        {
            const char* receipt = request->getText();
            int type = request->getNumber();

            if(!receipt || (type != MegaApi::PAYMENT_METHOD_GOOGLE_WALLET
                            && type != MegaApi::PAYMENT_METHOD_ITUNES
                            && type != MegaApi::PAYMENT_METHOD_WINDOWS_STORE))
            {
                e = API_EARGS;
                break;
            }

            if(type == MegaApi::PAYMENT_METHOD_ITUNES && client->loggedin() != FULLACCOUNT)
            {
                e = API_EACCESS;
                break;
            }

            string base64receipt;
            if (type == MegaApi::PAYMENT_METHOD_GOOGLE_WALLET
                    || type == MegaApi::PAYMENT_METHOD_WINDOWS_STORE)
            {
                int len = strlen(receipt);
                base64receipt.resize(len * 4 / 3 + 4);
                base64receipt.resize(Base64::btoa((byte *)receipt, len, (char *)base64receipt.data()));
            }
            else // MegaApi::PAYMENT_METHOD_ITUNES
            {
                base64receipt = receipt;
            }

            client->submitpurchasereceipt(type, base64receipt.c_str());
            break;
        }
        case MegaRequest::TYPE_CREDIT_CARD_STORE:
        {
            const char *ccplain = request->getText();
            e = client->creditcardstore(ccplain);
            break;
        }
        case MegaRequest::TYPE_CREDIT_CARD_QUERY_SUBSCRIPTIONS:
        {
            client->creditcardquerysubscriptions();
            break;
        }
        case MegaRequest::TYPE_CREDIT_CARD_CANCEL_SUBSCRIPTIONS:
        {
            const char* reason = request->getText();
            client->creditcardcancelsubscriptions(reason);
            break;
        }
        case MegaRequest::TYPE_GET_PAYMENT_METHODS:
        {
            client->getpaymentmethods();
            break;
        }
        case MegaRequest::TYPE_SUBMIT_FEEDBACK:
        {
            int rating = request->getNumber();
            const char *message = request->getText();

            if(rating < 1 || rating > 5)
            {
                e = API_EARGS;
                break;
            }

            if(!message)
            {
                message = "";
            }

            int size = strlen(message);
            char *base64message = new char[size * 4 / 3 + 4];
            Base64::btoa((byte *)message, size, base64message);

            char base64uhandle[12];
            Base64::btoa((const byte*)&client->me, MegaClient::USERHANDLE, base64uhandle);

            string feedback;
            feedback.resize(128 + strlen(base64message));

            snprintf((char *)feedback.data(), feedback.size(), "{\\\"r\\\":\\\"%d\\\",\\\"m\\\":\\\"%s\\\",\\\"u\\\":\\\"%s\\\"}", rating, base64message, base64uhandle);
            client->userfeedbackstore(feedback.c_str());
            delete [] base64message;
            break;
        }
        case MegaRequest::TYPE_SEND_EVENT:
        {
            int number = request->getNumber();
            const char *text = request->getText();

            if(number < 99500 || number >= 99600 || !text)
            {
                e = API_EARGS;
                break;
            }

            client->sendevent(number, text);
            break;
        }
        case MegaRequest::TYPE_GET_USER_DATA:
        {
            const char *email = request->getEmail();
            if(request->getFlag() && !email)
            {
                e = API_EARGS;
                break;
            }

            if(!request->getFlag())
            {
                client->getuserdata();
            }
            else
            {
                client->getpubkey(email);
            }

            break;
        }
        case MegaRequest::TYPE_KILL_SESSION:
        {
            MegaHandle handle = request->getNodeHandle();
            if (handle == INVALID_HANDLE)
            {
                client->killallsessions();
            }
            else
            {
                client->killsession(handle);
            }
            break;
        }
        case MegaRequest::TYPE_GET_SESSION_TRANSFER_URL:
        {
            client->copysession();
            break;
        }
        case MegaRequest::TYPE_CLEAN_RUBBISH_BIN:
        {
            client->cleanrubbishbin();
            break;
        }
        case MegaRequest::TYPE_USE_HTTPS_ONLY:
        {
            bool usehttps = request->getFlag();
            if (client->usehttps != usehttps)
            {
                client->usehttps = usehttps;
                for (int d = GET; d == GET || d == PUT; d += PUT - GET)
                {
                    for (transfer_map::iterator it = client->transfers[d].begin(); it != client->transfers[d].end(); it++)
                    {
                        Transfer *t = it->second;
                        if (t->slot)
                        {
                            t->failed(API_EAGAIN);
                        }
                    }
                }
            }
            fireOnRequestFinish(request, MegaError(API_OK));
            break;
        }
        case MegaRequest::TYPE_SET_PROXY:
        {
            Proxy *proxy = request->getProxy();
            httpio->setproxy(proxy);
            delete proxy;
            fireOnRequestFinish(request, MegaError(API_OK));
            break;
        }
#ifdef ENABLE_CHAT
        case MegaRequest::TYPE_CHAT_CREATE:
        {
            MegaTextChatPeerList *chatPeers = request->getMegaTextChatPeerList();
            if (!chatPeers)   // refuse to create chats without participants
            {
                e = API_EARGS;
                break;
            }

            bool group = request->getFlag();
            const userpriv_vector *userpriv = ((MegaTextChatPeerListPrivate*)chatPeers)->getList();
            if (!userpriv || (!group && chatPeers->size() > 1))
            {
                e = API_EARGS;
                break;
            }

            // if 1:1 chat, peer is enforced to be moderator too
            if (!group && userpriv->at(1).second != PRIV_MODERATOR)
            {
                ((MegaTextChatPeerListPrivate*)chatPeers)->setPeerPrivilege(userpriv->at(1).first, PRIV_MODERATOR);
            }

            client->createChat(group, userpriv);
            break;
        }
        case MegaRequest::TYPE_CHAT_INVITE:
        {
            handle chatid = request->getNodeHandle();
            handle uh = request->getParentHandle();
            int access = request->getAccess();
            const char *title = request->getText();

            if (chatid == INVALID_HANDLE || uh == INVALID_HANDLE)
            {
                e = API_EARGS;
                break;
            }

            char uid[12];
            Base64::btoa((byte*)&uh, sizeof uh, uid);
            uid[11] = 0;

            client->inviteToChat(chatid, uid, access, title);
            break;
        }
        case MegaRequest::TYPE_CHAT_REMOVE:
        {
            handle chatid = request->getNodeHandle();
            handle uh = request->getParentHandle();

            if (chatid == INVALID_HANDLE)
            {
                e = API_EARGS;
                break;
            }

            // user is optional. If not provided, command apply to own user
            if (uh != INVALID_HANDLE)
            {
                char uid[12];
                Base64::btoa((byte*)&uh, sizeof uh, uid);
                uid[11] = 0;

                client->removeFromChat(chatid, uid);
            }
            else
            {
                client->removeFromChat(chatid);
            }
            break;
        }
        case MegaRequest::TYPE_CHAT_URL:
        {
            MegaHandle chatid = request->getNodeHandle();
            if (chatid == INVALID_HANDLE)
            {
                e = API_EARGS;
                break;
            }

            client->getUrlChat(chatid);
            break;
        }
        case MegaRequest::TYPE_CHAT_GRANT_ACCESS:
        {
            handle chatid = request->getParentHandle();
            handle h = request->getNodeHandle();
            const char *uid = request->getEmail();

            if (chatid == INVALID_HANDLE || h == INVALID_HANDLE || !uid)
            {
                e = API_EARGS;
                break;
            }

            client->grantAccessInChat(chatid, h, uid);
            break;
        }
        case MegaRequest::TYPE_CHAT_REMOVE_ACCESS:
        {
            handle chatid = request->getParentHandle();
            handle h = request->getNodeHandle();
            const char *uid = request->getEmail();

            if (chatid == INVALID_HANDLE || h == INVALID_HANDLE || !uid)
            {
                e = API_EARGS;
                break;
            }

            client->removeAccessInChat(chatid, h, uid);
            break;
        }
        case MegaRequest::TYPE_CHAT_UPDATE_PERMISSIONS:
        {
            handle chatid = request->getNodeHandle();
            handle uh = request->getParentHandle();
            int access = request->getAccess();

            if (chatid == INVALID_HANDLE || uh == INVALID_HANDLE)
            {
                e = API_EARGS;
                break;
            }

            char uid[12];
            Base64::btoa((byte*)&uh, sizeof uh, uid);
            uid[11] = 0;

            client->updateChatPermissions(chatid, uid, access);
            break;
        }
        case MegaRequest::TYPE_CHAT_TRUNCATE:
        {
            MegaHandle chatid = request->getNodeHandle();
            handle messageid = request->getParentHandle();
            if (chatid == INVALID_HANDLE || messageid == INVALID_HANDLE)
            {
                e = API_EARGS;
                break;
            }

            client->truncateChat(chatid, messageid);
            break;
        }
        case MegaRequest::TYPE_CHAT_SET_TITLE:
        {
            MegaHandle chatid = request->getNodeHandle();
            const char *title = request->getText();
            if (chatid == INVALID_HANDLE || title == NULL)
            {
                e = API_EARGS;
                break;
            }

            client->setChatTitle(chatid, title);
            break;
        }
#endif
        default:
        {
            e = API_EINTERNAL;
        }
        }

		if(e)
        {
            LOG_err << "Error starting request: " << e;
            fireOnRequestFinish(request, MegaError(e));
        }

		sdkMutex.unlock();
	}
}

char* MegaApiImpl::stringToArray(string &buffer)
{
	char *newbuffer = new char[buffer.size()+1];
	memcpy(newbuffer, buffer.data(), buffer.size());
	newbuffer[buffer.size()]='\0';
    return newbuffer;
}

void MegaApiImpl::updateStats()
{
    sdkMutex.lock();
    pendingDownloads = client->transfers[0].size();
    pendingUploads = client->transfers[1].size();
    sdkMutex.unlock();
}

long long MegaApiImpl::getNumNodes()
{
    return client->totalNodes;
}

long long MegaApiImpl::getTotalDownloadedBytes()
{
    return totalDownloadedBytes;
}

long long MegaApiImpl::getTotalUploadedBytes()
{
    return totalUploadedBytes;
}

void MegaApiImpl::update()
{
#ifdef ENABLE_SYNC
    sdkMutex.lock();

    LOG_debug << "PendingCS? " << (client->pendingcs != NULL);
    if(client->curfa == client->newfa.end())
    {
        LOG_debug << "PendingFA? 0";
    }
    else
    {
        HttpReqCommandPutFA* fa = *client->curfa;
        if(fa)
        {
            LOG_debug << "PendingFA? " << client->newfa.size() << " STATUS: " << fa->status;
        }
    }

    LOG_debug << "FLAGS: " << client->syncactivity << " " << client->syncadded
              << " " << client->syncdownrequired << " " << client->syncdownretry
              << " " << client->syncfslockretry << " " << client->syncfsopsfailed
              << " " << client->syncnagleretry << " " << client->syncscanfailed
              << " " << client->syncops << " " << client->syncscanstate
              << " " << client->faputcompletion.size() << " " << client->synccreate.size()
              << " " << client->fetchingnodes << " " << client->pendingfa.size()
              << " " << client->xferpaused[0] << " " << client->xferpaused[1]
              << " " << client->transfers[0].size() << " " << client->transfers[1].size()
              << " " << client->syncscanstate << " " << client->statecurrent
              << " " << client->syncadding << " " << client->syncdebrisadding
              << " " << client->umindex.size() << " " << client->uhindex.size();

    sdkMutex.unlock();
#endif

    waiter->notify();
}

bool MegaApiImpl::isWaiting()
{
    return waiting || waitingRequest;
}

TreeProcCopy::TreeProcCopy()
{
	nn = NULL;
	nc = 0;
}

void TreeProcCopy::allocnodes()
{
	if(nc) nn = new NewNode[nc];
}

TreeProcCopy::~TreeProcCopy()
{
	//Will be deleted in putnodes_result
	//delete[] nn;
}

// determine node tree size (nn = NULL) or write node tree to new nodes array
void TreeProcCopy::proc(MegaClient* client, Node* n)
{
	if (nn)
	{
		string attrstring;
		SymmCipher key;
		NewNode* t = nn+--nc;

		// copy node
		t->source = NEW_NODE;
		t->type = n->type;
		t->nodehandle = n->nodehandle;
        t->parenthandle = n->parent ? n->parent->nodehandle : UNDEF;

		// copy key (if file) or generate new key (if folder)
		if (n->type == FILENODE) t->nodekey = n->nodekey;
		else
		{
			byte buf[FOLDERNODEKEYLENGTH];
			PrnGen::genblock(buf,sizeof buf);
			t->nodekey.assign((char*)buf,FOLDERNODEKEYLENGTH);
		}

		t->attrstring = new string;
		if(t->nodekey.size())
		{
			key.setkey((const byte*)t->nodekey.data(),n->type);

			n->attrs.getjson(&attrstring);
			client->makeattr(&key,t->attrstring,attrstring.c_str());
		}
	}
	else nc++;
}

TransferQueue::TransferQueue()
{
    mutex.init(false);
}

void TransferQueue::push(MegaTransferPrivate *transfer)
{
    mutex.lock();
    transfers.push_back(transfer);
    mutex.unlock();
}

void TransferQueue::push_front(MegaTransferPrivate *transfer)
{
    mutex.lock();
    transfers.push_front(transfer);
    mutex.unlock();
}

MegaTransferPrivate *TransferQueue::pop()
{
    mutex.lock();
    if(transfers.empty())
    {
        mutex.unlock();
        return NULL;
    }
    MegaTransferPrivate *transfer = transfers.front();
    transfers.pop_front();
    mutex.unlock();
    return transfer;
}

void TransferQueue::removeListener(MegaTransferListener *listener)
{
    mutex.lock();

    std::deque<MegaTransferPrivate *>::iterator it = transfers.begin();
    while(it != transfers.end())
    {
        MegaTransferPrivate *transfer = (*it);
        if(transfer->getListener() == listener)
            transfer->setListener(NULL);
        it++;
    }

    mutex.unlock();
}

RequestQueue::RequestQueue()
{
    mutex.init(false);
}

void RequestQueue::push(MegaRequestPrivate *request)
{
    mutex.lock();
    requests.push_back(request);
    mutex.unlock();
}

void RequestQueue::push_front(MegaRequestPrivate *request)
{
    mutex.lock();
    requests.push_front(request);
    mutex.unlock();
}

MegaRequestPrivate *RequestQueue::pop()
{
    mutex.lock();
    if(requests.empty())
    {
        mutex.unlock();
        return NULL;
    }
    MegaRequestPrivate *request = requests.front();
    requests.pop_front();
    mutex.unlock();
    return request;
}

void RequestQueue::removeListener(MegaRequestListener *listener)
{
    mutex.lock();

    std::deque<MegaRequestPrivate *>::iterator it = requests.begin();
    while(it != requests.end())
    {
        MegaRequestPrivate *request = (*it);
        if(request->getListener()==listener)
            request->setListener(NULL);
        it++;
    }

    mutex.unlock();
}

#ifdef ENABLE_SYNC
void RequestQueue::removeListener(MegaSyncListener *listener)
{
    mutex.lock();

    std::deque<MegaRequestPrivate *>::iterator it = requests.begin();
    while(it != requests.end())
    {
        MegaRequestPrivate *request = (*it);
        if(request->getSyncListener()==listener)
            request->setSyncListener(NULL);
        it++;
    }

    mutex.unlock();
}
#endif

MegaHashSignatureImpl::MegaHashSignatureImpl(const char *base64Key)
{
    hashSignature = new HashSignature(new Hash());
    asymmCypher = new AsymmCipher();

    string pubks;
    int len = strlen(base64Key)/4*3+3;
    pubks.resize(len);
    pubks.resize(Base64::atob(base64Key, (byte *)pubks.data(), len));
    asymmCypher->setkey(AsymmCipher::PUBKEY,(byte*)pubks.data(), pubks.size());
}

MegaHashSignatureImpl::~MegaHashSignatureImpl()
{
    delete hashSignature;
    delete asymmCypher;
}

void MegaHashSignatureImpl::init()
{
    hashSignature->get(asymmCypher, NULL, 0);
}

void MegaHashSignatureImpl::add(const char *data, unsigned size)
{
    hashSignature->add((const byte *)data, size);
}

bool MegaHashSignatureImpl::checkSignature(const char *base64Signature)
{
    char signature[512];
    int l = Base64::atob(base64Signature, (byte *)signature, sizeof(signature));
    if(l != sizeof(signature))
        return false;

    return hashSignature->check(asymmCypher, (const byte *)signature, sizeof(signature));
}

int MegaAccountDetailsPrivate::getProLevel()
{
    return details.pro_level;
}

int64_t MegaAccountDetailsPrivate::getProExpiration()
{
    return details.pro_until;
}

int MegaAccountDetailsPrivate::getSubscriptionStatus()
{
    if(details.subscription_type == 'S')
    {
        return MegaAccountDetails::SUBSCRIPTION_STATUS_VALID;
    }

    if(details.subscription_type == 'R')
    {
        return MegaAccountDetails::SUBSCRIPTION_STATUS_INVALID;
    }

    return MegaAccountDetails::SUBSCRIPTION_STATUS_NONE;
}

int64_t MegaAccountDetailsPrivate::getSubscriptionRenewTime()
{
    return details.subscription_renew;
}

char *MegaAccountDetailsPrivate::getSubscriptionMethod()
{
    return MegaApi::strdup(details.subscription_method.c_str());
}

char *MegaAccountDetailsPrivate::getSubscriptionCycle()
{
    return MegaApi::strdup(details.subscription_cycle);
}

long long MegaAccountDetailsPrivate::getStorageMax()
{
    return details.storage_max;
}

long long MegaAccountDetailsPrivate::getStorageUsed()
{
    return details.storage_used;
}

long long MegaAccountDetailsPrivate::getTransferMax()
{
    return details.transfer_max;
}

long long MegaAccountDetailsPrivate::getTransferOwnUsed()
{
    return details.transfer_own_used;
}

int MegaAccountDetailsPrivate::getNumUsageItems()
{
    return details.storage.size();
}

long long MegaAccountDetailsPrivate::getStorageUsed(MegaHandle handle)
{
    return details.storage[handle].bytes;
}

long long MegaAccountDetailsPrivate::getNumFiles(MegaHandle handle)
{
    return details.storage[handle].files;
}

long long MegaAccountDetailsPrivate::getNumFolders(MegaHandle handle)
{
    return details.storage[handle].folders;
}

MegaAccountDetails* MegaAccountDetailsPrivate::copy()
{
    return new MegaAccountDetailsPrivate(&details);
}

int MegaAccountDetailsPrivate::getNumBalances() const
{
    return details.balances.size();
}

MegaAccountBalance *MegaAccountDetailsPrivate::getBalance(int i) const
{
    if ((unsigned int)i < details.balances.size())
    {
        return MegaAccountBalancePrivate::fromAccountBalance(&(details.balances[(unsigned int)i]));
    }
    return NULL;
}

int MegaAccountDetailsPrivate::getNumSessions() const
{
    return details.sessions.size();
}

MegaAccountSession *MegaAccountDetailsPrivate::getSession(int i) const
{
    if ((unsigned int)i < details.sessions.size())
    {
        return MegaAccountSessionPrivate::fromAccountSession(&(details.sessions[(unsigned int)i]));
    }
    return NULL;
}

int MegaAccountDetailsPrivate::getNumPurchases() const
{
    return details.purchases.size();
}

MegaAccountPurchase *MegaAccountDetailsPrivate::getPurchase(int i) const
{
    if ((unsigned int)i < details.purchases.size())
    {
        return MegaAccountPurchasePrivate::fromAccountPurchase(&(details.purchases[(unsigned int)i]));
    }
    return NULL;
}

int MegaAccountDetailsPrivate::getNumTransactions() const
{
    return details.transactions.size();
}

MegaAccountTransaction *MegaAccountDetailsPrivate::getTransaction(int i) const
{
    if ((unsigned int)i < details.transactions.size())
    {
        return MegaAccountTransactionPrivate::fromAccountTransaction(&(details.transactions[(unsigned int)i]));
    }
    return NULL;
}

int MegaAccountDetailsPrivate::getTemporalBandwidthInterval()
{
    return details.transfer_hist.size();
}

long long MegaAccountDetailsPrivate::getTemporalBandwidth()
{
    long long result = 0;
    for (unsigned int i = 0; i < details.transfer_hist.size(); i++)
    {
        result += details.transfer_hist[i];
    }
    return result;
}

bool MegaAccountDetailsPrivate::isTemporalBandwidthValid()
{
    return details.transfer_hist_valid;
}

ExternalLogger::ExternalLogger()
{
	mutex.init(true);
	this->megaLogger = NULL;
	SimpleLogger::setOutputClass(this);

    //Initialize outputSettings map
    SimpleLogger::outputSettings[(LogLevel)logFatal];
    SimpleLogger::outputSettings[(LogLevel)logError];
    SimpleLogger::outputSettings[(LogLevel)logWarning];
    SimpleLogger::outputSettings[(LogLevel)logInfo];
    SimpleLogger::outputSettings[(LogLevel)logDebug];
    SimpleLogger::outputSettings[(LogLevel)logMax];
}

void ExternalLogger::setMegaLogger(MegaLogger *logger)
{
	this->megaLogger = logger;
}

void ExternalLogger::setLogLevel(int logLevel)
{
	SimpleLogger::setLogLevel((LogLevel)logLevel);
}

void ExternalLogger::postLog(int logLevel, const char *message, const char *filename, int line)
{
    if(SimpleLogger::logCurrentLevel < logLevel)
        return;

	if(!message)
	{
		message = "";
	}

	if(!filename)
	{
		filename = "";
	}

    mutex.lock();
	SimpleLogger((LogLevel)logLevel, filename, line) << message;
    mutex.unlock();
}

void ExternalLogger::log(const char *time, int loglevel, const char *source, const char *message)
{
	if(!time)
	{
		time = "";
	}

	if(!source)
	{
		source = "";
	}

	if(!message)
	{
		message = "";
	}

	mutex.lock();
	if(megaLogger)
	{
        megaLogger->log(time, loglevel, source, message);
	}
	else
	{
		cout << "[" << time << "][" << SimpleLogger::toStr((LogLevel)loglevel) << "] " << message << endl;
	}
	mutex.unlock();
}


OutShareProcessor::OutShareProcessor()
{

}

bool OutShareProcessor::processNode(Node *node)
{
    if(!node->outshares)
    {
        return true;
    }

    for (share_map::iterator it = node->outshares->begin(); it != node->outshares->end(); it++)
	{
        Share *share = it->second;
        if (share->user && (share->user->show == VISIBLE)) // public links have no user
        {
            shares.push_back(share);
            handles.push_back(node->nodehandle);
        }
	}

	return true;
}

vector<Share *> &OutShareProcessor::getShares()
{
	return shares;
}

vector<handle> &OutShareProcessor::getHandles()
{
	return handles;
}

PendingOutShareProcessor::PendingOutShareProcessor()
{

}

bool PendingOutShareProcessor::processNode(Node *node)
{
    if(!node->pendingshares)
    {
        return true;
    }

    for (share_map::iterator it = node->pendingshares->begin(); it != node->pendingshares->end(); it++)
    {
        shares.push_back(it->second);
        handles.push_back(node->nodehandle);
    }

    return true;
}

vector<Share *> &PendingOutShareProcessor::getShares()
{
    return shares;
}

vector<handle> &PendingOutShareProcessor::getHandles()
{
    return handles;
}

MegaPricingPrivate::~MegaPricingPrivate()
{
    for(unsigned i = 0; i < currency.size(); i++)
    {
        delete[] currency[i];
    }

    for(unsigned i = 0; i < description.size(); i++)
    {
        delete[] description[i];
    }

    for(unsigned i = 0; i < iosId.size(); i++)
    {
        delete[] iosId[i];
    }

    for(unsigned i = 0; i < androidId.size(); i++)
    {
        delete[] androidId[i];
    }
}

int MegaPricingPrivate::getNumProducts()
{
    return handles.size();
}

handle MegaPricingPrivate::getHandle(int productIndex)
{
    if((unsigned)productIndex < handles.size())
        return handles[productIndex];

    return UNDEF;
}

int MegaPricingPrivate::getProLevel(int productIndex)
{
    if((unsigned)productIndex < proLevel.size())
        return proLevel[productIndex];

    return 0;
}

int MegaPricingPrivate::getGBStorage(int productIndex)
{
    if((unsigned)productIndex < gbStorage.size())
        return gbStorage[productIndex];

    return 0;
}

int MegaPricingPrivate::getGBTransfer(int productIndex)
{
    if((unsigned)productIndex < gbTransfer.size())
        return gbTransfer[productIndex];

    return 0;
}

int MegaPricingPrivate::getMonths(int productIndex)
{
    if((unsigned)productIndex < months.size())
        return months[productIndex];

    return 0;
}

int MegaPricingPrivate::getAmount(int productIndex)
{
    if((unsigned)productIndex < amount.size())
        return amount[productIndex];

    return 0;
}

const char *MegaPricingPrivate::getCurrency(int productIndex)
{
    if((unsigned)productIndex < currency.size())
        return currency[productIndex];

    return NULL;
}

const char *MegaPricingPrivate::getDescription(int productIndex)
{
    if((unsigned)productIndex < description.size())
        return description[productIndex];

    return NULL;
}

const char *MegaPricingPrivate::getIosID(int productIndex)
{
    if((unsigned)productIndex < iosId.size())
        return iosId[productIndex];

    return NULL;
}

const char *MegaPricingPrivate::getAndroidID(int productIndex)
{
    if((unsigned)productIndex < androidId.size())
        return androidId[productIndex];

    return NULL;
}

MegaPricing *MegaPricingPrivate::copy()
{
    MegaPricingPrivate *megaPricing = new MegaPricingPrivate();
    for(unsigned i=0; i<handles.size(); i++)
    {
        megaPricing->addProduct(handles[i], proLevel[i], gbStorage[i], gbTransfer[i],
                                months[i], amount[i], currency[i], description[i], iosId[i], androidId[i]);
    }

    return megaPricing;
}

void MegaPricingPrivate::addProduct(handle product, int proLevel, int gbStorage, int gbTransfer, int months, int amount, const char *currency,
                                    const char* description, const char* iosid, const char* androidid)
{
    this->handles.push_back(product);
    this->proLevel.push_back(proLevel);
    this->gbStorage.push_back(gbStorage);
    this->gbTransfer.push_back(gbTransfer);
    this->months.push_back(months);
    this->amount.push_back(amount);
    this->currency.push_back(MegaApi::strdup(currency));
    this->description.push_back(MegaApi::strdup(description));
    this->iosId.push_back(MegaApi::strdup(iosid));
    this->androidId.push_back(MegaApi::strdup(androidid));
}

#ifdef ENABLE_SYNC
MegaSyncPrivate::MegaSyncPrivate(Sync *sync)
{
    this->tag = sync->tag;
    sync->client->fsaccess->local2path(&sync->localroot.localname, &localFolder);
    this->megaHandle = sync->localroot.node->nodehandle;
    this->fingerprint = sync->fsfp;
    this->state = sync->state;
    this->listener = NULL;
}

MegaSyncPrivate::MegaSyncPrivate(MegaSyncPrivate *sync)
{
    this->setTag(sync->getTag());
    this->setLocalFolder(sync->getLocalFolder());
    this->setMegaHandle(sync->getMegaHandle());
    this->setLocalFingerprint(sync->getLocalFingerprint());
    this->setState(sync->getState());
    this->setListener(sync->getListener());
}

MegaSyncPrivate::~MegaSyncPrivate()
{
}

MegaSync *MegaSyncPrivate::copy()
{
    return new MegaSyncPrivate(this);
}

MegaHandle MegaSyncPrivate::getMegaHandle() const
{
    return megaHandle;
}

void MegaSyncPrivate::setMegaHandle(MegaHandle handle)
{
    this->megaHandle = handle;
}

const char *MegaSyncPrivate::getLocalFolder() const
{
    if(!localFolder.size())
        return NULL;

    return localFolder.c_str();
}

void MegaSyncPrivate::setLocalFolder(const char *path)
{
    this->localFolder = path;
}

long long MegaSyncPrivate::getLocalFingerprint() const
{
    return fingerprint;
}

void MegaSyncPrivate::setLocalFingerprint(long long fingerprint)
{
    this->fingerprint = fingerprint;
}

int MegaSyncPrivate::getTag() const
{
    return tag;
}

void MegaSyncPrivate::setTag(int tag)
{
    this->tag = tag;
}

void MegaSyncPrivate::setListener(MegaSyncListener *listener)
{
    this->listener = listener;
}

MegaSyncListener *MegaSyncPrivate::getListener()
{
    return this->listener;
}

int MegaSyncPrivate::getState() const
{
    return state;
}

void MegaSyncPrivate::setState(int state)
{
    this->state = state;
}

MegaSyncEventPrivate::MegaSyncEventPrivate(int type)
{
    this->type = type;
    path = NULL;
    newPath = NULL;
    prevName = NULL;
    nodeHandle = INVALID_HANDLE;
    prevParent = INVALID_HANDLE;
}

MegaSyncEventPrivate::~MegaSyncEventPrivate()
{
    delete [] path;
}

MegaSyncEvent *MegaSyncEventPrivate::copy()
{
    MegaSyncEventPrivate *event = new MegaSyncEventPrivate(type);
    event->setPath(this->path);
    event->setNodeHandle(this->nodeHandle);
    event->setNewPath(this->newPath);
    event->setPrevName(this->prevName);
    event->setPrevParent(this->prevParent);
    return event;
}

int MegaSyncEventPrivate::getType() const
{
    return type;
}

const char *MegaSyncEventPrivate::getPath() const
{
    return path;
}

MegaHandle MegaSyncEventPrivate::getNodeHandle() const
{
    return nodeHandle;
}

const char *MegaSyncEventPrivate::getNewPath() const
{
    return newPath;
}

const char *MegaSyncEventPrivate::getPrevName() const
{
    return prevName;
}

MegaHandle MegaSyncEventPrivate::getPrevParent() const
{
    return prevParent;
}

void MegaSyncEventPrivate::setPath(const char *path)
{
    if(this->path)
    {
        delete [] this->path;
    }
    this->path =  MegaApi::strdup(path);
}

void MegaSyncEventPrivate::setNodeHandle(MegaHandle nodeHandle)
{
    this->nodeHandle = nodeHandle;
}

void MegaSyncEventPrivate::setNewPath(const char *newPath)
{
    if(this->newPath)
    {
        delete [] this->newPath;
    }
    this->newPath =  MegaApi::strdup(newPath);
}

void MegaSyncEventPrivate::setPrevName(const char *prevName)
{
    if(this->prevName)
    {
        delete [] this->prevName;
    }
    this->prevName =  MegaApi::strdup(prevName);
}

void MegaSyncEventPrivate::setPrevParent(MegaHandle prevParent)
{
    this->prevParent = prevParent;
}

#endif


MegaAccountBalance *MegaAccountBalancePrivate::fromAccountBalance(const AccountBalance *balance)
{
    return new MegaAccountBalancePrivate(balance);
}

MegaAccountBalancePrivate::~MegaAccountBalancePrivate()
{

}

MegaAccountBalance *MegaAccountBalancePrivate::copy()
{
    return new MegaAccountBalancePrivate(&balance);
}

double MegaAccountBalancePrivate::getAmount() const
{
    return balance.amount;
}

char *MegaAccountBalancePrivate::getCurrency() const
{
    return MegaApi::strdup(balance.currency);
}

MegaAccountBalancePrivate::MegaAccountBalancePrivate(const AccountBalance *balance)
{
    this->balance = *balance;
}

MegaAccountSession *MegaAccountSessionPrivate::fromAccountSession(const AccountSession *session)
{
    return new MegaAccountSessionPrivate(session);
}

MegaAccountSessionPrivate::~MegaAccountSessionPrivate()
{

}

MegaAccountSession *MegaAccountSessionPrivate::copy()
{
    return new MegaAccountSessionPrivate(&session);
}

int64_t MegaAccountSessionPrivate::getCreationTimestamp() const
{
    return session.timestamp;
}

int64_t MegaAccountSessionPrivate::getMostRecentUsage() const
{
    return session.mru;
}

char *MegaAccountSessionPrivate::getUserAgent() const
{
    return MegaApi::strdup(session.useragent.c_str());
}

char *MegaAccountSessionPrivate::getIP() const
{
    return MegaApi::strdup(session.ip.c_str());
}

char *MegaAccountSessionPrivate::getCountry() const
{
    return MegaApi::strdup(session.country);
}

bool MegaAccountSessionPrivate::isCurrent() const
{
    return session.current;
}

bool MegaAccountSessionPrivate::isAlive() const
{
    return session.alive;
}

MegaHandle MegaAccountSessionPrivate::getHandle() const
{
    return session.id;
}

MegaAccountSessionPrivate::MegaAccountSessionPrivate(const AccountSession *session)
{
    this->session = *session;
}


MegaAccountPurchase *MegaAccountPurchasePrivate::fromAccountPurchase(const AccountPurchase *purchase)
{
    return new MegaAccountPurchasePrivate(purchase);
}

MegaAccountPurchasePrivate::~MegaAccountPurchasePrivate()
{

}

MegaAccountPurchase *MegaAccountPurchasePrivate::copy()
{
    return new MegaAccountPurchasePrivate(&purchase);
}

int64_t MegaAccountPurchasePrivate::getTimestamp() const
{
    return purchase.timestamp;
}

char *MegaAccountPurchasePrivate::getHandle() const
{
    return MegaApi::strdup(purchase.handle);
}

char *MegaAccountPurchasePrivate::getCurrency() const
{
    return MegaApi::strdup(purchase.currency);
}

double MegaAccountPurchasePrivate::getAmount() const
{
    return purchase.amount;
}

int MegaAccountPurchasePrivate::getMethod() const
{
    return purchase.method;
}

MegaAccountPurchasePrivate::MegaAccountPurchasePrivate(const AccountPurchase *purchase)
{
    this->purchase = *purchase;
}


MegaAccountTransaction *MegaAccountTransactionPrivate::fromAccountTransaction(const AccountTransaction *transaction)
{
    return new MegaAccountTransactionPrivate(transaction);
}

MegaAccountTransactionPrivate::~MegaAccountTransactionPrivate()
{

}

MegaAccountTransaction *MegaAccountTransactionPrivate::copy()
{
    return new MegaAccountTransactionPrivate(&transaction);
}

int64_t MegaAccountTransactionPrivate::getTimestamp() const
{
    return transaction.timestamp;
}

char *MegaAccountTransactionPrivate::getHandle() const
{
    return MegaApi::strdup(transaction.handle);
}

char *MegaAccountTransactionPrivate::getCurrency() const
{
    return MegaApi::strdup(transaction.currency);
}

double MegaAccountTransactionPrivate::getAmount() const
{
    return transaction.delta;
}

MegaAccountTransactionPrivate::MegaAccountTransactionPrivate(const AccountTransaction *transaction)
{
    this->transaction = *transaction;
}



ExternalInputStream::ExternalInputStream(MegaInputStream *inputStream)
{
    this->inputStream = inputStream;
}

m_off_t ExternalInputStream::size()
{
    return inputStream->getSize();
}

bool ExternalInputStream::read(byte *buffer, unsigned size)
{
    return inputStream->read((char *)buffer, size);
}


FileInputStream::FileInputStream(FileAccess *fileAccess)
{
    this->fileAccess = fileAccess;
    this->offset = 0;
}

m_off_t FileInputStream::size()
{
    return fileAccess->size;
}

bool FileInputStream::read(byte *buffer, unsigned size)
{
    if (!buffer)
    {
        if ((offset + size) <= fileAccess->size)
        {
            offset += size;
            return true;
        }

        LOG_warn << "Invalid seek on FileInputStream";
        return false;
    }

    if (fileAccess->sysread(buffer, size, offset))
    {
        offset += size;
        return true;
    }

    LOG_warn << "Invalid read on FileInputStream";
    return false;
}

FileInputStream::~FileInputStream()
{

}


MegaFolderUploadController::MegaFolderUploadController(MegaApiImpl *megaApi, MegaTransferPrivate *transfer)
{
    this->megaApi = megaApi;
    this->client = megaApi->getMegaClient();
    this->transfer = transfer;
    this->listener = transfer->getListener();
    this->recursive = 0;
    this->pendingTransfers = 0;
    this->tag = transfer->getTag();
}

void MegaFolderUploadController::start()
{
    transfer->setFolderTransferTag(-1);
    transfer->setStartTime(Waiter::ds);
    megaApi->fireOnTransferStart(transfer);

    const char *name = transfer->getFileName();
    MegaNode *parent = megaApi->getNodeByHandle(transfer->getParentHandle());
    if(!parent)
    {
        megaApi->fireOnTransferFinish(transfer, MegaError(API_EARGS));
        delete this;
    }
    else
    {
        string path = transfer->getPath();
        string localpath;
        client->fsaccess->path2local(&path, &localpath);

        MegaNode *child = megaApi->getChildNode(parent, name);

        if(!child || !child->isFolder())
        {
            pendingFolders.push_back(localpath);
            megaApi->createFolder(name, parent, this);
        }
        else
        {
            pendingFolders.push_front(localpath);
            onFolderAvailable(child->getHandle());
        }

        delete child;
        delete parent;
    }
}

void MegaFolderUploadController::onFolderAvailable(MegaHandle handle)
{
    recursive++;
    string localPath = pendingFolders.front();
    pendingFolders.pop_front();

    MegaNode *parent = megaApi->getNodeByHandle(handle);

    string localname;
    DirAccess* da;
    da = client->fsaccess->newdiraccess();
    if (da->dopen(&localPath, NULL, false))
    {
        size_t t = localPath.size();

        while (da->dnext(&localPath, &localname, client->followsymlinks))
        {
            if (t)
            {
                localPath.append(client->fsaccess->localseparator);
            }

            localPath.append(localname);

            FileAccess *fa = client->fsaccess->newfileaccess();
            if(fa->fopen(&localPath, true, false))
            {
                string name = localname;
                client->fsaccess->local2name(&name);

                if(fa->type == FILENODE)
                {
                    pendingTransfers++;
                    MegaNode *child = megaApi->getChildNode(parent, name.c_str());
                    if(!child || child->isFolder() || (fa->size != child->getSize()))
                    {                        
                        FileFingerprint fp;
                        fp.genfingerprint(fa);
                        Node *node = client->nodebyfingerprint(&fp);
                        if(!node)
                        {
                            string utf8path;
                            client->fsaccess->local2path(&localPath, &utf8path);
                            megaApi->startUpload(utf8path.c_str(), parent, (const char *)NULL, -1, tag, NULL, false, this);
                        }
                        else
                        {
                            string utf8path;
                            client->fsaccess->local2path(&localPath, &utf8path);
                            #if defined(_WIN32) && !defined(WINDOWS_PHONE)
                                    if(!PathIsRelativeA(utf8path.c_str()) && ((utf8path.size()<2) || utf8path.compare(0, 2, "\\\\")))
                                        utf8path.insert(0, "\\\\?\\");
                            #endif

                            int nextTag = client->nextreqtag();
                            MegaTransferPrivate* t = new MegaTransferPrivate(MegaTransfer::TYPE_UPLOAD, this);
                            t->setPath(utf8path.c_str());
                            t->setParentHandle(parent->getHandle());
                            t->setTag(nextTag);
                            t->setFolderTransferTag(tag);
                            t->setTotalBytes(node->size);
                            megaApi->transferMap[nextTag] = t;
                            pendingSkippedTransfers.push_back(t);
                            megaApi->fireOnTransferStart(t);

                            MegaNode *duplicate = MegaNodePrivate::fromNode(node);
                            megaApi->copyNode(duplicate, parent, name.c_str(), this);
                            delete duplicate;
                        }
                    }
                    else
                    {
                        string utf8path;
                        client->fsaccess->local2path(&localPath, &utf8path);
                        #if defined(_WIN32) && !defined(WINDOWS_PHONE)
                                if(!PathIsRelativeA(utf8path.c_str()) && ((utf8path.size()<2) || utf8path.compare(0, 2, "\\\\")))
                                    utf8path.insert(0, "\\\\?\\");
                        #endif

                        int nextTag = client->nextreqtag();
                        MegaTransferPrivate* t = new MegaTransferPrivate(MegaTransfer::TYPE_UPLOAD, this);
                        t->setPath(utf8path.data());
                        t->setParentHandle(parent->getHandle());
                        t->setTag(nextTag);
                        t->setFolderTransferTag(tag);
                        t->setTotalBytes(child->getSize());
                        megaApi->transferMap[nextTag] = t;
                        megaApi->fireOnTransferStart(t);

                        t->setTransferredBytes(child->getSize());
                        t->setDeltaSize(child->getSize());
                        megaApi->fireOnTransferFinish(t, MegaError(API_OK));
                    }

                    delete child;
                }
                else
                {
                    MegaNode *child = megaApi->getChildNode(parent, name.c_str());
                    if(!child || !child->isFolder())
                    {
                        pendingFolders.push_back(localPath);
                        megaApi->createFolder(name.c_str(), parent, this);
                    }
                    else
                    {
                        pendingFolders.push_front(localPath);
                        onFolderAvailable(child->getHandle());
                    }
                    delete child;
                }
            }

            localPath.resize(t);
            delete fa;
        }
    }

    delete da;
    delete parent;
    recursive--;

    checkCompletion();
}

void MegaFolderUploadController::checkCompletion()
{
    if(!recursive && !pendingFolders.size() && !pendingTransfers && !pendingSkippedTransfers.size())
    {
        LOG_debug << "Folder transfer finished - " << transfer->getTransferredBytes() << " of " << transfer->getTotalBytes();
        megaApi->fireOnTransferFinish(transfer, MegaError(API_OK));
        delete this;
    }
}

void MegaFolderUploadController::onRequestFinish(MegaApi *, MegaRequest *request, MegaError *e)
{
    int type = request->getType();
    int errorCode = e->getErrorCode();

    if(type == MegaRequest::TYPE_CREATE_FOLDER)
    {
        if(!errorCode)
        {
            onFolderAvailable(request->getNodeHandle());
        }
        else
        {
            pendingFolders.pop_front();
            checkCompletion();
        }
    }
    else if(type == MegaRequest::TYPE_COPY)
    {
        Node *node = client->nodebyhandle(request->getNodeHandle());

        MegaTransferPrivate *t = pendingSkippedTransfers.front();
        t->setTransferredBytes(node->size);
        t->setDeltaSize(node->size);
        megaApi->fireOnTransferFinish(t, MegaError(API_OK));
        pendingSkippedTransfers.pop_front();
        checkCompletion();
    }
}

void MegaFolderUploadController::onTransferStart(MegaApi *, MegaTransfer *t)
{
    transfer->setTotalBytes(transfer->getTotalBytes() + t->getTotalBytes());
    transfer->setUpdateTime(Waiter::ds);
    megaApi->fireOnTransferUpdate(transfer);
}

void MegaFolderUploadController::onTransferUpdate(MegaApi *, MegaTransfer *t)
{
    transfer->setTransferredBytes(transfer->getTransferredBytes() + t->getDeltaSize());
    transfer->setUpdateTime(Waiter::ds);
    transfer->setSpeed(t->getSpeed());
    megaApi->fireOnTransferUpdate(transfer);
}

void MegaFolderUploadController::onTransferFinish(MegaApi *, MegaTransfer *t, MegaError *)
{
    pendingTransfers--;
    transfer->setTransferredBytes(transfer->getTransferredBytes() + t->getDeltaSize());
    transfer->setUpdateTime(Waiter::ds);

    if(t->getSpeed())
    {
        transfer->setSpeed(t->getSpeed());
    }

    megaApi->fireOnTransferUpdate(transfer);
    checkCompletion();
}

MegaFolderDownloadController::MegaFolderDownloadController(MegaApiImpl *megaApi, MegaTransferPrivate *transfer)
{
    this->megaApi = megaApi;
    this->client = megaApi->getMegaClient();
    this->transfer = transfer;
    this->listener = transfer->getListener();
    this->recursive = 0;
    this->pendingTransfers = 0;
    this->tag = transfer->getTag();
}

void MegaFolderDownloadController::start()
{
    transfer->setFolderTransferTag(-1);
    transfer->setStartTime(Waiter::ds);
    megaApi->fireOnTransferStart(transfer);

    const char *parentPath = transfer->getParentPath();
    const char *fileName = transfer->getFileName();
    Node *node = client->nodebyhandle(transfer->getNodeHandle());

    string name;
    string securename;
    string path;

    if (parentPath)
    {
        path = parentPath;
    }
    else
    {
        string separator;
        client->fsaccess->local2path(&client->fsaccess->localseparator, &separator);
        path = ".";
        path.append(separator);
    }

    if (!fileName)
    {
        attr_map::iterator ait = node->attrs.map.find('n');
        if (ait == node->attrs.map.end())
        {
            name = "CRYPTO_ERROR";
        }
        else if (!ait->second.size())
        {
            name = "BLANK";
        }
        else
        {
            name = ait->second;
        }
    }
    else
    {
        name = fileName;
    }

    client->fsaccess->name2local(&name);
    client->fsaccess->local2path(&name, &securename);
    path += securename;

#if defined(_WIN32) && !defined(WINDOWS_PHONE)
    if (!PathIsRelativeA(path.c_str()) && ((path.size()<2) || path.compare(0, 2, "\\\\")))
        path.insert(0, "\\\\?\\");
#endif

    transfer->setPath(path.c_str());
    downloadFolderNode(node, &path);
}

void MegaFolderDownloadController::downloadFolderNode(Node *node, string *path)
{
    recursive++;

    string localpath;
    client->fsaccess->path2local(path, &localpath);
    FileAccess *da = client->fsaccess->newfileaccess();
    if (!da->fopen(&localpath, true, false))
    {
        client->fsaccess->mkdirlocal(&localpath);
    }
    else if (da->type != FILENODE)
    {
        LOG_debug << "Already existing folder detected: " << *path;
    }
    else
    {
        delete da;
        LOG_err << "Local file detected where there should be a folder: " << *path;

        recursive--;
        checkCompletion();

        return;
    }
    delete da;

    localpath.append(client->fsaccess->localseparator);
    for (node_list::iterator it = node->children.begin(); it != node->children.end(); it++)
    {
        Node *child = (*it);
        int l = localpath.size();

        string name;
        attr_map::iterator ait = child->attrs.map.find('n');
        if (ait == child->attrs.map.end())
        {
            name = "CRYPTO_ERROR";
        }
        else if (!ait->second.size())
        {
            name = "BLANK";
        }
        else
        {
            name = ait->second;
        }

        client->fsaccess->name2local(&name);
        localpath.append(name);

        string utf8path;
        client->fsaccess->local2path(&localpath, &utf8path);

        if (child->type == FILENODE)
        {
            pendingTransfers++;
            FileAccess *fa = client->fsaccess->newfileaccess();
            if (fa->fopen(&localpath, true, false) && fa->type == FILENODE)
            {
                FileFingerprint fp;
                fp.genfingerprint(fa);
                if ((fp.isvalid && child->isvalid && fp == *(FileFingerprint *)child)
                        || (!child->isvalid && fa->size == child->size && fa->mtime == child->mtime))
                {
                    LOG_debug << "Already downloaded file detected: " << utf8path;
                    int nextTag = client->nextreqtag();
                    MegaTransferPrivate* t = new MegaTransferPrivate(MegaTransfer::TYPE_DOWNLOAD, this);

                    t->setPath(utf8path.data());
                    t->setNodeHandle(child->nodehandle);

                    t->setTag(nextTag);
                    t->setFolderTransferTag(tag);
                    t->setTotalBytes(child->size);
                    megaApi->transferMap[nextTag] = t;
                    megaApi->fireOnTransferStart(t);

                    t->setTransferredBytes(child->size);
                    t->setDeltaSize(child->size);
                    megaApi->fireOnTransferFinish(t, MegaError(API_OK));
                    localpath.resize(l);
                    delete fa;
                    continue;
                }
            }
            delete fa;

            MegaNode *megaChild = MegaNodePrivate::fromNode(child);
            megaApi->startDownload(megaChild, utf8path.c_str(), 0, 0, tag, NULL, this);
            delete megaChild;
        }
        else
        {
            downloadFolderNode(child, &utf8path);
        }

        localpath.resize(l);
    }

    recursive--;
    checkCompletion();
}

void MegaFolderDownloadController::checkCompletion()
{
    if (!recursive && !pendingTransfers)
    {
        LOG_debug << "Folder download finished - " << transfer->getTransferredBytes() << " of " << transfer->getTotalBytes();
        megaApi->fireOnTransferFinish(transfer, MegaError(API_OK));
        delete this;
    }
}

void MegaFolderDownloadController::onTransferStart(MegaApi *, MegaTransfer *t)
{
    transfer->setTotalBytes(transfer->getTotalBytes() + t->getTotalBytes());
    transfer->setUpdateTime(Waiter::ds);
    megaApi->fireOnTransferUpdate(transfer);
}

void MegaFolderDownloadController::onTransferUpdate(MegaApi *, MegaTransfer *t)
{
    transfer->setTransferredBytes(transfer->getTransferredBytes() + t->getDeltaSize());
    transfer->setUpdateTime(Waiter::ds);
    transfer->setSpeed(t->getSpeed());
    megaApi->fireOnTransferUpdate(transfer);
}

void MegaFolderDownloadController::onTransferFinish(MegaApi *, MegaTransfer *t, MegaError *e)
{
    pendingTransfers--;
    transfer->setTransferredBytes(transfer->getTransferredBytes() + t->getDeltaSize());
    transfer->setUpdateTime(Waiter::ds);

    if (t->getSpeed())
    {
        transfer->setSpeed(t->getSpeed());
    }

    megaApi->fireOnTransferUpdate(transfer);
    checkCompletion();
}

#ifdef HAVE_LIBUV
StreamingBuffer::StreamingBuffer()
{
    this->capacity = 0;
    this->buffer = NULL;
    this->inpos = 0;
    this->outpos = 0;
    this->size = 0;
    this->free = 0;
    this->maxBufferSize = MAX_BUFFER_SIZE;
    this->maxOutputSize = MAX_OUTPUT_SIZE;
}

StreamingBuffer::~StreamingBuffer()
{
    delete [] buffer;
}

void StreamingBuffer::init(unsigned int capacity)
{
    if (capacity > maxBufferSize)
    {
        capacity = maxBufferSize;
    }

    this->capacity = capacity;
    this->buffer = new char[capacity];
    this->inpos = 0;
    this->outpos = 0;
    this->size = 0;
    this->free = capacity;
}

unsigned int StreamingBuffer::append(const char *buf, unsigned int len)
{
    if (!buffer)
    {
        // initialize the buffer if it's not initialized yet
        init(len);
    }

    if (free < len)
    {
        LOG_debug << "Not enough available space";
        len = free;
    }

    // update the internal state
    int currentIndex = inpos;
    inpos += len;
    int remaining = inpos - capacity;
    inpos %= capacity;
    size += len;
    free -= len;

    // append the new data
    if (remaining <= 0)
    {
        memcpy(buffer + currentIndex, buf, len);
    }
    else
    {
        int num = len - remaining;
        memcpy(buffer + currentIndex, buf, num);
        memcpy(buffer, buf + num, remaining);
    }

    return len;
}

unsigned int StreamingBuffer::availableData()
{
    return size;
}

unsigned int StreamingBuffer::availableSpace()
{
    return free;
}

unsigned int StreamingBuffer::availableCapacity()
{
    return capacity;
}

uv_buf_t StreamingBuffer::nextBuffer()
{
    if (!size)
    {
        // no data available
        return uv_buf_init(NULL, 0);
    }

    // prepare output buffer
    char *outbuf = buffer + outpos;
    int len = size < maxOutputSize ? size : maxOutputSize;
    if (outpos + len > capacity)
    {
        len = capacity - outpos;
    }

    // update the internal state
    size -= len;
    outpos += len;
    outpos %= capacity;

    // return the buffer
    return uv_buf_init(outbuf, len);
}

void StreamingBuffer::freeData(unsigned int len)
{
    // update the internal state
    free += len;
}

void StreamingBuffer::setMaxBufferSize(unsigned int bufferSize)
{
    if (bufferSize)
    {
        this->maxBufferSize = bufferSize;
    }
    else
    {
        this->maxBufferSize = MAX_BUFFER_SIZE;
    }
}

void StreamingBuffer::setMaxOutputSize(unsigned int outputSize)
{
    if (outputSize)
    {
        this->maxOutputSize = outputSize;
    }
    else
    {
        this->maxOutputSize = MAX_OUTPUT_SIZE;
    }
}

// http_parser settings
http_parser_settings MegaHTTPServer::parsercfg;

MegaHTTPServer::MegaHTTPServer(MegaApiImpl *megaApi)
{
    this->megaApi = megaApi;
    this->localOnly = true;
    this->started = false;
    this->port = 0;
    this->maxBufferSize = 0;
    this->maxOutputSize = 0;
    this->fileServerEnabled = true;
    this->folderServerEnabled = true;
    this->restrictedMode = MegaApi::HTTP_SERVER_ALLOW_CREATED_LOCAL_LINKS;
    this->lastHandle = INVALID_HANDLE;
    this->subtitlesSupportEnabled = false;
}

MegaHTTPServer::~MegaHTTPServer()
{
    stop();
}

bool MegaHTTPServer::start(int port, bool localOnly)
{
    if (started && this->port == port && this->localOnly == localOnly)
    {
        return true;
    }
    stop();

    this->port = port;
    this->localOnly = localOnly;
    uv_sem_init(&semaphore, 0);
    thread.start(threadEntryPoint, this);
    uv_sem_wait(&semaphore);
    uv_sem_destroy(&semaphore);
    return started;
}

void MegaHTTPServer::run()
{
    // parser callbacks
    parsercfg.on_url = onUrlReceived;
    parsercfg.on_message_begin = onMessageBegin;
    parsercfg.on_headers_complete = onHeadersComplete;
    parsercfg.on_message_complete = onMessageComplete;
    parsercfg.on_header_field = onHeaderField;
    parsercfg.on_header_value = onHeaderValue;
    parsercfg.on_body = onBody;

    uv_loop_t *uv_loop = uv_default_loop();

    uv_async_init(uv_loop, &exit_handle, onCloseRequested);
    exit_handle.data = this;

    uv_tcp_init(uv_loop, &server);
    server.data = this;

    uv_tcp_keepalive(&server, 0, 0);

    struct sockaddr_in address;
    if (localOnly)
    {
        uv_ip4_addr("127.0.0.1", port, &address);
    }
    else
    {
        uv_ip4_addr("0.0.0.0", port, &address);
    }

    if(uv_tcp_bind(&server, (const struct sockaddr*)&address, 0)
        || uv_listen((uv_stream_t*)&server, 32, onNewClient))
    {
        port = 0;
        uv_sem_post(&semaphore);
        return;
    }

    LOG_info << "HTTP server started on port " << port;
    started = true;
    uv_sem_post(&semaphore);
    uv_run(uv_loop, UV_RUN_DEFAULT);

    uv_loop_close(uv_loop);
    started = false;
    port = 0;

    LOG_debug << "HTTP server thread exit";
}

void MegaHTTPServer::stop()
{
    if (!started)
    {
        return;
    }

    uv_async_send(&exit_handle);
    thread.join();
}

int MegaHTTPServer::getPort()
{
    return port;
}

bool MegaHTTPServer::isLocalOnly()
{
    return localOnly;
}

void MegaHTTPServer::setMaxBufferSize(int bufferSize)
{
    this->maxBufferSize = bufferSize <= 0 ? 0 : bufferSize;
}

void MegaHTTPServer::setMaxOutputSize(int outputSize)
{
    this->maxOutputSize = outputSize <= 0 ? 0 : outputSize;
}

int MegaHTTPServer::getMaxBufferSize()
{
    if (maxBufferSize)
    {
        return maxBufferSize;
    }

    return StreamingBuffer::MAX_BUFFER_SIZE;
}

int MegaHTTPServer::getMaxOutputSize()
{
    if (maxOutputSize)
    {
        return maxOutputSize;
    }

    return StreamingBuffer::MAX_OUTPUT_SIZE;
}

void MegaHTTPServer::enableFileServer(bool enable)
{
    this->fileServerEnabled = enable;
}

void MegaHTTPServer::enableFolderServer(bool enable)
{
    this->folderServerEnabled = enable;
}

void MegaHTTPServer::setRestrictedMode(int mode)
{
    this->restrictedMode = mode;
}

bool MegaHTTPServer::isFileServerEnabled()
{
    return fileServerEnabled;
}

bool MegaHTTPServer::isFolderServerEnabled()
{
    return folderServerEnabled;
}

int MegaHTTPServer::getRestrictedMode()
{
    return restrictedMode;
}

bool MegaHTTPServer::isHandleAllowed(handle h)
{
    return restrictedMode == MegaApi::HTTP_SERVER_ALLOW_ALL
            || (restrictedMode == MegaApi::HTTP_SERVER_ALLOW_CREATED_LOCAL_LINKS && allowedHandles.count(h))
            || (restrictedMode == MegaApi::HTTP_SERVER_ALLOW_LAST_LOCAL_LINK && h == lastHandle);
}

void MegaHTTPServer::clearAllowedHandles()
{
    allowedHandles.clear();
    lastHandle = INVALID_HANDLE;
}

char *MegaHTTPServer::getLink(MegaNode *node)
{
    if (!node)
    {
        return NULL;
    }

    lastHandle = node->getHandle();
    allowedHandles.insert(lastHandle);

    ostringstream oss;
    oss << "http://127.0.0.1:" << port << "/";
    char *base64handle = node->getBase64Handle();
    oss << base64handle;
    delete [] base64handle;

    if (node->isPublic())
    {
        char *base64key = node->getBase64Key();
        oss << "!" << base64key;
        delete [] base64key;
    }

    oss << "/";

    string name = node->getName();
    string escapedName;
    URLCodec::escape(&name, &escapedName);
    oss << escapedName;
    string link = oss.str();
    return MegaApi::strdup(link.c_str());
}

bool MegaHTTPServer::isSubtitlesSupportEnabled()
{
    return subtitlesSupportEnabled;
}

void MegaHTTPServer::enableSubtitlesSupport(bool enable)
{
    this->subtitlesSupportEnabled = enable;
}

void *MegaHTTPServer::threadEntryPoint(void *param)
{
#ifndef _WIN32
    struct sigaction noaction;
    memset(&noaction, 0, sizeof(noaction));
    noaction.sa_handler = SIG_IGN;
    ::sigaction(SIGPIPE, &noaction, 0);
#endif

    MegaHTTPServer *httpServer = (MegaHTTPServer *)param;
    httpServer->run();
    return NULL;
}

void MegaHTTPServer::onNewClient(uv_stream_t* server_handle, int status)
{
    if (status < 0)
    {
        return;
    }

    // Create an object to save context information
    MegaHTTPContext* httpctx = new MegaHTTPContext();

    // Initialize the parser
    http_parser_init(&httpctx->parser, HTTP_REQUEST);

    // Set connection data
    httpctx->server = (MegaHTTPServer *)(server_handle->data);
    httpctx->megaApi = httpctx->server->megaApi;
    httpctx->parser.data = httpctx;
    httpctx->tcphandle.data = httpctx;
    httpctx->asynchandle.data = httpctx;
    httpctx->server->connections.push_back(httpctx);
    LOG_debug << "Connection received! " << httpctx->server->connections.size();

    // Async handle to perform writes
    uv_async_init(uv_default_loop(), &httpctx->asynchandle, onAsyncEvent);

    // Accept the connection
    uv_tcp_init(uv_default_loop(), &httpctx->tcphandle);
    uv_accept(server_handle, (uv_stream_t*)&httpctx->tcphandle);

    // Start reading
    uv_read_start((uv_stream_t*)&httpctx->tcphandle, allocBuffer, onDataReceived);
}

void MegaHTTPServer::allocBuffer(uv_handle_t *, size_t suggested_size, uv_buf_t* buf)
{
    // Reserve a buffer with the suggested size
    *buf = uv_buf_init(new char[suggested_size], suggested_size);
}

void MegaHTTPServer::onDataReceived(uv_stream_t* tcp, ssize_t nread, const uv_buf_t * buf)
{
    ssize_t parsed = -1;
    MegaHTTPContext *httpctx = (MegaHTTPContext*) tcp->data;
    if (nread >= 0)
    {
        parsed = http_parser_execute(&httpctx->parser, &parsercfg, buf->base, nread);
    }
    delete [] buf->base;

    if (parsed < 0 || nread < 0 || parsed < nread || httpctx->parser.upgrade)
    {
        httpctx->finished = true;
        LOG_debug << "Finishing request. Connection reset by peer or unsupported data";
        if (!uv_is_closing((uv_handle_t*)&httpctx->tcphandle))
        {
            uv_close((uv_handle_t*)&httpctx->tcphandle, onClose);
        }
    }
}

void MegaHTTPServer::onClose(uv_handle_t* handle)
{
    MegaHTTPContext* httpctx = (MegaHTTPContext*) handle->data;

    // streaming transfers are automatically stopped when their listener is removed
    httpctx->megaApi->removeTransferListener(httpctx);
    httpctx->megaApi->removeRequestListener(httpctx);

    httpctx->server->connections.remove(httpctx);
    LOG_debug << "Connection closed: " << httpctx->server->connections.size();

    uv_close((uv_handle_t *)&httpctx->asynchandle, onAsyncEventClose);
}

void MegaHTTPServer::onAsyncEventClose(uv_handle_t *handle)
{
    MegaHTTPContext* httpctx = (MegaHTTPContext*) handle->data;

    if (httpctx->resultCode == API_EINTERNAL)
    {
        httpctx->resultCode = API_EINCOMPLETE;
    }

    if (httpctx->transfer)
    {
        httpctx->megaApi->cancelTransfer(httpctx->transfer);
        httpctx->megaApi->fireOnStreamingFinish(httpctx->transfer, MegaError(httpctx->resultCode));
    }

    delete httpctx->node;
    delete httpctx;
    LOG_debug << "Connection deleted";
}

int MegaHTTPServer::onMessageBegin(http_parser *)
{
    return 0;
}

int MegaHTTPServer::onHeadersComplete(http_parser *)
{
    return 0;
}

int MegaHTTPServer::onUrlReceived(http_parser *parser, const char *url, size_t length)
{
    MegaHTTPContext* httpctx = (MegaHTTPContext*) parser->data;
    httpctx->path.assign(url, length);
    LOG_debug << "URL received: " << httpctx->path;

    if (length < 9 || url[0] != '/' || (length >= 10 && url[9] != '/' && url[9] != '!'))
    {
        LOG_debug << "URL without node handle";
        return 0;
    }

    unsigned int index = 9;
    httpctx->nodehandle.assign(url + 1, 8);
    LOG_debug << "Node handle: " << httpctx->nodehandle;

    if (length > 53 && url[index] == '!')
    {
        httpctx->nodekey.assign(url + 10, 43);
        LOG_debug << "Public link. Key: " << httpctx->nodekey;
        index = 53;
    }

    if (length > index && url[index] != '/')
    {
        LOG_warn << "Invalid URL";
        return 0;
    }

    index++;
    if (length > index)
    {
        string nodename(url + index, length - index);
        URLCodec::unescape(&nodename, &httpctx->nodename);
        LOG_debug << "Node name: " << httpctx->nodename;
    }

    return 0;
}

int MegaHTTPServer::onHeaderField(http_parser *parser, const char *at, size_t length)
{
    MegaHTTPContext* httpctx = (MegaHTTPContext*) parser->data;

    if (length == 5 && !memcmp(at, "Range", 5))
    {
        httpctx->range = true;
        LOG_debug << "Range header detected";
    }
    return 0;
}

int MegaHTTPServer::onHeaderValue(http_parser *parser, const char *at, size_t length)
{
    MegaHTTPContext* httpctx = (MegaHTTPContext*) parser->data;
    string value(at, length);
    size_t index;
    char *endptr;

    if (httpctx->range)
    {
        LOG_debug << "Range header value: " << value;
        httpctx->range = false;
        if (length > 7 && !memcmp(at, "bytes=", 6)
                && ((index = value.find_first_of('-')) != string::npos))
        {
            endptr = (char *)value.c_str();
            unsigned long long number = strtoull(value.c_str() + 6, &endptr, 10);
            if (endptr == value.c_str() || *endptr != '-' || number == ULLONG_MAX)
            {
                return 0;
            }

            httpctx->rangeStart = number;
            if (length > (index + 1))
            {
                number = strtoull(value.c_str() + index + 1, &endptr, 10);
                if (endptr == value.c_str() || *endptr != '\0' || number == ULLONG_MAX)
                {
                    return 0;
                }
                httpctx->rangeEnd = number;
            }
            LOG_debug << "Range value parsed: " << httpctx->rangeStart << " - " << httpctx->rangeEnd;
        }
    }
    return 0;
}

int MegaHTTPServer::onBody(http_parser *, const char *, size_t)
{
    return 0;
}

int MegaHTTPServer::onMessageComplete(http_parser *parser)
{
    LOG_debug << "Message complete";
    MegaNode *node = NULL;
    std::ostringstream response;
    MegaHTTPContext* httpctx = (MegaHTTPContext*) parser->data;
    httpctx->bytesWritten = 0;
    httpctx->size = 0;
    httpctx->streamingBuffer.setMaxBufferSize(httpctx->server->getMaxBufferSize());
    httpctx->streamingBuffer.setMaxOutputSize(httpctx->server->getMaxOutputSize());

    httpctx->transfer = new MegaTransferPrivate(MegaTransfer::TYPE_LOCAL_HTTP_DOWNLOAD);
    httpctx->transfer->setPath(httpctx->path.c_str());
    if (httpctx->nodename.size())
    {
        httpctx->transfer->setFileName(httpctx->nodename.c_str());
    }
    if (httpctx->nodehandle.size())
    {
        httpctx->transfer->setNodeHandle(MegaApi::base64ToHandle(httpctx->nodehandle.c_str()));
    }
    httpctx->transfer->setStartTime(Waiter::ds);

    if (parser->method == HTTP_OPTIONS)
    {
        LOG_debug << "Request method: OPTIONS";
        response << "HTTP/1.1 200 OK\r\n"
                    "Allow: GET,POST,HEAD,OPTIONS\r\n"
                    "Connection: close\r\n"
                    "\r\n";

        httpctx->resultCode = API_OK;
        string resstr = response.str();
        sendHeaders(httpctx, &resstr);
        return 0;
    }

    if (parser->method != HTTP_GET && parser->method != HTTP_POST && parser->method != HTTP_HEAD)
    {
        LOG_debug << "Method not allowed: " << parser->method;
        response << "HTTP/1.1 405 Method not allowed\r\n"
                    "Connection: close\r\n"
                    "\r\n";

        httpctx->resultCode = 405;
        string resstr = response.str();
        sendHeaders(httpctx, &resstr);
        return 0;
    }
    else
    {
        switch (parser->method)
        {
        case HTTP_GET:
            LOG_debug << "Request method: GET";
            break;
        case HTTP_POST:
            LOG_debug << "Request method: POST";
            break;
        case HTTP_HEAD:
            LOG_debug << "Request method: HEAD";
            break;
        default:
            LOG_warn << "Request method: " << parser->method;
        }
    }

    if (httpctx->path == "/favicon.ico")
    {
        LOG_debug << "Favicon requested";
        response << "HTTP/1.1 301 Moved Permanently\r\n"
                    "Location: https://mega.nz/favicon.ico\r\n"
                    "Connection: close\r\n"
                    "\r\n";

        httpctx->resultCode = API_OK;
        string resstr = response.str();
        sendHeaders(httpctx, &resstr);
        return 0;
    }

    if (httpctx->path == "/")
    {
        node = httpctx->megaApi->getRootNode();
        char *base64Handle = node->getBase64Handle();
        httpctx->nodehandle = base64Handle;
        delete [] base64Handle;
        httpctx->nodename = node->getName();
        httpctx->transfer->setFileName(httpctx->nodename.c_str());
    }
    else if (httpctx->nodehandle.size())
    {
        node = httpctx->megaApi->getNodeByHandle(MegaApi::base64ToHandle(httpctx->nodehandle.c_str()));
    }

    if (!httpctx->nodehandle.size())
    {
        response << "HTTP/1.1 404 Not Found\r\n"
                    "Connection: close\r\n"
                  << "\r\n";
        httpctx->resultCode = 404;
        string resstr = response.str();
        sendHeaders(httpctx, &resstr);
        delete node;
        return 0;
    }

    handle h = MegaApi::base64ToHandle(httpctx->nodehandle.c_str());
    if (!httpctx->server->isHandleAllowed(h))
    {
        LOG_debug << "Forbidden due to the restricted mode";
        response << "HTTP/1.1 403 Forbidden\r\n"
                    "Connection: close\r\n"
                  << "\r\n";

        httpctx->resultCode = 403;
        string resstr = response.str();
        sendHeaders(httpctx, &resstr);
        delete node;
        return 0;
    }

    if (!node)
    {
        if (!httpctx->nodehandle.size() || !httpctx->nodekey.size())
        {
            LOG_warn << "URL not found: " << httpctx->path;

            response << "HTTP/1.1 404 Not Found\r\n"
                        "Connection: close\r\n"
                      << "\r\n";

            httpctx->resultCode = 404;
            string resstr = response.str();
            sendHeaders(httpctx, &resstr);
            return 0;
        }
        else
        {
            string link = "https://mega.nz/#!";
            link.append(httpctx->nodehandle);
            link.append("!");
            link.append(httpctx->nodekey);
            LOG_debug << "Getting public link: " << link;
            httpctx->megaApi->getPublicNode(link.c_str(), httpctx);
            return 0;
        }
    }

    if (node && httpctx->nodename != node->getName())
    {
        //Subtitles support
        bool subtitles = false;

        if (httpctx->server->isSubtitlesSupportEnabled())
        {
            string originalname = node->getName();
            string::size_type dotpos = originalname.find_last_of('.');
            if (dotpos != string::npos)
            {
                originalname.resize(dotpos);
            }

            if (dotpos == httpctx->nodename.find_last_of('.') && !memcmp(originalname.data(), httpctx->nodename.data(), originalname.size()))
            {
                LOG_debug << "Possible subtitles file";
                MegaNode *parent = httpctx->megaApi->getParentNode(node);
                if (parent)
                {
                    MegaNode *child = httpctx->megaApi->getChildNode(parent, httpctx->nodename.c_str());
                    if (child)
                    {
                        LOG_debug << "Matching file found: " << httpctx->nodename << " - " << node->getName();
                        subtitles = true;
                        delete node;
                        node = child;
                    }
                    delete parent;
                }
            }
        }

        if (!subtitles)
        {
            LOG_warn << "Invalid name: " << httpctx->nodename << " - " << node->getName();

            response << "HTTP/1.1 404 Not Found\r\n"
                        "Connection: close\r\n"
                      << "\r\n";

            httpctx->resultCode = 404;
            string resstr = response.str();
            sendHeaders(httpctx, &resstr);
            delete node;
            return 0;
        }
    }

    if (node->isFolder())
    {
        if (!httpctx->server->isFolderServerEnabled())
        {
            response << "HTTP/1.1 403 Forbidden\r\n"
                        "Connection: close\r\n"
                      << "\r\n";

            httpctx->resultCode = 403;
            string resstr = response.str();
            sendHeaders(httpctx, &resstr);
            delete node;
            return 0;
        }

        MegaNode *parent = httpctx->megaApi->getParentNode(node);
        MegaNodeList *children = httpctx->megaApi->getChildren(node);

        std::ostringstream web;

        // Title
        web << "<title>MEGA</title>";

        //Styles
        web << "<head><style>"
               ".folder {"
               "padding: 0;"
               "width: 24px;"
               "height: 24px;"
               "margin: 0 0 0 -2px;"
               "display: block;"
               "position: absolute;"
               "background-image: url(https://eu.static.mega.co.nz/3/images/mega/nw-fm-sprite_v12.svg);"
               "background-position: -14px -7465px;"
               "background-repeat: no-repeat;}"

               ".file {"
               "padding: 0;"
               "width: 24px;"
               "height: 24px;"
               "margin: 0 0 0 -6px;"
               "display: block;"
               "position: absolute;"
               "background-image: url(https://eu.static.mega.co.nz/3/images/mega/nw-fm-sprite_v12.svg);"
               "background-position: -7px -1494px;"
               "background-repeat: no-repeat;} "

               ".headerimage {"
               "padding: 0 8px 0 46px;"
               "width: 100%;"
               "height: 24px;"
               "margin: 0 0 0 -12px;"
               "display: block;"
               "position: absolute;"
               "background-image: url(https://eu.static.mega.co.nz/3/images/mega/nw-fm-sprite_v12.svg);"
               "background-position: 5px -1000px;"
               "line-height: 23px;"
               "background-repeat: no-repeat;} "

               ".headertext {"
               "line-height: 23px;"
               "color: #777777;"
               "font-size: 18px;"
               "font-weight: bold;"
               "display: block;"
               "position: absolute;"
               "line-height: 23px;}"

               "a {"
               "text-decoration: none; }"

               ".text {"
               "height: 24px;"
               "padding: 0 10px 0 26px;"
               "word-break: break-all;"
               "white-space: pre-wrap;"
               "overflow: hidden;"
               "max-width: 100%;"
               "text-decoration: none;"
               "-moz-box-sizing: border-box;"
               "-webkit-box-sizing: border-box;"
               "box-sizing: border-box;"
               "font-size: 13px;"
               "line-height: 23px;"
               "color: #666666;}"
               "</style></head>";

        // Folder path
        web << "<span class=\"headerimage\"><span class=\"headertext\">";
        char *path = httpctx->megaApi->getNodePath(node);
        if (path)
        {
            web << path;
            delete [] path;
        }
        else
        {
            web << node->getName();
        }
        web << "</span></span><br /><br />";

        // Child nodes
        web << "<table width=\"100%\" border=\"0\" cellspacing=\"0\" cellpadding=\"0\" style=\"width: auto;\">";
        if (parent)
        {
            web << "<tr><td>";
            char *base64Handle = parent->getBase64Handle();
            web << "<a href=\"/" << base64Handle << "/" << parent->getName()
                << "\"><span class=\"folder\"></span><span class=\"text\">..</span></a>";
            delete [] base64Handle;
            delete parent;
            web << "</td></tr>";
        }

        for (int i = 0; i < children->size(); i++)
        {
            web << "<tr><td>";
            MegaNode *child = children->get(i);
            char *base64Handle = child->getBase64Handle();
            web << "<a href=\"/" << base64Handle << "/" << child->getName()
                << "\"><span class=\"" << (child->isFile() ? "file" : "folder") << "\"></span><span class=\"text\">"
                << child->getName() << "</span></a>";
            delete [] base64Handle;

            if (!child->isFile())
            {
                web << "</td><td>";
            }
            else
            {
                unsigned const long long KB = 1024;
                unsigned const long long MB = 1024 * KB;
                unsigned const long long GB = 1024 * MB;
                unsigned const long long TB = 1024 * GB;

                web << "</td><td><span class=\"text\">";
                unsigned long long bytes = child->getSize();
                if (bytes > TB)
                    web << ((unsigned long long)((100 * bytes) / TB))/100.0 << " TB";
                else if (bytes > GB)
                    web << ((unsigned long long)((100 * bytes) / GB))/100.0 << " GB";
                else if (bytes > MB)
                    web << ((unsigned long long)((100 * bytes) / MB))/100.0 << " MB";
                else if (bytes > KB)
                    web << ((unsigned long long)((100 * bytes) / KB))/100.0 << " KB";
                web << "</span>";
            }
            web << "</td></tr>";
        }
        web << "</table>";
        delete children;

        string sweb = web.str();
        response << "HTTP/1.1 200 OK\r\n"
            << "Content-Type: text/html\r\n"
            << "Connection: close\r\n"
            << "Content-Length: " << sweb.size() << "\r\n"
            << "Access-Control-Allow-Origin: *\r\n"
            << "\r\n";

        if (httpctx->parser.method != HTTP_HEAD)
        {
            response << sweb;
        }
        httpctx->resultCode = API_OK;
        string resstr = response.str();
        sendHeaders(httpctx, &resstr);
        delete node;
        return 0;
    }

    //File node
    if (!httpctx->server->isFileServerEnabled())
    {
        response << "HTTP/1.1 403 Forbidden\r\n"
                    "Connection: close\r\n"
                  << "\r\n";

        httpctx->resultCode = 403;
        string resstr = response.str();
        sendHeaders(httpctx, &resstr);
        delete node;
        return 0;
    }

    httpctx->node = node;
    streamNode(httpctx);
    return 0;
}

int MegaHTTPServer::streamNode(MegaHTTPContext *httpctx)
{
    std::ostringstream response;
    MegaNode *node = httpctx->node;

    string name;
    const char *extension = NULL;
    const char *nodeName = httpctx->node->getName();
    if (nodeName)
    {
        name = nodeName;
    }

    string::size_type dotindex = name.find_last_of('.');
    if (dotindex != string::npos)
    {
        extension = name.c_str() + dotindex;
    }

    char *mimeType = MegaApi::getMimeType(extension);
    if (!mimeType)
    {
        mimeType = MegaApi::strdup("application/octet-stream");
    }

    m_off_t totalSize = node->getSize();
    m_off_t start = 0;
    m_off_t end = totalSize - 1;
    if (httpctx->rangeStart >= 0)
    {
        start = httpctx->rangeStart;
    }
    httpctx->rangeStart = start;

    if (httpctx->rangeEnd >= 0)
    {
        end = httpctx->rangeEnd;
    }
    httpctx->rangeEnd = end + 1;

    bool rangeRequested = (httpctx->rangeEnd - httpctx->rangeStart) != totalSize;

    m_off_t len = end - start + 1;
    if (start < 0 || start >= totalSize || end < 0 || end >= totalSize || len <= 0 || len > totalSize)
    {
        response << "HTTP/1.1 416 Requested Range Not Satisfiable\r\n"
            << "Content-Type: " << mimeType << "\r\n"
            << "Connection: close\r\n"
            << "Access-Control-Allow-Origin: *\r\n"
            << "Accept-Ranges: bytes\r\n"
            << "Content-Range: bytes 0-0/" << totalSize << "\r\n"
            << "\r\n";

        delete [] mimeType;
        httpctx->resultCode = 416;
        string resstr = response.str();
        sendHeaders(httpctx, &resstr);
        return 0;
    }

    if (rangeRequested)
    {
        response << "HTTP/1.1 206 Partial Content\r\n";
        response << "Content-Range: bytes " << start << "-" << end << "/" << totalSize << "\r\n";
    }
    else
    {
        response << "HTTP/1.1 200 OK\r\n";
    }

    response << "Content-Type: " << mimeType << "\r\n"
        << "Connection: close\r\n"
        << "Content-Length: " << len << "\r\n"
        << "Access-Control-Allow-Origin: *\r\n"
        << "Accept-Ranges: bytes\r\n"
        << "\r\n";

    delete [] mimeType;
    httpctx->pause = false;
    httpctx->lastBuffer = NULL;
    httpctx->lastBufferLen = 0;
    httpctx->transfer->setStartPos(start);
    httpctx->transfer->setEndPos(end);

    string resstr = response.str();
    if (httpctx->parser.method != HTTP_HEAD)
    {
        httpctx->streamingBuffer.init(len + resstr.size());
        httpctx->size = len;
    }
    sendHeaders(httpctx, &resstr);
    if (httpctx->parser.method == HTTP_HEAD)
    {
        return 0;
    }

    LOG_debug << "Requesting range. From " << start << "  size " << len;
    uv_mutex_init(&httpctx->mutex);
    httpctx->rangeWritten = 0;
    httpctx->megaApi->startStreaming(node, start, len, httpctx);
    return 0;
}

void MegaHTTPServer::sendHeaders(MegaHTTPContext *httpctx, string *headers)
{
    LOG_debug << "Response headers: " << *headers;
    httpctx->streamingBuffer.append(headers->data(), headers->size());
    uv_buf_t resbuf = httpctx->streamingBuffer.nextBuffer();
    httpctx->size += headers->size();
    httpctx->lastBuffer = resbuf.base;
    httpctx->lastBufferLen = resbuf.len;

    httpctx->transfer->setTotalBytes(httpctx->size);
    httpctx->megaApi->fireOnStreamingStart(httpctx->transfer);

    uv_write_t *req = new uv_write_t;
    req->data = httpctx;
    if (int err = uv_write(req, (uv_stream_t*)&httpctx->tcphandle, &resbuf, 1, onWriteFinished))
    {
        LOG_warn << "Finishing due to an error sending the response: " << err;
        httpctx->finished = true;
        if (!uv_is_closing((uv_handle_t*)&httpctx->tcphandle))
        {
            uv_close((uv_handle_t*)&httpctx->tcphandle, onClose);
        }
    }
}

void MegaHTTPServer::onAsyncEvent(uv_async_t* handle)
{
    MegaHTTPContext* httpctx = (MegaHTTPContext*) handle->data;
    if (httpctx->failed)
    {
        LOG_warn << "Streaming transfer failed. Closing connection.";
        if (!uv_is_closing((uv_handle_t*)&httpctx->tcphandle))
        {
            uv_close((uv_handle_t*)&httpctx->tcphandle, onClose);
        }
        return;
    }

    if (httpctx->nodereceived)
    {
        httpctx->nodereceived = false;
        if (!httpctx->node || httpctx->nodename != httpctx->node->getName())
        {
            if (!httpctx->node)
            {
                LOG_warn << "Public link not found";
            }
            else
            {
                LOG_warn << "Invalid name for public link";
            }

            httpctx->resultCode = 404;
            string resstr = "HTTP/1.1 404 Not Found\r\nConnection: close\r\n\r\n";
            sendHeaders(httpctx, &resstr);
            return;
        }

        streamNode(httpctx);
        return;
    }

    sendNextBytes(httpctx);
}

void MegaHTTPServer::onCloseRequested(uv_async_t *handle)
{
    LOG_debug << "HTTP server stopping";
    MegaHTTPServer *httpServer = (MegaHTTPServer*) handle->data;

    for (list<MegaHTTPContext*>::iterator it = httpServer->connections.begin(); it != httpServer->connections.end(); it++)
    {
        MegaHTTPContext *httpctx = (*it);
        httpctx->finished = true;
        if (!uv_is_closing((uv_handle_t*)&httpctx->tcphandle))
        {
            uv_close((uv_handle_t *)&httpctx->tcphandle, onClose);
        }
    }

    uv_close((uv_handle_t *)&httpServer->server, NULL);
    uv_close((uv_handle_t *)&httpServer->exit_handle, NULL);
}

void MegaHTTPServer::sendNextBytes(MegaHTTPContext *httpctx)
{
    uv_mutex_lock(&httpctx->mutex);
    if (httpctx->lastBuffer)
    {
        LOG_verbose << "Skipping write due to another ongoing write";
        uv_mutex_unlock(&httpctx->mutex);
        return;
    }

    if (httpctx->lastBufferLen)
    {
        httpctx->streamingBuffer.freeData(httpctx->lastBufferLen);
        httpctx->lastBufferLen = 0;
    }

    if (httpctx->tcphandle.write_queue_size > httpctx->streamingBuffer.availableCapacity() / 8)
    {
        LOG_warn << "Skipping write. Too much queued data";
        uv_mutex_unlock(&httpctx->mutex);
        return;
    }

    uv_buf_t resbuf = httpctx->streamingBuffer.nextBuffer();
    if (!resbuf.len)
    {
        LOG_verbose << "Skipping write. No data available";
        uv_mutex_unlock(&httpctx->mutex);
        return;
    }

    uv_write_t *req = new uv_write_t;
    req->data = httpctx;

    LOG_verbose << "Writting " << resbuf.len << " bytes";
    httpctx->rangeWritten += resbuf.len;
    httpctx->lastBuffer = resbuf.base;
    httpctx->lastBufferLen = resbuf.len;
    if (int err = uv_write(req, (uv_stream_t*)&httpctx->tcphandle, &resbuf, 1, MegaHTTPServer::onWriteFinished))
    {
        LOG_warn << "Finishing due to an error in uv_write: " << err;
        httpctx->finished = true;
        if (!uv_is_closing((uv_handle_t*)&httpctx->tcphandle))
        {
            uv_close((uv_handle_t*)&httpctx->tcphandle, onClose);
        }
    }
    uv_mutex_unlock(&httpctx->mutex);
}

void MegaHTTPServer::onWriteFinished(uv_write_t* req, int status)
{
    MegaHTTPContext* httpctx = (MegaHTTPContext*) req->data;
    httpctx->bytesWritten += httpctx->lastBufferLen;
    LOG_verbose << "Bytes written: " << httpctx->lastBufferLen << " Remaining: " << (httpctx->size - httpctx->bytesWritten);
    httpctx->lastBuffer = NULL;
    delete req;

    if (status < 0 || httpctx->size == httpctx->bytesWritten)
    {
        if (status < 0)
        {
            LOG_warn << "Finishing request. Write failed: " << status;
        }
        else
        {
            LOG_debug << "Finishing request. All data sent";
            if (httpctx->resultCode == API_EINTERNAL)
            {
                httpctx->resultCode = API_OK;
            }
        }

        httpctx->finished = true;
        if (!uv_is_closing((uv_handle_t*)&httpctx->tcphandle))
        {
            uv_close((uv_handle_t*)&httpctx->tcphandle, onClose);
        }
        return;
    }

    if (httpctx->pause)
    {
        uv_mutex_lock(&httpctx->mutex);
        if (httpctx->streamingBuffer.availableSpace() > httpctx->streamingBuffer.availableCapacity() / 2)
        {
            httpctx->pause = false;
            m_off_t start = httpctx->rangeStart + httpctx->rangeWritten + httpctx->streamingBuffer.availableData();
            m_off_t len =  httpctx->rangeEnd - httpctx->rangeStart - httpctx->rangeWritten - httpctx->streamingBuffer.availableData();

            LOG_debug << "Resuming streaming from " << start << " len: " << len
                     << " Buffer status: " << httpctx->streamingBuffer.availableSpace()
                     << " of " << httpctx->streamingBuffer.availableCapacity() << " bytes free";
            httpctx->megaApi->startStreaming(httpctx->node, start, len, httpctx);
        }
        uv_mutex_unlock(&httpctx->mutex);
    }
    sendNextBytes(httpctx);
}


MegaHTTPContext::MegaHTTPContext()
{
    rangeStart = -1;
    rangeEnd = -1;
    range = false;
    finished = false;
    failed = false;
    nodereceived = false;
    resultCode = API_EINTERNAL;
    node = NULL;
    transfer = NULL;
}

void MegaHTTPContext::onTransferStart(MegaApi *, MegaTransfer *transfer)
{
    this->transfer->setTag(transfer->getTag());
}

bool MegaHTTPContext::onTransferData(MegaApi *, MegaTransfer *transfer, char *buffer, size_t size)
{
    LOG_verbose << "Streaming data received: " << transfer->getTransferredBytes()
                << " Size: " << size
                << " Queued: " << this->tcphandle.write_queue_size
                << " Buffered: " << streamingBuffer.availableData()
                << " Free: " << streamingBuffer.availableSpace();

    if (finished)
    {
        LOG_info << "Removing streaming transfer after " << transfer->getTransferredBytes() << " bytes";
        return false;
    }

    // append the data to the buffer
    uv_mutex_lock(&mutex);
    if (streamingBuffer.availableSpace() < 2 * size)
    {
        LOG_debug << "Buffer full: " << streamingBuffer.availableSpace() << " of "
                 << streamingBuffer.availableCapacity() << " bytes available only. Pausing streaming";
        pause = true;
    }
    streamingBuffer.append(buffer, size);
    uv_mutex_unlock(&mutex);

    // notify the HTTP server
    uv_async_send(&asynchandle);
    return !pause;
}

void MegaHTTPContext::onTransferFinish(MegaApi *, MegaTransfer *, MegaError *e)
{
    int ecode = e->getErrorCode();
    if (ecode != API_OK && ecode != API_EINCOMPLETE)
    {
        LOG_warn << "Transfer failed with error code: " << ecode;
        failed = true;
        finished = true;
        uv_async_send(&asynchandle);
    }
}

void MegaHTTPContext::onRequestFinish(MegaApi *, MegaRequest *request, MegaError *)
{
    node = request->getPublicMegaNode();
    nodereceived = true;
    uv_async_send(&asynchandle);
}
#endif

#ifdef ENABLE_CHAT
MegaTextChatPeerListPrivate::MegaTextChatPeerListPrivate()
{

}

MegaTextChatPeerListPrivate::~MegaTextChatPeerListPrivate()
{

}

MegaTextChatPeerList *MegaTextChatPeerListPrivate::copy() const
{
    MegaTextChatPeerListPrivate *ret = new MegaTextChatPeerListPrivate;

    for (int i = 0; i < size(); i++)
    {
        ret->addPeer(list.at(i).first, list.at(i).second);
    }

    return ret;
}

void MegaTextChatPeerListPrivate::addPeer(MegaHandle h, int priv)
{
    list.push_back(userpriv_pair(h, (privilege_t) priv));
}

MegaHandle MegaTextChatPeerListPrivate::getPeerHandle(int i) const
{
    if (i > size())
    {
        return INVALID_HANDLE;
    }
    else
    {
        return list.at(i).first;
    }
}

int MegaTextChatPeerListPrivate::getPeerPrivilege(int i) const
{
    if (i > size())
    {
        return PRIV_UNKNOWN;
    }
    else
    {
        return list.at(i).second;
    }
}

int MegaTextChatPeerListPrivate::size() const
{
    return list.size();
}

const userpriv_vector *MegaTextChatPeerListPrivate::getList() const
{
    return &list;
}

void MegaTextChatPeerListPrivate::setPeerPrivilege(handle uh, privilege_t priv)
{
    for (unsigned int i = 0; i < list.size(); i++)
    {
        if (list.at(i).first == uh)
        {
            list.at(i).second = priv;
            return;
        }
    }

    // handle not found. Create new item
    addPeer(uh, priv);
}

MegaTextChatPeerListPrivate::MegaTextChatPeerListPrivate(userpriv_vector *userpriv)
{
    handle uh;
    privilege_t priv;

    for (unsigned i = 0; i < userpriv->size(); i++)
    {
        uh = userpriv->at(i).first;
        priv = userpriv->at(i).second;

        this->addPeer(uh, priv);
    }
}

MegaTextChatPrivate::MegaTextChatPrivate(const MegaTextChat *chat)
{
    this->id = chat->getHandle();
    this->priv = chat->getOwnPrivilege();
    this->url = chat->getUrl();
    this->shard = chat->getShard();
    this->peers = chat->getPeerList() ? chat->getPeerList()->copy() : NULL;
    this->group = chat->isGroup();
    this->ou = chat->getOriginatingUser();
    this->title = chat->getTitle();
}

MegaTextChatPrivate::MegaTextChatPrivate(handle id, int priv, string url, int shard, const MegaTextChatPeerList *peers, bool group, handle ou, string title)
{
    this->id = id;
    this->priv = priv;
    this->url = url;
    this->shard = shard;
    this->peers = peers ? peers->copy() : NULL;
    this->group = group;
    this->ou = ou;
    this->title = title;
}

MegaTextChatPrivate::~MegaTextChatPrivate()
{
    delete peers;
}

MegaTextChat *MegaTextChatPrivate::copy() const
{
    return new MegaTextChatPrivate(this);
}

MegaHandle MegaTextChatPrivate::getHandle() const
{
    return id;
}

int MegaTextChatPrivate::getOwnPrivilege() const
{
    return priv;
}

const char *MegaTextChatPrivate::getUrl() const
{
    return url.c_str();
}

void MegaTextChatPrivate::setUrl(const char *url)
{
    if (url)
    {
        this->url.assign(url);
    }
    else
    {
        this->url.clear();
    }
}

int MegaTextChatPrivate::getShard() const
{
    return shard;
}

const MegaTextChatPeerList *MegaTextChatPrivate::getPeerList() const
{
    return peers;
}

bool MegaTextChatPrivate::isGroup() const
{
    return group;
}

MegaHandle MegaTextChatPrivate::getOriginatingUser() const
{
    return ou;
}

const char *MegaTextChatPrivate::getTitle() const
{
    return title.c_str();
}

MegaTextChatListPrivate::~MegaTextChatListPrivate()
{
    for (unsigned int i = 0; i < (unsigned int) size(); i++)
    {
        delete list.at(i);
    }
}

MegaTextChatList *MegaTextChatListPrivate::copy() const
{
    return new MegaTextChatListPrivate(this);
}

const MegaTextChat *MegaTextChatListPrivate::get(unsigned int i) const
{
    if (i >= (unsigned int) size())
    {
        return NULL;
    }
    else
    {
        return list.at(i);
    }
}

<<<<<<< HEAD
MegaTextChat *MegaTextChatListPrivate::get(unsigned int i)
{
    if (i >= (unsigned int) size())
    {
        return NULL;
    }
    else
    {
        return list.at(i);
    }
}

=======
>>>>>>> 772ca1fc
int MegaTextChatListPrivate::size() const
{
    return list.size();
}

void MegaTextChatListPrivate::addChat(MegaTextChatPrivate *chat)
{
    list.push_back(chat);
}

MegaTextChatListPrivate::MegaTextChatListPrivate(const MegaTextChatListPrivate *list)
{
    MegaTextChatPrivate *chat;

    for (unsigned int i = 0; i < (unsigned int) list->size(); i++)
    {
        chat = new MegaTextChatPrivate(list->get(i));
        this->list.push_back(chat);
    }
}

MegaTextChatListPrivate::MegaTextChatListPrivate()
{

}

MegaTextChatListPrivate::MegaTextChatListPrivate(textchat_vector *list)
{
    MegaTextChatPrivate *megaChat;
    MegaTextChatPeerListPrivate *chatPeers;
    TextChat *chat;

    for (unsigned i = 0; i < list->size(); i++)
    {
        chat = list->at(i);
        chatPeers = chat->userpriv ? new MegaTextChatPeerListPrivate(chat->userpriv) : NULL;
        megaChat = new MegaTextChatPrivate(chat->id, chat->priv, chat->url, chat->shard, chatPeers, chat->group, chat->ou, chat->title);

        this->list.push_back(megaChat);
    }
}
#endif


PublicLinkProcessor::PublicLinkProcessor()
{

}

bool PublicLinkProcessor::processNode(Node *node)
{
    if(!node->outshares)
    {
        return true;
    }

    for (share_map::iterator it = node->outshares->begin(); it != node->outshares->end(); it++)
    {
        Share *share = it->second;
        if (share->user == NULL)    // public links have no user
        {
            nodes.push_back(node);
        }
    }

    return true;
}

PublicLinkProcessor::~PublicLinkProcessor() {}

vector<Node *> &PublicLinkProcessor::getNodes()
{
    return nodes;
}<|MERGE_RESOLUTION|>--- conflicted
+++ resolved
@@ -16164,21 +16164,6 @@
     }
 }
 
-<<<<<<< HEAD
-MegaTextChat *MegaTextChatListPrivate::get(unsigned int i)
-{
-    if (i >= (unsigned int) size())
-    {
-        return NULL;
-    }
-    else
-    {
-        return list.at(i);
-    }
-}
-
-=======
->>>>>>> 772ca1fc
 int MegaTextChatListPrivate::size() const
 {
     return list.size();

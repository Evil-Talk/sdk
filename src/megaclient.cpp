--- conflicted
+++ resolved
@@ -150,23 +150,7 @@
 {
     bool skreceived = false;
 
-<<<<<<< HEAD
     if (n)
-=======
-        mergenewshare(s, notify);
-
-        delete s;
-        newshares.erase(it++);
-    }
-}
-
-void MegaClient::mergenewshare(NewShare *s, bool notify)
-{
-    bool skreceived = false;
-    Node* n;
-
-    if ((n = nodebyhandle(s->h)))
->>>>>>> 1c56ce32
     {
         if (!n->sharekey && s->have_key)
         {
@@ -199,14 +183,11 @@
             {
                 n->sharekey = new SymmCipher(s->key);
                 skreceived = true;
-<<<<<<< HEAD
 
                 if (notify)
                 {
                     notifynode(n);
                 }
-=======
->>>>>>> 1c56ce32
             }
         }
 
@@ -259,7 +240,6 @@
             else
             {
                 // incoming share deleted - remove tree
-<<<<<<< HEAD
                 if (n->parenthandle != UNDEF)
                 {
                     TreeProcDel td;
@@ -287,35 +267,6 @@
                     // only on own nodes and signed unless read from cache
                     if (checkaccess(n, OWNERPRELOGIN))
                     {
-=======
-                if (!n->parent)
-                {
-                    TreeProcDel td;
-                    proctree(n, &td, true);
-                }
-                else
-                {
-                    if (n->inshare)
-                    {
-                        n->inshare->user->sharing.erase(n->nodehandle);
-                        notifyuser(n->inshare->user);
-                        n->inshare = NULL;
-                    }
-                }
-            }
-        }
-        else
-        {
-            if (s->outgoing)
-            {
-                if((!s->upgrade_pending_to_full && (!ISUNDEF(s->peer) || !ISUNDEF(s->pending)))
-                    || (s->upgrade_pending_to_full && !ISUNDEF(s->peer) && !ISUNDEF(s->pending)))
-                {
-                    // perform mandatory verification of outgoing shares:
-                    // only on own nodes and signed unless read from cache
-                    if (checkaccess(n, OWNERPRELOGIN))
-                    {
->>>>>>> 1c56ce32
                         Share** sharep;
                         if (!ISUNDEF(s->pending))
                         {
@@ -358,7 +309,6 @@
                         {
                             // Normal outshare
                             if (!n->outshares)
-<<<<<<< HEAD
                             {
                                 n->outshares = new share_map();
                             }
@@ -381,36 +331,9 @@
                             if (!ISUNDEF(s->pending))
                             {
                                 n->changed.pendingshares = true;
-=======
-                            {
-                                n->outshares = new share_map();
->>>>>>> 1c56ce32
-                            }
-
-                            sharep = &((*n->outshares)[s->peer]);
-                        }
-
-                        // modification of existing share or new share
-                        if (*sharep)
-                        {
-                            (*sharep)->update(s->access, s->ts, findpcr(s->pending));
-                        }
-                        else
-                        {
-                            *sharep = new Share(ISUNDEF(s->peer) ? NULL : finduser(s->peer, 1), s->access, s->ts, findpcr(s->pending));
-                        }
-
-                        if (notify)
-                        {
-                            if (!ISUNDEF(s->pending))
-                            {
-<<<<<<< HEAD
-=======
-                                n->changed.pendingshares = true;
                             }
                             else
                             {
->>>>>>> 1c56ce32
                                 n->changed.outshares = true;
                             }
                             notifynode(n);
@@ -419,7 +342,6 @@
                 }
                 else
                 {
-<<<<<<< HEAD
                     LOG_debug << "Merging share without peer information.";
                     // Outgoing shares received during fetchnodes are merged in two steps:
                     // 1. From readok(), a NewShare is created with the 'sharekey'
@@ -427,12 +349,6 @@
                 }
             }
             else   // inshare
-=======
-                    LOG_err << "Incomplete outshare info";
-                }
-            }
-            else
->>>>>>> 1c56ce32
             {
                 if (!ISUNDEF(s->peer))
                 {
@@ -489,11 +405,7 @@
                     n->localnode->sync->errorcode = API_EACCESS;
                     n->localnode->sync->changestate(SYNC_FAILED);
                 }
-<<<<<<< HEAD
             } while ((n = n->client->nodebyhandle(n->parenthandle)));
-=======
-            } while ((n = n->parent));
->>>>>>> 1c56ce32
 
             // b) have we just lost full access to the subtree a sync is in?
             for (sync_list::iterator it = syncs.begin(); it != syncs.end(); it++)
@@ -5093,8 +5005,6 @@
 void MegaClient::login(const byte* session, int size)
 {
     locallogout();
-<<<<<<< HEAD
-=======
    
     int sessionversion = 0;
     if (size == sizeof key.key + SIDLEN + 1)
@@ -5111,7 +5021,6 @@
         session++;
         size--;
     }
->>>>>>> 1c56ce32
 
     if (size == sizeof key.key + SIDLEN)
     {
@@ -5176,13 +5085,8 @@
     }
 
     memcpy(session + sizeof key.key, sid.data(), sid.size());
-<<<<<<< HEAD
-
-    return sizeof key.key + sid.size();
-=======
-    
+
     return size;
->>>>>>> 1c56ce32
 }
 
 void MegaClient::copysession()
